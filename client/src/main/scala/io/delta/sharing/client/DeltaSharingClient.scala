/*
 * Copyright (2021) The Delta Lake Project Authors.
 *
 * Licensed under the Apache License, Version 2.0 (the "License");
 * you may not use this file except in compliance with the License.
 * You may obtain a copy of the License at
 *
 * http://www.apache.org/licenses/LICENSE-2.0
 *
 * Unless required by applicable law or agreed to in writing, software
 * distributed under the License is distributed on an "AS IS" BASIS,
 * WITHOUT WARRANTIES OR CONDITIONS OF ANY KIND, either express or implied.
 * See the License for the specific language governing permissions and
 * limitations under the License.
 */

package io.delta.sharing.client

import java.io.{BufferedReader, InputStreamReader}
import java.net.{URL, URLEncoder}
import java.nio.charset.StandardCharsets.UTF_8
import java.sql.Timestamp
import java.time.LocalDateTime
import java.time.format.DateTimeFormatter.{ISO_DATE, ISO_DATE_TIME}
import java.util.UUID

import scala.collection.mutable.{ArrayBuffer, ListBuffer}

import org.apache.commons.io.IOUtils
import org.apache.commons.io.input.BoundedInputStream
import org.apache.hadoop.conf.Configuration
import org.apache.hadoop.util.VersionInfo
import org.apache.http.{HttpHeaders, HttpHost, HttpStatus}
import org.apache.http.client.config.RequestConfig
import org.apache.http.client.methods.{HttpGet, HttpPost, HttpRequestBase}
import org.apache.http.client.protocol.HttpClientContext
import org.apache.http.conn.ssl.{SSLConnectionSocketFactory, SSLContextBuilder, TrustSelfSignedStrategy}
import org.apache.http.entity.StringEntity
import org.apache.http.impl.client.{HttpClientBuilder, HttpClients}
import org.apache.spark.internal.Logging
import org.apache.spark.sql.SparkSession

import io.delta.sharing.client.model._
import io.delta.sharing.client.util.{ConfUtils, JsonUtils, RetryUtils, UnexpectedHttpStatus}

/** An interface to fetch Delta metadata from remote server. */
trait DeltaSharingClient {

  protected var dsQueryId: Option[String] = None

  def getQueryId: String = {
    dsQueryId.getOrElse("dsQueryIdNotSet")
  }
  def listAllTables(): Seq[Table]

  def getTableVersion(table: Table, startingTimestamp: Option[String] = None): Long

  def getMetadata(
      table: Table,
      versionAsOf: Option[Long] = None,
      timestampAsOf: Option[String] = None): DeltaTableMetadata

  def getFiles(
    table: Table,
    predicates: Seq[String],
    limit: Option[Long],
    versionAsOf: Option[Long],
    timestampAsOf: Option[String],
    jsonPredicateHints: Option[String],
    refreshToken: Option[String]): DeltaTableFiles

  def getFiles(table: Table, startingVersion: Long, endingVersion: Option[Long]): DeltaTableFiles

  def getCDFFiles(
      table: Table,
      cdfOptions: Map[String, String],
      includeHistoricalMetadata: Boolean): DeltaTableFiles

  def getForStreaming(): Boolean = false

  def getProfileProvider: DeltaSharingProfileProvider = null
}

// A case class containing parameters parsed from the input delta sharing table path with the
// format of "profile_file#share.schema.table".
case class ParsedDeltaSharingTablePath(
    profileFile: String,
    share: String,
    schema: String,
    table: String)

private[sharing] trait PaginationResponse {
  def nextPageToken: Option[String]
}

/**
 * A trait to represent the request object for
 * fetching next page in paginated query.
 * This can be use in both sync and async query.
*/
private[sharing] trait NextPageRequest {
  def maxFiles: Option[Int]
  def pageToken: Option[String]

  // Clone the request object with new optional fields.
  // this is used to generate a new request object when
  // fetching next pages in paginated query.
  def clone(
     maxFiles: Option[Int],
     pageToken: Option[String]): NextPageRequest
}

private[sharing] case class QueryTableRequest(
  predicateHints: Seq[String],
  limitHint: Option[Long],
  version: Option[Long],
  timestamp: Option[String],
  startingVersion: Option[Long],
  endingVersion: Option[Long],
  jsonPredicateHints: Option[String],
  maxFiles: Option[Int],
  pageToken: Option[String],
  includeRefreshToken: Option[Boolean],
  refreshToken: Option[String],
  idempotency_key: Option[String]
) extends NextPageRequest {
  override def clone(
        maxFiles: Option[Int],
        pageToken: Option[String]): NextPageRequest = {
      this.copy(
        maxFiles = maxFiles,
        pageToken = pageToken,
        refreshToken = None,
        includeRefreshToken = None)
  }
}

private[sharing] case class GetQueryTableInfoRequest(
  queryId: String,
  maxFiles: Option[Int],
  pageToken: Option[String]
  ) extends NextPageRequest {
  override def clone(
      maxFiles: Option[Int],
      pageToken: Option[String]): NextPageRequest = {
    this.copy(maxFiles = maxFiles, pageToken = pageToken)
  }
}

private[sharing] case class ListSharesResponse(
    items: Seq[Share],
    nextPageToken: Option[String]) extends PaginationResponse

private[sharing] case class ListAllTablesResponse(
    items: Seq[Table],
    nextPageToken: Option[String]) extends PaginationResponse

/** A REST client to fetch Delta metadata from remote server. */
class DeltaSharingRestClient(
    profileProvider: DeltaSharingProfileProvider,
    timeoutInSeconds: Int = 120,
    numRetries: Int = 10,
    maxRetryDuration: Long = Long.MaxValue,
    sslTrustAll: Boolean = false,
    forStreaming: Boolean = false,
    responseFormat: String = DeltaSharingRestClient.RESPONSE_FORMAT_PARQUET,
    readerFeatures: String = "",
    queryTablePaginationEnabled: Boolean = false,
    maxFilesPerReq: Int = 100000,
    enableAsyncQuery: Boolean = false,
    asyncQueryPollIntervalMillis: Long = 10000L,
    asyncQueryMaxDuration: Long = 600000L
  ) extends DeltaSharingClient with Logging {

  logError(s"DeltaSharingRestClient with enableAsyncQuery $enableAsyncQuery")

  import DeltaSharingRestClient._

  @volatile private var created = false

  // Convert the responseFormat to a Seq to be used later.
  private val responseFormatSet = responseFormat.split(",").toSet

  private lazy val client = {
    val clientBuilder: HttpClientBuilder = if (sslTrustAll) {
      val sslBuilder = new SSLContextBuilder()
        .loadTrustMaterial(null, new TrustSelfSignedStrategy())
      val sslsf = new SSLConnectionSocketFactory(
        sslBuilder.build(),
        SSLConnectionSocketFactory.ALLOW_ALL_HOSTNAME_VERIFIER
      )
      HttpClients.custom().setSSLSocketFactory(sslsf)
    } else {
      HttpClientBuilder.create()
    }
    val config = RequestConfig.custom()
      .setConnectTimeout(timeoutInSeconds * 1000)
      .setConnectionRequestTimeout(timeoutInSeconds * 1000)
      .setSocketTimeout(timeoutInSeconds * 1000).build()
    val client = clientBuilder
      // Disable the default retry behavior because we have our own retry logic.
      // See `RetryUtils.runWithExponentialBackoff`.
      .disableAutomaticRetries()
      .setDefaultRequestConfig(config)
      .build()
    created = true
    client
  }

  override def getProfileProvider: DeltaSharingProfileProvider = profileProvider

  override def listAllTables(): Seq[Table] = {
    listShares().flatMap(listAllTablesInShare)
  }

  private def getTargetUrl(suffix: String): String = {
    s"${profileProvider.getProfile.endpoint.stripSuffix("/")}/${suffix.stripPrefix("/")}"
  }

  private def listShares(): Seq[Share] = {
    val target = getTargetUrl("shares")
    val shares = ArrayBuffer[Share]()
    var response = getJson[ListSharesResponse](target)
    if (response != null && response.items != null) {
      shares ++= response.items
    }
    while (response.nextPageToken.nonEmpty) {
      val encodedPageToken = URLEncoder.encode(response.nextPageToken.get, "UTF-8")
      val target = getTargetUrl(s"/shares?pageToken=$encodedPageToken")
      response = getJson[ListSharesResponse](target)
      if (response != null && response.items != null) {
        shares ++= response.items
      }
    }
    shares.toSeq
  }

  private def listAllTablesInShare(share: Share): Seq[Table] = {
    val encodedShareName = URLEncoder.encode(share.name, "UTF-8")
    val target = getTargetUrl(s"/shares/$encodedShareName/all-tables")
    val tables = ArrayBuffer[Table]()
    var response = getJson[ListAllTablesResponse](target)
    if (response != null && response.items != null) {
      tables ++= response.items
    }
    while (response.nextPageToken.nonEmpty) {
      val encodedPageToken = URLEncoder.encode(response.nextPageToken.get, "UTF-8")
      val target =
        getTargetUrl(s"/shares/$encodedShareName/all-tables?pageToken=$encodedPageToken")
      response = getJson[ListAllTablesResponse](target)
      if (response != null && response.items != null) {
        tables ++= response.items
      }
    }
    tables.toSeq
  }

  override def getForStreaming(): Boolean = forStreaming

  override def getTableVersion(table: Table, startingTimestamp: Option[String] = None): Long = {
    val encodedShareName = URLEncoder.encode(table.share, "UTF-8")
    val encodedSchemaName = URLEncoder.encode(table.schema, "UTF-8")
    val encodedTableName = URLEncoder.encode(table.name, "UTF-8")

    val encodedParam = if (startingTimestamp.isDefined) {
      s"?startingTimestamp=${URLEncoder.encode(startingTimestamp.get)}"
    } else {
      ""
    }
    val target =
      getTargetUrl(s"/shares/$encodedShareName/schemas/$encodedSchemaName/tables/" +
        s"$encodedTableName/version$encodedParam")
    val (version, _, _) = getResponse(new HttpGet(target), true, true)
    version.getOrElse {
      throw new IllegalStateException(s"Cannot find " +
        s"${RESPONSE_TABLE_VERSION_HEADER_KEY} in the header")
    }
  }

  /**
   * Compare responseFormatSet and respondedFormat, error out when responseFormatSet doesn't contain
   * respondedFormat. The client allows backward compatibility by specifying
   * responseFormat=parquet,delta in the request header.
   */
  private def checkRespondedFormat(respondedFormat: String, rpc: String, table: String): Unit = {
    if (!responseFormatSet.contains(respondedFormat)) {
      logError(s"RespondedFormat($respondedFormat) is different from requested " +
        s"responseFormat($responseFormat) for $rpc for table $table, dsQueryId[$dsQueryId].")
      throw new IllegalArgumentException("The responseFormat returned from the delta sharing " +
        s"server doesn't match the requested responseFormat: respondedFormat($respondedFormat)" +
        s" != requestedFormat($responseFormat), dsQueryId[$dsQueryId].")
    }
  }

  def getMetadata(
      table: Table,
      versionAsOf: Option[Long] = None,
      timestampAsOf: Option[String] = None): DeltaTableMetadata = {
    val encodedShareName = URLEncoder.encode(table.share, "UTF-8")
    val encodedSchemaName = URLEncoder.encode(table.schema, "UTF-8")
    val encodedTableName = URLEncoder.encode(table.name, "UTF-8")
    val encodedParams = getEncodedMetadataParams(versionAsOf, timestampAsOf)

    val target = getTargetUrl(
      s"/shares/$encodedShareName/schemas/$encodedSchemaName/tables/$encodedTableName/metadata" +
        s"$encodedParams")
    val (version, respondedFormat, lines) = getNDJson(target)

    checkRespondedFormat(
      respondedFormat,
      rpc = "getMetadata",
      table = s"${table.share}.${table.schema}.${table.name}"
    )

    if (respondedFormat == RESPONSE_FORMAT_DELTA) {
      return DeltaTableMetadata(version, lines = lines, respondedFormat = respondedFormat)
    }

    val protocol = JsonUtils.fromJson[SingleAction](lines(0)).protocol
    checkProtocol(protocol)
    val metadata = JsonUtils.fromJson[SingleAction](lines(1)).metaData
    if (lines.size != 2) {
      throw new IllegalStateException("received more than two lines")
    }
    DeltaTableMetadata(version, protocol, metadata, respondedFormat = respondedFormat)
  }

  private def checkProtocol(protocol: Protocol): Unit = {
    if (protocol.minReaderVersion > DeltaSharingProfile.CURRENT) {
      throw new IllegalArgumentException(s"The table requires a newer version" +
        s" ${protocol.minReaderVersion} to read. But the current release supports version " +
        s"is ${DeltaSharingProfile.CURRENT} and below. Please upgrade to a newer release.")
    }
  }

  override def getFiles(
      table: Table,
      predicates: Seq[String],
      limit: Option[Long],
      versionAsOf: Option[Long],
      timestampAsOf: Option[String],
      jsonPredicateHints: Option[String],
      refreshToken: Option[String]): DeltaTableFiles = {
    // Retrieve refresh token when querying the latest snapshot.
    val includeRefreshToken = versionAsOf.isEmpty && timestampAsOf.isEmpty
    val encodedShareName = URLEncoder.encode(table.share, "UTF-8")
    val encodedSchemaName = URLEncoder.encode(table.schema, "UTF-8")
    val encodedTableName = URLEncoder.encode(table.name, "UTF-8")
    val target = getTargetUrl(
      s"/shares/$encodedShareName/schemas/$encodedSchemaName/tables/$encodedTableName/query")

    val idempotency_key = if (enableAsyncQuery) {
      Some(UUID.randomUUID().toString)
    } else {
      None
    }

    val request: QueryTableRequest = QueryTableRequest(
      predicateHints = predicates,
      limitHint = limit,
      version = versionAsOf,
      timestamp = timestampAsOf,
      startingVersion = None,
      endingVersion = None,
      jsonPredicateHints = jsonPredicateHints,
      maxFiles = None,
      pageToken = None,
      includeRefreshToken = Some(includeRefreshToken),
      refreshToken = refreshToken,
      idempotency_key = idempotency_key
    )

    val updatedRequest = if (queryTablePaginationEnabled) {
        request.copy(
          maxFiles = Some(maxFilesPerReq))
      } else {
        request
      }

    val (version, respondedFormat, lines, refreshTokenOpt) =
      getFilesByPage(table, target, updatedRequest)

    checkRespondedFormat(
      respondedFormat,
      rpc = s"getFiles(versionAsOf-$versionAsOf, timestampAsOf-$timestampAsOf)",
      table = s"${table.share}.${table.schema}.${table.name}"
    )

    if (respondedFormat == RESPONSE_FORMAT_DELTA) {
      return DeltaTableFiles(
        version,
        lines = lines,
        refreshToken = refreshTokenOpt,
        respondedFormat = respondedFormat
      )
    }
    require(versionAsOf.isEmpty || versionAsOf.get == version)
    val protocol = JsonUtils.fromJson[SingleAction](lines(0)).protocol
    checkProtocol(protocol)
    val metadata = JsonUtils.fromJson[SingleAction](lines(1)).metaData
    val files = ArrayBuffer[AddFile]()
    lines.drop(2).foreach { line =>
      val action = JsonUtils.fromJson[SingleAction](line)
      if (action.file != null) {
        files.append(action.file)
      } else {
        throw new IllegalStateException(s"Unexpected Line:${line}")
      }
    }
    DeltaTableFiles(
      version,
      protocol,
      metadata,
      files.toSeq,
      refreshToken = refreshTokenOpt,
      respondedFormat = respondedFormat
    )
  }

  override def getFiles(
      table: Table,
      startingVersion: Long,
      endingVersion: Option[Long]
  ): DeltaTableFiles = {
    val encodedShareName = URLEncoder.encode(table.share, "UTF-8")
    val encodedSchemaName = URLEncoder.encode(table.schema, "UTF-8")
    val encodedTableName = URLEncoder.encode(table.name, "UTF-8")
    val target = getTargetUrl(
      s"/shares/$encodedShareName/schemas/$encodedSchemaName/tables/$encodedTableName/query")
    val request: QueryTableRequest = QueryTableRequest(
      predicateHints = Nil,
      limitHint = None,
      version = None,
      timestamp = None,
      startingVersion = Some(startingVersion),
      endingVersion = endingVersion,
      jsonPredicateHints = None,
      maxFiles = None,
      pageToken = None,
      includeRefreshToken = None,
      refreshToken = None,
      idempotency_key = None
    )
    val (version, respondedFormat, lines) = if (queryTablePaginationEnabled) {
      logInfo(
        s"Making paginated queryTable from version $startingVersion requests for table " +
        s"${table.share}.${table.schema}.${table.name} with maxFiles=$maxFilesPerReq"
      )
      val (version, respondedFormat, lines, _) = getFilesByPage(table, target, request)
      (version, respondedFormat, lines)
    } else {
      getNDJson(target, request)
    }

    checkRespondedFormat(
      respondedFormat,
      rpc = s"getFiles(startingVersion:$startingVersion, endingVersion:$endingVersion)",
      table = s"${table.share}.${table.schema}.${table.name}"
    )

    if (respondedFormat == RESPONSE_FORMAT_DELTA) {
      return DeltaTableFiles(version, lines = lines, respondedFormat = respondedFormat)
    }
    val protocol = JsonUtils.fromJson[SingleAction](lines(0)).protocol
    checkProtocol(protocol)
    val metadata = JsonUtils.fromJson[SingleAction](lines(1)).metaData
    val addFiles = ArrayBuffer[AddFileForCDF]()
    val removeFiles = ArrayBuffer[RemoveFile]()
    val additionalMetadatas = ArrayBuffer[Metadata]()
    lines.drop(2).foreach { line =>
      val action = JsonUtils.fromJson[SingleAction](line).unwrap
      action match {
        case a: AddFileForCDF => addFiles.append(a)
        case r: RemoveFile => removeFiles.append(r)
        case m: Metadata => additionalMetadatas.append(m)
        case _ => throw new IllegalStateException(s"Unexpected Line:${line}")
      }
    }
    DeltaTableFiles(
      version,
      protocol,
      metadata,
      addFiles = addFiles.toSeq,
      removeFiles = removeFiles.toSeq,
      additionalMetadatas = additionalMetadatas.toSeq,
      respondedFormat = respondedFormat
    )
  }

  // Send paginated queryTable requests. Loop internally to fetch and concatenate all pages,
  // then return (version, respondedFormat, actions, refreshToken) tuple.
  private def getFilesByPage(
      table: Table,
      targetUrl: String,
      request: QueryTableRequest): (Long, String, Seq[String], Option[String]) = {
    val allLines = ArrayBuffer[String]()
    val start = System.currentTimeMillis()
    var numPages = 1

    val (version, respondedFormat, lines, queryIdOpt) = if (enableAsyncQuery) {
      getNDJsonWithAsync(table, targetUrl, request)
    } else {
      val (version, respondedFormat, lines) = getNDJson(targetUrl, request)
      (version, respondedFormat, lines, None)
    }

    var (filteredLines, endStreamAction) = maybeExtractEndStreamAction(lines)
    if (endStreamAction.isEmpty) {
      logWarning("EndStreamAction is not returned in the response for paginated query.")
    }

    val protocol = filteredLines(0)
    val metadata = filteredLines(1)
    // Extract refresh token if available
    val refreshToken = endStreamAction.flatMap { e =>
      Option(e.refreshToken).flatMap { token =>
        if (token.isEmpty) None else Some(token)
      }
    }
    val minUrlExpirationTimestamp = endStreamAction.flatMap { e =>
      Option(e.minUrlExpirationTimestamp)
    }
    allLines.appendAll(filteredLines)

    // Fetch subsequent pages and concatenate all pages
    while (endStreamAction.isDefined &&
      endStreamAction.get.nextPageToken != null &&
      endStreamAction.get.nextPageToken.nonEmpty) {
      numPages += 1

      val (pagingRequest, nextPageUrl) = if (queryIdOpt.isDefined) {
        (
          GetQueryTableInfoRequest(
            queryId = queryIdOpt.get,
            maxFiles = Some(maxFilesPerReq),
            pageToken = Some(endStreamAction.get.nextPageToken)),
          getQueryInfoTargetUrl(table, queryIdOpt.get)
        )
      } else {
        (
          request.clone(
            maxFiles = Some(maxFilesPerReq),
            pageToken = Some(endStreamAction.get.nextPageToken)),
          targetUrl
        )
      }

      val res = fetchNextPageFiles(
        targetUrl = nextPageUrl,
        requestBody = Some(pagingRequest),
        expectedVersion = version,
        expectedRespondedFormat = respondedFormat,
        expectedProtocol = protocol,
        expectedMetadata = metadata,
        pageNumber = numPages
      )
      allLines.appendAll(res._1)
      endStreamAction = res._2
      if (endStreamAction.isEmpty) {
        logWarning("EndStreamAction is not returned in the response for paginated query.")
      }
      // Throw an error if the first page is expiring before we get all pages
      if (minUrlExpirationTimestamp.exists(_ <= System.currentTimeMillis())) {
        throw new IllegalStateException("Unable to fetch all pages before minimum url expiration.")
      }
    }

    // TODO: remove logging once changes are rolled out
    logInfo(s"Took ${System.currentTimeMillis() - start} ms to query $numPages pages " +
      s"of ${allLines.size} files")
    (version, respondedFormat, allLines.toSeq, refreshToken)
  }

  override def getCDFFiles(
      table: Table,
      cdfOptions: Map[String, String],
      includeHistoricalMetadata: Boolean): DeltaTableFiles = {
    val encodedShare = URLEncoder.encode(table.share, "UTF-8")
    val encodedSchema = URLEncoder.encode(table.schema, "UTF-8")
    val encodedTable = URLEncoder.encode(table.name, "UTF-8")
    val encodedParams = getEncodedCDFParams(cdfOptions, includeHistoricalMetadata)

    val target = getTargetUrl(
      s"/shares/$encodedShare/schemas/$encodedSchema/tables/$encodedTable/changes?$encodedParams")
    val (version, respondedFormat, lines) = if (queryTablePaginationEnabled) {
      // TODO: remove logging once changes are rolled out
      logInfo(
        s"Making paginated queryTableChanges requests for table " +
          s"${table.share}.${table.schema}.${table.name} with maxFiles=$maxFilesPerReq"
      )
      getCDFFilesByPage(target)
    } else {
      getNDJson(target, requireVersion = false)
    }

    checkRespondedFormat(
      respondedFormat,
      rpc = s"getCDFFiles(cdfOptions:$cdfOptions)",
      table = s"${table.share}.${table.schema}.${table.name}."
    )

    // To ensure that it works with delta sharing server that doesn't support the requested format.
    if (respondedFormat == RESPONSE_FORMAT_DELTA) {
      return DeltaTableFiles(version, lines = lines, respondedFormat = respondedFormat)
    }
    val protocol = JsonUtils.fromJson[SingleAction](lines(0)).protocol
    checkProtocol(protocol)
    val metadata = JsonUtils.fromJson[SingleAction](lines(1)).metaData

    val addFiles = ArrayBuffer[AddFileForCDF]()
    val cdfFiles = ArrayBuffer[AddCDCFile]()
    val removeFiles = ArrayBuffer[RemoveFile]()
    val additionalMetadatas = ArrayBuffer[Metadata]()
    lines.drop(2).foreach { line =>
      val action = JsonUtils.fromJson[SingleAction](line).unwrap
      action match {
        case c: AddCDCFile => cdfFiles.append(c)
        case a: AddFileForCDF => addFiles.append(a)
        case r: RemoveFile => removeFiles.append(r)
        case m: Metadata => additionalMetadatas.append(m)
        case _ => throw new IllegalStateException(s"Unexpected Line:${line}")
      }
    }
    DeltaTableFiles(
      version,
      protocol,
      metadata,
      addFiles = addFiles.toSeq,
      cdfFiles = cdfFiles.toSeq,
      removeFiles = removeFiles.toSeq,
      additionalMetadatas = additionalMetadatas.toSeq,
      respondedFormat = respondedFormat
    )
  }

  // Send paginated queryTableChanges requests. Loop internally to fetch and concatenate all pages,
  // then return (version, respondedFormat, actions) tuple.
  private def getCDFFilesByPage(targetUrl: String): (Long, String, Seq[String]) = {
    val allLines = ArrayBuffer[String]()
    val start = System.currentTimeMillis()
    var numPages = 1

    // Fetch first page
    var updatedUrl = s"$targetUrl&maxFiles=$maxFilesPerReq"
    val (version, respondedFormat, lines) = getNDJson(updatedUrl, requireVersion = false)
    var (filteredLines, endStreamAction) = maybeExtractEndStreamAction(lines)
    if (endStreamAction.isEmpty) {
      logWarning("EndStreamAction is not returned in the response for paginated query.")
    }
    val protocol = filteredLines(0)
    val metadata = filteredLines(1)
    val minUrlExpirationTimestamp = endStreamAction.flatMap { e =>
      Option(e.minUrlExpirationTimestamp)
    }
    allLines.appendAll(filteredLines)

    // Fetch subsequent pages and concatenate all pages
    while (endStreamAction.isDefined &&
      endStreamAction.get.nextPageToken != null &&
      endStreamAction.get.nextPageToken.nonEmpty) {
      numPages += 1
      updatedUrl =
        s"$targetUrl&maxFiles=$maxFilesPerReq&pageToken=${endStreamAction.get.nextPageToken}"
      val res = fetchNextPageFiles(
        targetUrl = updatedUrl,
        requestBody = None,
        expectedVersion = version,
        expectedRespondedFormat = respondedFormat,
        expectedProtocol = protocol,
        expectedMetadata = metadata,
        pageNumber = numPages
      )
      allLines.appendAll(res._1)
      endStreamAction = res._2
      if (endStreamAction.isEmpty) {
        logWarning("EndStreamAction is not returned in the response for paginated query.")
      }
      // Throw an error if the first page is expiring before we get all pages
      if (minUrlExpirationTimestamp.exists(_ <= System.currentTimeMillis())) {
        throw new IllegalStateException("Unable to fetch all pages before minimum url expiration.")
      }
    }

    // TODO: remove logging once changes are rolled out
    logInfo(
      s"Took ${System.currentTimeMillis() - start} ms to query $numPages pages " +
      s"of ${allLines.size} files"
    )
    (version, respondedFormat, allLines.toSeq)
  }

  // Send next page query request. Validate the response and return next page files
  // (as original json string) with EndStreamAction. EndStreamAction might be null
  // if it's not returned in the response.
  private def fetchNextPageFiles(
      targetUrl: String,
      requestBody: Option[NextPageRequest],
      expectedVersion: Long,
      expectedRespondedFormat: String,
      expectedProtocol: String,
      expectedMetadata: String,
      pageNumber: Int): (Seq[String], Option[EndStreamAction]) = {
    val start = System.currentTimeMillis()
    val (version, respondedFormat, lines) = if (requestBody.isDefined) {
      getNDJson(targetUrl, requestBody.get)
    } else {
      getNDJson(targetUrl, requireVersion = false)
    }
    logInfo(s"Took ${System.currentTimeMillis() - start} to fetch ${pageNumber}th page " +
      s"of ${lines.size} lines.")

    // Validate that version/format/protocol/metadata in the response don't change across pages
    if (version != expectedVersion ||
      respondedFormat != expectedRespondedFormat ||
      lines(0) != expectedProtocol ||
      lines(1) != expectedMetadata) {
      val errorMsg = s"""
        |Received inconsistent version/format/protocol/metadata across pages.
        |Expected: version $expectedVersion, $expectedRespondedFormat,
        |$expectedProtocol, $expectedMetadata. Actual: version $version,
        |$respondedFormat, ${lines(0)}, ${lines(1)}""".stripMargin
      logError(s"Error while fetching next page files at url $targetUrl " +
        s"with body(${JsonUtils.toJson(requestBody.orNull)}: $errorMsg), dsQueryId[$dsQueryId].")
      throw new IllegalStateException(errorMsg)
    }

    // Drop protocol + metadata, then extract endStreamAction if there's any
    maybeExtractEndStreamAction(lines.drop(2))
  }

  // Check the last line and extract EndStreamAction if there is one.
  private def maybeExtractEndStreamAction(
      lines: Seq[String]): (Seq[String], Option[EndStreamAction]) = {
    val endStreamAction = JsonUtils.fromJson[SingleAction](lines.last).endStreamAction
    if (endStreamAction == null) {
      (lines, None)
    } else {
      (lines.init, Some(endStreamAction))
    }
  }

  // Get encoded parameters for getMetadata rpc, "version=3" or "timestamp=2023-01-01T00:00:00Z".
  private def getEncodedMetadataParams(
      versionAsOf: Option[Long], timestampAsOf: Option[String]): String = {
    val paramMap = versionAsOf.map("version" -> _.toString).toMap ++
      timestampAsOf.map("timestamp" -> _).toMap
    val params = paramMap.map {
      case (key, value) => s"$key=${URLEncoder.encode(value)}"
    }.mkString("&")
    if (params.nonEmpty) {
      "?" + params
    } else {
      ""
    }
  }

  private def getEncodedCDFParams(
      cdfOptions: Map[String, String],
      includeHistoricalMetadata: Boolean): String = {
    val paramMap = cdfOptions ++ (if (includeHistoricalMetadata) {
      Map("includeHistoricalMetadata" -> "true")
    } else {
      Map.empty
    })
    paramMap.map {
      case (cdfKey, cdfValue) => s"$cdfKey=${URLEncoder.encode(cdfValue)}"
    }.mkString("&")
  }

  private def getNDJson(
      target: String, requireVersion: Boolean = true): (Long, String, Seq[String]) = {
    val (version, capabilities, lines) = getResponse(new HttpGet(target))
    (
      version.getOrElse {
        if (requireVersion) {
          throw new IllegalStateException(s"Cannot find " +
            s"${RESPONSE_TABLE_VERSION_HEADER_KEY} in the header")
        } else {
          0L
        }
      },
      getRespondedFormat(capabilities),
      lines
    )
  }

  private def getQueryInfoTargetUrl(table: Table, queryId: String) = {
    val shareName = URLEncoder.encode(table.share, "UTF-8")
    val schemaName = URLEncoder.encode(table.schema, "UTF-8")
    val tableName = URLEncoder.encode(table.name, "UTF-8")
    val encodedQueryId = URLEncoder.encode(queryId, "UTF-8")
    val target = getTargetUrl(
      s"/shares/$shareName/schemas/$schemaName/tables/$tableName/queries/$encodedQueryId")
    target
  }

  private def getTableQueryInfo(
      table: Table,
      queryId: String,
      maxFiles: Option[Int],
      pageToken: Option[String]): (Long, String, Seq[String]) = {
    val target: String = getQueryInfoTargetUrl(table, queryId)
    val request: GetQueryTableInfoRequest = GetQueryTableInfoRequest(
      queryId = queryId,
      maxFiles = maxFiles,
      pageToken = pageToken)

    getNDJson(target, request)
  }

  /*
  * Check if the query is still pending. The first line of the response will
  * be a query status object if the query is still pending.
  * The method return (queryResultLines, queryId, queryPending) tuple. If the queryPending
  * is false it means the query is finished and the queryResultLines contains the result.
   */
  private def checkQueryPending(lines: Seq[String]): (Seq[String], Option[String], Boolean) = {
    val queryStatus = JsonUtils.fromJson[SingleAction](lines(0)).queryStatus

    if (queryStatus == null) {
      (lines, None, false)
    } else {
      if (queryStatus.queryId == null) {
        throw new IllegalStateException(
          "QueryId is not returned in the first line of the response." + lines(0))
      }

      (lines.drop(1), Some(queryStatus.queryId), true)
    }
  }

  /*
  * Get NDJson data with async query.
  * This method is used when we get the result of table query
  * If the query is async mode and still running, this method
  * will keep polling the query id until the query is finished.
  * and return the result back.
  * If the query is in sync mode it will return the query result
  * directly.
   */
  private def getNDJsonWithAsync(
      table: Table,
      target: String,
      request: QueryTableRequest): (Long, String, Seq[String], Option[String]) = {
    // Initial query to get NDJson data
    val (initialVersion, initialRespondedFormat, initialLines) = getNDJson(target, request)

    // Check if the query is still pending
    var (lines, queryIdOpt, queryPending) = checkQueryPending(initialLines)

    var version = initialVersion
    var respondedFormat = initialRespondedFormat

    val startTime = System.currentTimeMillis()
    // Loop while the query is pending
    while (queryPending) {
      if (System.currentTimeMillis() - startTime > asyncQueryMaxDuration) {
        throw new IllegalStateException("Query is timed out after " +
          s"${asyncQueryMaxDuration} ms. Please try again later.")
      }

      val queryId = queryIdOpt.get
      logInfo(s"Query is still pending. Polling queryId: ${queryId}")
      Thread.sleep(asyncQueryPollIntervalMillis)

      val (currentVersion, currentRespondedFormat, currentLines)
        = getTableQueryInfo(table, queryId, request.maxFiles, request.pageToken)
      val (newLines, returnedQueryId, newQueryPending) = checkQueryPending(currentLines)

      if(newQueryPending && returnedQueryId.get != queryId) {
        throw new IllegalStateException("QueryId is not consistent in the response. " +
          s"Expected: $queryId, Actual: ${returnedQueryId.get}")
      }

      version = currentVersion
      respondedFormat = currentRespondedFormat
      lines = newLines
      queryPending = newQueryPending
    }

    (version, respondedFormat, lines, queryIdOpt)
  }


  private def getNDJson[T: Manifest](target: String, data: T): (Long, String, Seq[String]) = {
    val httpPost = new HttpPost(target)
    val json = JsonUtils.toJson(data)
    httpPost.setHeader("Content-type", "application/json")
    httpPost.setEntity(new StringEntity(json, UTF_8))
    val (version, capabilities, lines) = getResponse(httpPost)
    (
      version.getOrElse {
        throw new IllegalStateException("Cannot find Delta-Table-Version in the header")
      },
      getRespondedFormat(capabilities),
      lines
    )
  }

  private def getRespondedFormat(capabilities: Option[String]): String = {
    val capabilitiesMap = getDeltaSharingCapabilitiesMap(capabilities)
    capabilitiesMap.get(RESPONSE_FORMAT).getOrElse(RESPONSE_FORMAT_PARQUET)
  }
  private def getDeltaSharingCapabilitiesMap(capabilities: Option[String]): Map[String, String] = {
    if (capabilities.isEmpty) {
      return Map.empty[String, String]
    }
    capabilities.get.toLowerCase().split(DELTA_SHARING_CAPABILITIES_DELIMITER)
      .map(_.split("="))
      .filter(_.size == 2)
      .map { splits =>
        (splits(0), splits(1))
      }.toMap
  }

  private def getJson[R: Manifest](target: String): R = {
    val (_, _, response) = getResponse(new HttpGet(target), false, true)
    if (response.size != 1) {
      throw new IllegalStateException(
        "Unexpected response for target: " +  target + ", response=" + response
      )
    }
    JsonUtils.fromJson[R](response(0))
  }

  private def getHttpHost(endpoint: String): HttpHost = {
    val url = new URL(endpoint)
    val protocol = url.getProtocol
    val port = if (url.getPort == -1) {
      if (protocol == "https") 443 else 80
    } else {
      url.getPort
    }
    new HttpHost(url.getHost, port, protocol)
  }

  private def tokenExpired(profile: DeltaSharingProfile): Boolean = {
    if (profile.expirationTime == null) return false
    try {
      val expirationTime = Timestamp.valueOf(
        LocalDateTime.parse(profile.expirationTime, ISO_DATE_TIME))
      expirationTime.before(Timestamp.valueOf(LocalDateTime.now()))
    } catch {
      case _: Throwable => false
    }
  }

  private[client] def prepareHeaders(httpRequest: HttpRequestBase): HttpRequestBase = {
    val customeHeaders = profileProvider.getCustomHeaders
    if (customeHeaders.contains(HttpHeaders.AUTHORIZATION)
      || customeHeaders.contains(HttpHeaders.USER_AGENT)) {
      throw new IllegalArgumentException(
        s"HTTP header ${HttpHeaders.AUTHORIZATION} and ${HttpHeaders.USER_AGENT} cannot be"
          + "overriden."
      )
    }
    val headers = Map(
      HttpHeaders.AUTHORIZATION -> s"Bearer ${profileProvider.getProfile.bearerToken}",
      HttpHeaders.USER_AGENT -> getUserAgent(),
      DELTA_SHARING_CAPABILITIES_HEADER -> getDeltaSharingCapabilities()
    ) ++ customeHeaders
    headers.foreach(header => httpRequest.setHeader(header._1, header._2))

    httpRequest
  }


  import org.apache.http.HttpEntity
  private def getEntityDebugStr(entity: HttpEntity): String = {
    s"isRepeatable:${entity.isRepeatable},isChunked:${entity.isChunked}," +
      s"getContentLength:${entity.getContentLength},isStreaming:${entity.isStreaming}"
  }

  private def debugoutput(str: String): Unit = {
    // scalastyle:off println
    Console.println(s"----[linzhou]----$str")
    logError(s"----[linzhou]----$str")
  }

  /**
   * Send the http request and return the table version in the header if any, and the response
   * content.
   *
   * The response can be:
   *   - empty if allowNoContent is true.
   *   - single string, if fetchAsOneString is true.
   *   - multi-line response (typically, one per action). This is the default.
   */
  private def getResponse(
      httpRequest: HttpRequestBase,
      allowNoContent: Boolean = false,
      fetchAsOneString: Boolean = false
  ): (Option[Long], Option[String], Seq[String]) = {
    // Reset dsQueryId before calling RetryUtils, and before prepareHeaders.
    dsQueryId = Some(UUID.randomUUID().toString().split('-').head)
    RetryUtils.runWithExponentialBackoff(numRetries, maxRetryDuration) {
      val startTime = System.currentTimeMillis()
      val profile = profileProvider.getProfile
      val response = client.execute(
        getHttpHost(profile.endpoint),
        prepareHeaders(httpRequest),
        HttpClientContext.create()
      )

      def elapsedTime: Long = {
        System.currentTimeMillis() - startTime
      }

      try {
        val status = response.getStatusLine()
        val entity = response.getEntity()
        val lines = if (entity == null) {
          List("")
        } else {
          val input = entity.getContent()
          val lineBuffer = ListBuffer[String]()
          try {
            if (fetchAsOneString) {
              Seq(IOUtils.toString(input, UTF_8))
            } else {
              val reader = new BufferedReader(
                new InputStreamReader(new BoundedInputStream(input), UTF_8)
              )
              var line: Option[String] = None

              debugoutput(s"----[linzhou]----before while:" +
                s"${(System.currentTimeMillis() - startTime)}ms, ${getEntityDebugStr(entity)}")
              while ( {
                line = Option(reader.readLine());
                line.isDefined
              }) {
                val a = line.get
                debugoutput(s"----[linzhou]----in while: ($elapsedTime)ms, newLine:[$a]")
                debugoutput(s"----[linzhou]----in while: ($elapsedTime)ms, " +
                  s"debug:[${getEntityDebugStr(entity)}]")
                lineBuffer += a
              }
              lineBuffer.toList
            }
          } catch {
            case e: org.apache.http.ConnectionClosedException =>
<<<<<<< HEAD
              val error = s"Request to delta sharing server failed due to ${e}."
=======
              val error = s"Request to delta sharing server failed for dsQueryId[$dsQueryId] " +
                s"due to ${e}."
>>>>>>> 1bee77bb
              logError(error)
              lineBuffer += error
              lineBuffer.toList
            case otherE: Exception =>
              val error = s"Request to delta sharing server failed due tooo ${otherE}."
              logError(error)
              throw otherE
          } finally {
            debugoutput(s"----[linzhou]----in finally: ($elapsedTime)ms, " +
              s"status:${response.getStatusLine}")
            input.close()
          }
        }
        debugoutput(s"----[linzhou]----after: ($elapsedTime)ms, " +
          s"status:${response.getStatusLine}")
        debugoutput(s"----[linzhou]----after: ($elapsedTime)ms, " +
          s"entity:${getEntityDebugStr(response.getEntity)}")

        val statusCode = status.getStatusCode
        if (!(statusCode == HttpStatus.SC_OK ||
          (allowNoContent && statusCode == HttpStatus.SC_NO_CONTENT))) {
          var additionalErrorInfo = ""
          if (statusCode == HttpStatus.SC_UNAUTHORIZED && tokenExpired(profile)) {
            additionalErrorInfo = s"It may be caused by an expired token as it has expired " +
              s"at ${profile.expirationTime}"
          }
          // Only show the last 100 lines in the error to keep it contained.
          val responseToShow = lines.drop(lines.size - 100).mkString("\n")
          throw new UnexpectedHttpStatus(
            s"HTTP request failed with status: $status $responseToShow. $additionalErrorInfo",
            statusCode)
        }
        (
          Option(
            response.getFirstHeader(RESPONSE_TABLE_VERSION_HEADER_KEY)
          ).map(_.getValue.toLong),
          Option(
            response.getFirstHeader(DELTA_SHARING_CAPABILITIES_HEADER)
          ).map(_.getValue),
          lines
        )
      } finally {
        response.close()
      }
    }
  }

  // Add SparkStructuredStreaming in the USER_AGENT header, in order for the delta sharing server
  // to recognize the request for streaming, and take corresponding actions.
  private def getUserAgent(): String = {
    val sparkAgent = if (forStreaming) {
      SPARK_STRUCTURED_STREAMING
    } else {
      "Delta-Sharing-Spark"
    }
    s"$sparkAgent/$VERSION" + s" $sparkVersionString" + s" $getQueryIdString" + USER_AGENT
  }

  private def getQueryIdString: String = {
    s"QueryId-${dsQueryId.getOrElse("not_set")}"
  }

  // The value for delta-sharing-capabilities header, semicolon separated capabilities.
  // Each capability is in the format of "key=value1,value2", values are separated by comma.
  // Example: "capability1=value1;capability2=value3,value4,value5"
  private def getDeltaSharingCapabilities(): String = {
    var capabilities = Seq[String](s"${RESPONSE_FORMAT}=$responseFormat")
    if (responseFormatSet.contains(RESPONSE_FORMAT_DELTA) && readerFeatures.nonEmpty) {
      capabilities = capabilities :+ s"$READER_FEATURES=$readerFeatures"
    }

    if (enableAsyncQuery) {
     capabilities = capabilities :+ s"$DELTA_SHARING_CAPABILITIES_ASYNC_READ=true"
    }

    val cap = capabilities.mkString(DELTA_SHARING_CAPABILITIES_DELIMITER)
    cap
  }

  def close(): Unit = {
    if (created) {
      try client.close() finally created = false
    }
  }

  override def finalize(): Unit = {
    try close() finally super.finalize()
  }
}

object DeltaSharingRestClient extends Logging {
  val SPARK_STRUCTURED_STREAMING = "Delta-Sharing-SparkStructuredStreaming"
  val DELTA_SHARING_CAPABILITIES_HEADER = "delta-sharing-capabilities"
  val RESPONSE_TABLE_VERSION_HEADER_KEY = "Delta-Table-Version"
  val RESPONSE_FORMAT = "responseformat"
  val READER_FEATURES = "readerfeatures"
  val DELTA_SHARING_CAPABILITIES_ASYNC_READ = "asyncquery"
  val RESPONSE_FORMAT_DELTA = "delta"
  val RESPONSE_FORMAT_PARQUET = "parquet"
  val DELTA_SHARING_CAPABILITIES_DELIMITER = ";"
  val QUERY_PENDING_TRUE = "pending"

  lazy val USER_AGENT = {
    try {
        s" Hadoop/${VersionInfo.getVersion()}" +
        s" ${spaceFreeProperty("os.name")}/${spaceFreeProperty("os.version")}" +
        s" ${spaceFreeProperty("java.vm.name")}/${spaceFreeProperty("java.vm.version")}" +
        s" java/${spaceFreeProperty("java.version")}" +
        s" scala/${scala.util.Properties.versionNumberString}" +
        s" java_vendor/${spaceFreeProperty("java.vendor")}"
    } catch {
      case e: Throwable =>
        log.warn("Unable to load version information for Delta Sharing", e)
        "Delta-Sharing-Spark/<unknown>"
    }
  }

  /**
   * Return the spark version. When the library is used in Databricks Runtime, it will return
   * Databricks Runtime version.
   */
  def sparkVersionString: String = {
    Option(org.apache.spark.SparkEnv.get).flatMap { env =>
      env.conf.getOption("spark.databricks.clusterUsageTags.sparkVersion")
    }.map(dbrVersion => s"Databricks-Runtime/$dbrVersion")
      .getOrElse(s"Spark/${org.apache.spark.SPARK_VERSION}")
  }

  /**
   * Return the system property using the given key. If the value contains spaces, spaces will be
   * replaced with "_".
   */
  def spaceFreeProperty(key: String): String = {
    val value = System.getProperty(key)
    if (value == null) "<unknown>" else value.replace(' ', '_')
  }

  /**
   * Parse the user provided path `profile_file#share.schema.table` to
   * ParsedDeltaSharingTablePath.
   */
  def parsePath(path: String): ParsedDeltaSharingTablePath = {
    val shapeIndex = path.lastIndexOf('#')
    if (shapeIndex < 0) {
      throw new IllegalArgumentException(s"path $path is not valid")
    }
    val profileFile = path.substring(0, shapeIndex)
    val tableSplits = path.substring(shapeIndex + 1).split("\\.", -1)
    if (tableSplits.length != 3) {
      throw new IllegalArgumentException(s"path $path is not valid")
    }
    if (profileFile.isEmpty || tableSplits(0).isEmpty ||
      tableSplits(1).isEmpty || tableSplits(2).isEmpty) {
      throw new IllegalArgumentException(s"path $path is not valid")
    }
    ParsedDeltaSharingTablePath(
      profileFile = profileFile,
      share = tableSplits(0),
      schema = tableSplits(1),
      table = tableSplits(2)
    )
  }

  def apply(
      profileFile: String,
      forStreaming: Boolean = false,
      responseFormat: String = RESPONSE_FORMAT_PARQUET,
      readerFeatures: String = ""
  ): DeltaSharingClient = {
    val sqlConf = SparkSession.active.sessionState.conf

    val profileProviderClass = ConfUtils.profileProviderClass(sqlConf)
    val profileProvider: DeltaSharingProfileProvider =
      Class.forName(profileProviderClass)
        .getConstructor(classOf[Configuration], classOf[String])
        .newInstance(SparkSession.active.sessionState.newHadoopConf(),
          profileFile)
        .asInstanceOf[DeltaSharingProfileProvider]

    // This is a flag to test the local https server. Should never be used in production.
    val sslTrustAll = ConfUtils.sslTrustAll(sqlConf)
    val numRetries = ConfUtils.numRetries(sqlConf)
    val maxRetryDurationMillis = ConfUtils.maxRetryDurationMillis(sqlConf)
    val timeoutInSeconds = ConfUtils.timeoutInSeconds(sqlConf)
    val queryTablePaginationEnabled = ConfUtils.queryTablePaginationEnabled(sqlConf)
    val maxFilesPerReq = ConfUtils.maxFilesPerQueryRequest(sqlConf)
    val useAsyncQuery = ConfUtils.useAsyncQuery(sqlConf)
    val asyncQueryMaxDurationMillis = ConfUtils.asyncQueryTimeout(sqlConf)
    val asyncQueryPollDurationMillis = ConfUtils.asyncQueryPollIntervalMillis(sqlConf)

    val clientClass = ConfUtils.clientClass(sqlConf)
    Class.forName(clientClass)
      .getConstructor(
        classOf[DeltaSharingProfileProvider],
        classOf[Int],
        classOf[Int],
        classOf[Long],
        classOf[Boolean],
        classOf[Boolean],
        classOf[String],
        classOf[String],
        classOf[Boolean],
        classOf[Int],
        classOf[Boolean],
        classOf[Long],
        classOf[Long]
      ).newInstance(profileProvider,
        java.lang.Integer.valueOf(timeoutInSeconds),
        java.lang.Integer.valueOf(numRetries),
        java.lang.Long.valueOf(maxRetryDurationMillis),
        java.lang.Boolean.valueOf(sslTrustAll),
        java.lang.Boolean.valueOf(forStreaming),
        responseFormat,
        readerFeatures,
        java.lang.Boolean.valueOf(queryTablePaginationEnabled),
        java.lang.Integer.valueOf(maxFilesPerReq),
        java.lang.Boolean.valueOf(useAsyncQuery),
        java.lang.Long.valueOf(asyncQueryPollDurationMillis),
        java.lang.Long.valueOf(asyncQueryMaxDurationMillis)
      ).asInstanceOf[DeltaSharingClient]
  }
}<|MERGE_RESOLUTION|>--- conflicted
+++ resolved
@@ -1039,12 +1039,8 @@
             }
           } catch {
             case e: org.apache.http.ConnectionClosedException =>
-<<<<<<< HEAD
-              val error = s"Request to delta sharing server failed due to ${e}."
-=======
               val error = s"Request to delta sharing server failed for dsQueryId[$dsQueryId] " +
                 s"due to ${e}."
->>>>>>> 1bee77bb
               logError(error)
               lineBuffer += error
               lineBuffer.toList
