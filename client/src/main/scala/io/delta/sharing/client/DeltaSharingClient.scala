/*
 * Copyright (2021) The Delta Lake Project Authors.
 *
 * Licensed under the Apache License, Version 2.0 (the "License");
 * you may not use this file except in compliance with the License.
 * You may obtain a copy of the License at
 *
 * http://www.apache.org/licenses/LICENSE-2.0
 *
 * Unless required by applicable law or agreed to in writing, software
 * distributed under the License is distributed on an "AS IS" BASIS,
 * WITHOUT WARRANTIES OR CONDITIONS OF ANY KIND, either express or implied.
 * See the License for the specific language governing permissions and
 * limitations under the License.
 */

package io.delta.sharing.client

import java.io.{BufferedReader, InputStream, InputStreamReader}
import java.net.{URL, URLEncoder}
import java.nio.charset.StandardCharsets.UTF_8
import java.sql.Timestamp
import java.time.LocalDateTime
import java.time.format.DateTimeFormatter.ISO_DATE_TIME

import scala.collection.JavaConverters._
import scala.collection.mutable.{ArrayBuffer, ListBuffer}

import org.apache.commons.io.IOUtils
import org.apache.commons.io.input.BoundedInputStream
import org.apache.hadoop.conf.Configuration
import org.apache.hadoop.util.VersionInfo
import org.apache.http.{HttpHeaders, HttpHost, HttpStatus}
import org.apache.http.client.config.RequestConfig
import org.apache.http.client.methods.{HttpGet, HttpHead, HttpPost, HttpRequestBase}
import org.apache.http.client.protocol.HttpClientContext
import org.apache.http.conn.ssl.{SSLConnectionSocketFactory, SSLContextBuilder, TrustSelfSignedStrategy}
import org.apache.http.entity.StringEntity
import org.apache.http.impl.client.{HttpClientBuilder, HttpClients}
import org.apache.spark.internal.Logging
import org.apache.spark.sql.SparkSession

import io.delta.sharing.client.model._
import io.delta.sharing.client.util.{ConfUtils, JsonUtils, RetryUtils, UnexpectedHttpStatus}

/** An interface to fetch Delta metadata from remote server. */
trait DeltaSharingClient {
  def listAllTables(): Seq[Table]

  def getTableVersion(table: Table, startingTimestamp: Option[String] = None): Long

  def getMetadata(table: Table): DeltaTableMetadata

  def getFiles(
    table: Table,
    predicates: Seq[String],
    limit: Option[Long],
    versionAsOf: Option[Long],
    timestampAsOf: Option[String],
    jsonPredicateHints: Option[String]): DeltaTableFiles

  def getFiles(table: Table, startingVersion: Long, endingVersion: Option[Long]): DeltaTableFiles

  def getCDFFiles(
      table: Table,
      cdfOptions: Map[String, String],
      includeHistoricalMetadata: Boolean): DeltaTableFiles

  def getForStreaming(): Boolean = false

  def getProfileProvider: DeltaSharingProfileProvider = null
}

private[sharing] trait PaginationResponse {
  def nextPageToken: Option[String]
}

private[sharing] case class QueryTableRequest(
  predicateHints: Seq[String],
  limitHint: Option[Long],
  version: Option[Long],
  timestamp: Option[String],
  startingVersion: Option[Long],
  endingVersion: Option[Long],
  jsonPredicateHints: Option[String]
)

private[sharing] case class ListSharesResponse(
    items: Seq[Share],
    nextPageToken: Option[String]) extends PaginationResponse

private[sharing] case class ListAllTablesResponse(
    items: Seq[Table],
    nextPageToken: Option[String]) extends PaginationResponse

/** A REST client to fetch Delta metadata from remote server. */
class DeltaSharingRestClient(
    profileProvider: DeltaSharingProfileProvider,
    timeoutInSeconds: Int = 120,
    numRetries: Int = 10,
    maxRetryDuration: Long = Long.MaxValue,
    sslTrustAll: Boolean = false,
    forStreaming: Boolean = false,
    responseFormat: String = "parquet") extends DeltaSharingClient {

  @volatile private var created = false

  private lazy val client = {
    val clientBuilder: HttpClientBuilder = if (sslTrustAll) {
      val sslBuilder = new SSLContextBuilder()
        .loadTrustMaterial(null, new TrustSelfSignedStrategy())
      val sslsf = new SSLConnectionSocketFactory(
        sslBuilder.build(),
        SSLConnectionSocketFactory.ALLOW_ALL_HOSTNAME_VERIFIER
      )
      HttpClients.custom().setSSLSocketFactory(sslsf)
    } else {
      HttpClientBuilder.create()
    }
    val config = RequestConfig.custom()
      .setConnectTimeout(timeoutInSeconds * 1000)
      .setConnectionRequestTimeout(timeoutInSeconds * 1000)
      .setSocketTimeout(timeoutInSeconds * 1000).build()
    val client = clientBuilder
      // Disable the default retry behavior because we have our own retry logic.
      // See `RetryUtils.runWithExponentialBackoff`.
      .disableAutomaticRetries()
      .setDefaultRequestConfig(config)
      .build()
    created = true
    client
  }

  override def getProfileProvider: DeltaSharingProfileProvider = profileProvider

  override def listAllTables(): Seq[Table] = {
    listShares().flatMap(listAllTablesInShare)
  }

  private def getTargetUrl(suffix: String): String = {
    s"${profileProvider.getProfile.endpoint.stripSuffix("/")}/${suffix.stripPrefix("/")}"
  }

  private def listShares(): Seq[Share] = {
    val target = getTargetUrl("shares")
    val shares = ArrayBuffer[Share]()
    var response = getJson[ListSharesResponse](target)
    if (response != null && response.items != null) {
      shares ++= response.items
    }
    while (response.nextPageToken.nonEmpty) {
      val encodedPageToken = URLEncoder.encode(response.nextPageToken.get, "UTF-8")
      val target = getTargetUrl(s"/shares?pageToken=$encodedPageToken")
      response = getJson[ListSharesResponse](target)
      if (response != null && response.items != null) {
        shares ++= response.items
      }
    }
    shares.toSeq
  }

  private def listAllTablesInShare(share: Share): Seq[Table] = {
    val encodedShareName = URLEncoder.encode(share.name, "UTF-8")
    val target = getTargetUrl(s"/shares/$encodedShareName/all-tables")
    val tables = ArrayBuffer[Table]()
    var response = getJson[ListAllTablesResponse](target)
    if (response != null && response.items != null) {
      tables ++= response.items
    }
    while (response.nextPageToken.nonEmpty) {
      val encodedPageToken = URLEncoder.encode(response.nextPageToken.get, "UTF-8")
      val target =
        getTargetUrl(s"/shares/$encodedShareName/all-tables?pageToken=$encodedPageToken")
      response = getJson[ListAllTablesResponse](target)
      if (response != null && response.items != null) {
        tables ++= response.items
      }
    }
    tables.toSeq
  }

  override def getForStreaming(): Boolean = forStreaming

  override def getTableVersion(table: Table, startingTimestamp: Option[String] = None): Long = {
    val encodedShareName = URLEncoder.encode(table.share, "UTF-8")
    val encodedSchemaName = URLEncoder.encode(table.schema, "UTF-8")
    val encodedTableName = URLEncoder.encode(table.name, "UTF-8")

    val encodedParam = if (startingTimestamp.isDefined) {
      s"?startingTimestamp=${URLEncoder.encode(startingTimestamp.get)}"
    } else {
      ""
    }
    val target =
      getTargetUrl(s"/shares/$encodedShareName/schemas/$encodedSchemaName/tables/" +
        s"$encodedTableName/version$encodedParam")
    val (version, _) = getResponse(new HttpGet(target), true, true)
    version.getOrElse {
      throw new IllegalStateException("Cannot find Delta-Table-Version in the header")
    }
  }

  def getMetadata(table: Table): DeltaTableMetadata = {
    val encodedShareName = URLEncoder.encode(table.share, "UTF-8")
    val encodedSchemaName = URLEncoder.encode(table.schema, "UTF-8")
    val encodedTableName = URLEncoder.encode(table.name, "UTF-8")
    val target = getTargetUrl(
      s"/shares/$encodedShareName/schemas/$encodedSchemaName/tables/$encodedTableName/metadata")
    val (version, lines) = getNDJson(target)
    val protocol = JsonUtils.fromJson[SingleAction](lines(0)).protocol
    checkProtocol(protocol)
    val metadata = JsonUtils.fromJson[SingleAction](lines(1)).metaData
    if (lines.size != 2) {
      throw new IllegalStateException("received more than two lines")
    }
    DeltaTableMetadata(version, protocol, metadata)
  }

  private def checkProtocol(protocol: Protocol): Unit = {
    if (protocol.minReaderVersion > DeltaSharingRestClient.CURRENT) {
      throw new IllegalArgumentException(s"The table requires a newer version" +
        s" ${protocol.minReaderVersion} to read. But the current release supports version " +
        s"is ${DeltaSharingProfile.CURRENT} and below. Please upgrade to a newer release.")
    }
  }

  override def getFiles(
      table: Table,
      predicates: Seq[String],
      limit: Option[Long],
      versionAsOf: Option[Long],
      timestampAsOf: Option[String],
      jsonPredicateHints: Option[String]): DeltaTableFiles = {
    val encodedShareName = URLEncoder.encode(table.share, "UTF-8")
    val encodedSchemaName = URLEncoder.encode(table.schema, "UTF-8")
    val encodedTableName = URLEncoder.encode(table.name, "UTF-8")
    val target = getTargetUrl(
      s"/shares/$encodedShareName/schemas/$encodedSchemaName/tables/$encodedTableName/query")
    val (version, lines) = getNDJson(
      target,
      QueryTableRequest(
        predicates,
        limit,
        versionAsOf,
        timestampAsOf,
        None,
        None,
        jsonPredicateHints
      )
    )
    require(versionAsOf.isEmpty || versionAsOf.get == version)
    val protocol = JsonUtils.fromJson[SingleAction](lines(0)).protocol
    checkProtocol(protocol)
    val metadata = JsonUtils.fromJson[SingleAction](lines(1)).metaData
    val files = lines.drop(2).map(line => JsonUtils.fromJson[SingleAction](line).file)
    DeltaTableFiles(version, protocol, metadata, files)
  }

  override def getFiles(
      table: Table,
      startingVersion: Long,
      endingVersion: Option[Long]
  ): DeltaTableFiles = {
    val encodedShareName = URLEncoder.encode(table.share, "UTF-8")
    val encodedSchemaName = URLEncoder.encode(table.schema, "UTF-8")
    val encodedTableName = URLEncoder.encode(table.name, "UTF-8")
    val target = getTargetUrl(
      s"/shares/$encodedShareName/schemas/$encodedSchemaName/tables/$encodedTableName/query")
    val (version, lines) = getNDJson(
      target, QueryTableRequest(Nil, None, None, None, Some(startingVersion), endingVersion, None))
    val protocol = JsonUtils.fromJson[SingleAction](lines(0)).protocol
    checkProtocol(protocol)
    val metadata = JsonUtils.fromJson[SingleAction](lines(1)).metaData
    val addFiles = ArrayBuffer[AddFileForCDF]()
    val removeFiles = ArrayBuffer[RemoveFile]()
    val additionalMetadatas = ArrayBuffer[Metadata]()
    lines.drop(2).map(line => JsonUtils.fromJson[SingleAction](line).unwrap).foreach{
      case a: AddFileForCDF => addFiles.append(a)
      case r: RemoveFile => removeFiles.append(r)
      case m: Metadata => additionalMetadatas.append(m)
      case f => throw new IllegalStateException(s"Unexpected File:${f}")
    }
    DeltaTableFiles(
      version,
      protocol,
      metadata,
      addFiles = addFiles.toSeq,
      removeFiles = removeFiles.toSeq,
      additionalMetadatas = additionalMetadatas.toSeq
    )
  }

  override def getCDFFiles(
      table: Table,
      cdfOptions: Map[String, String],
      includeHistoricalMetadata: Boolean): DeltaTableFiles = {
    val encodedShare = URLEncoder.encode(table.share, "UTF-8")
    val encodedSchema = URLEncoder.encode(table.schema, "UTF-8")
    val encodedTable = URLEncoder.encode(table.name, "UTF-8")
    val encodedParams = getEncodedCDFParams(cdfOptions, includeHistoricalMetadata)

    val target = getTargetUrl(
      s"/shares/$encodedShare/schemas/$encodedSchema/tables/$encodedTable/changes?$encodedParams")
    val (version, lines) = getNDJson(target, requireVersion = false)
    val protocol = JsonUtils.fromJson[SingleAction](lines(0)).protocol
    checkProtocol(protocol)
    val metadata = JsonUtils.fromJson[SingleAction](lines(1)).metaData

    val addFiles = ArrayBuffer[AddFileForCDF]()
    val cdfFiles = ArrayBuffer[AddCDCFile]()
    val removeFiles = ArrayBuffer[RemoveFile]()
    val additionalMetadatas = ArrayBuffer[Metadata]()
    lines.drop(2).map(line => JsonUtils.fromJson[SingleAction](line).unwrap).foreach{
      case c: AddCDCFile => cdfFiles.append(c)
      case a: AddFileForCDF => addFiles.append(a)
      case r: RemoveFile => removeFiles.append(r)
      case m: Metadata => additionalMetadatas.append(m)
      case f => throw new IllegalStateException(s"Unexpected File:${f}")
    }
    DeltaTableFiles(
      version,
      protocol,
      metadata,
      addFiles = addFiles.toSeq,
      cdfFiles = cdfFiles.toSeq,
      removeFiles = removeFiles.toSeq,
      additionalMetadatas = additionalMetadatas.toSeq
    )
  }

  private def getEncodedCDFParams(
      cdfOptions: Map[String, String],
      includeHistoricalMetadata: Boolean): String = {
    val paramMap = cdfOptions ++ (if (includeHistoricalMetadata) {
      Map("includeHistoricalMetadata" -> "true")
    } else {
      Map.empty
    })
    paramMap.map {
      case (cdfKey, cdfValue) => s"$cdfKey=${URLEncoder.encode(cdfValue)}"
    }.mkString("&")
  }

  private def getNDJson(target: String, requireVersion: Boolean = true): (Long, Seq[String]) = {
    val (version, lines) = getResponse(new HttpGet(target))
    version.getOrElse {
      if (requireVersion) {
        throw new IllegalStateException("Cannot find Delta-Table-Version in the header")
      } else {
        0L
      }
    } -> lines
  }

  private def getNDJson[T: Manifest](target: String, data: T): (Long, Seq[String]) = {
    val httpPost = new HttpPost(target)
    val json = JsonUtils.toJson(data)
    httpPost.setHeader("Content-type", "application/json")
    httpPost.setEntity(new StringEntity(json, UTF_8))
    val (version, lines) = getResponse(httpPost)
    version.getOrElse {
      throw new IllegalStateException("Cannot find Delta-Table-Version in the header")
    } -> lines
  }

  private def getJson[R: Manifest](target: String): R = {
    val (_, response) = getResponse(new HttpGet(target), false, true)
    if (response.size != 1) {
      throw new IllegalStateException(
        "Unexpected response for target: " +  target + ", response=" + response
      )
    }
    JsonUtils.fromJson[R](response(0))
  }

  private def getHttpHost(endpoint: String): HttpHost = {
    val url = new URL(endpoint)
    val protocol = url.getProtocol
    val port = if (url.getPort == -1) {
      if (protocol == "https") 443 else 80
    } else {
      url.getPort
    }
    new HttpHost(url.getHost, port, protocol)
  }

  private def tokenExpired(profile: DeltaSharingProfile): Boolean = {
    if (profile.expirationTime == null) return false
    try {
      val expirationTime = Timestamp.valueOf(
        LocalDateTime.parse(profile.expirationTime, ISO_DATE_TIME))
      expirationTime.before(Timestamp.valueOf(LocalDateTime.now()))
    } catch {
      case _: Throwable => false
    }
  }

  private[client] def prepareHeaders(httpRequest: HttpRequestBase): HttpRequestBase = {
    val customeHeaders = profileProvider.getCustomHeaders
    if (customeHeaders.contains(HttpHeaders.AUTHORIZATION)
      || customeHeaders.contains(HttpHeaders.USER_AGENT)) {
      throw new IllegalArgumentException(
        s"HTTP header ${HttpHeaders.AUTHORIZATION} and ${HttpHeaders.USER_AGENT} cannot be"
          + "overriden."
      )
    }
    val headers = Map(
      HttpHeaders.AUTHORIZATION -> s"Bearer ${profileProvider.getProfile.bearerToken}",
      HttpHeaders.USER_AGENT -> getUserAgent(),
      DeltaSharingRestClient.DELTA_SHARING_CAPABILITIES_HEADER -> getDeltaSharingCapabilities()
    ) ++ customeHeaders
    headers.foreach(header => httpRequest.setHeader(header._1, header._2))

    httpRequest
  }

  /**
   * Send the http request and return the table version in the header if any, and the response
   * content.
   *
   * The response can be:
   *   - empty if allowNoContent is true.
   *   - single string, if fetchAsOneString is true.
   *   - multi-line response (typically, one per action). This is the default.
   */
  private def getResponse(
      httpRequest: HttpRequestBase,
      allowNoContent: Boolean = false,
      fetchAsOneString: Boolean = false
  ): (Option[Long], Seq[String]) = {
    RetryUtils.runWithExponentialBackoff(numRetries, maxRetryDuration) {
      val profile = profileProvider.getProfile
      val response = client.execute(
        getHttpHost(profile.endpoint),
        prepareHeaders(httpRequest),
        HttpClientContext.create()
      )
      try {
        val status = response.getStatusLine()
        val entity = response.getEntity()
        val lines = if (entity == null) {
          List("")
        } else {
          val input = entity.getContent()
          try {
            if (fetchAsOneString) {
              Seq(IOUtils.toString(input, UTF_8))
            } else {
              val reader = new BufferedReader(
                new InputStreamReader(new BoundedInputStream(input), UTF_8)
              )
              var line: Option[String] = None
              val lineBuffer = ListBuffer[String]()
              while ({
                line = Option(reader.readLine()); line.isDefined
              }) {
                lineBuffer += line.get
              }
              lineBuffer.toList
            }
          } finally {
            input.close()
          }
        }

        val statusCode = status.getStatusCode
        if (!(statusCode == HttpStatus.SC_OK ||
          (allowNoContent && statusCode == HttpStatus.SC_NO_CONTENT))) {
          var additionalErrorInfo = ""
          if (statusCode == HttpStatus.SC_UNAUTHORIZED && tokenExpired(profile)) {
            additionalErrorInfo = s"It may be caused by an expired token as it has expired " +
              s"at ${profile.expirationTime}"
          }
          // Only show the last 100 lines in the error to keep it contained.
          val responseToShow = lines.drop(lines.size - 100).mkString("\n")
          throw new UnexpectedHttpStatus(
            s"HTTP request failed with status: $status $responseToShow. $additionalErrorInfo",
            statusCode)
        }
        Option(response.getFirstHeader("Delta-Table-Version")).map(_.getValue.toLong) -> lines
      } finally {
        response.close()
      }
    }
  }

  // Add SparkStructuredStreaming in the USER_AGENT header, in order for the delta sharing server
  // to recognize the request for streaming, and take corresponding actions.
  private def getUserAgent(): String = {
    val sparkAgent = if (forStreaming) {
      DeltaSharingRestClient.SPARK_STRUCTURED_STREAMING
    } else {
      "Delta-Sharing-Spark"
    }
    s"$sparkAgent/$VERSION" + DeltaSharingRestClient.USER_AGENT
  }

  // The value for delta-sharing-capabilities header, semicolon separated capabilities.
  // Each capability is in the format of "key=value1,value2", values are separated by comma.
  // Example: "capability1=value1;capability2=value3,value4,value5"
  private def getDeltaSharingCapabilities(): String = {
    s"responseFormat=$responseFormat"
  }

  def close(): Unit = {
    if (created) {
      try client.close() finally created = false
    }
  }

  override def finalize(): Unit = {
    try close() finally super.finalize()
  }
}

object DeltaSharingRestClient extends Logging {
  val CURRENT = 1

  val SPARK_STRUCTURED_STREAMING = "Delta-Sharing-SparkStructuredStreaming"
  val DELTA_SHARING_CAPABILITIES_HEADER = "delta-sharing-capabilities"

  lazy val USER_AGENT = {
    try {
      s" $sparkVersionString" +
        s" Hadoop/${VersionInfo.getVersion()}" +
        s" ${spaceFreeProperty("os.name")}/${spaceFreeProperty("os.version")}" +
        s" ${spaceFreeProperty("java.vm.name")}/${spaceFreeProperty("java.vm.version")}" +
        s" java/${spaceFreeProperty("java.version")}" +
        s" scala/${scala.util.Properties.versionNumberString}" +
        s" java_vendor/${spaceFreeProperty("java.vendor")}"
    } catch {
      case e: Throwable =>
        log.warn("Unable to load version information for Delta Sharing", e)
        "Delta-Sharing-Spark/<unknown>"
    }
  }

  /**
   * Return the spark version. When the library is used in Databricks Runtime, it will return
   * Databricks Runtime version.
   */
  def sparkVersionString: String = {
    Option(org.apache.spark.SparkEnv.get).flatMap { env =>
      env.conf.getOption("spark.databricks.clusterUsageTags.sparkVersion")
    }.map(dbrVersion => s"Databricks-Runtime/$dbrVersion")
      .getOrElse(s"Spark/${org.apache.spark.SPARK_VERSION}")
  }

  /**
   * Return the system property using the given key. If the value contains spaces, spaces will be
   * replaced with "_".
   */
  def spaceFreeProperty(key: String): String = {
    val value = System.getProperty(key)
    if (value == null) "<unknown>" else value.replace(' ', '_')
  }

<<<<<<< HEAD
  def apply(
      profileFile: String,
      forStreaming: Boolean = false,
      responseFormat: String = "parquet"): DeltaSharingClient = {
    val sqlConf = SparkSession.active.sessionState.conf

    val profileProviderclass =
      sqlConf.getConfString("spark.delta.sharing.profile.provider.class",
        "io.delta.sharing.client.DeltaSharingFileProfileProvider")

    val profileProvider: DeltaSharingProfileProvider =
      Class.forName(profileProviderclass)
=======
  def apply(profileFile: String, forStreaming: Boolean = false): DeltaSharingClient = {
    val sqlConf = SparkSession.active.sessionState.conf

    val profileProviderClass = ConfUtils.profileProviderClass(sqlConf)
    val profileProvider: DeltaSharingProfileProvider =
      Class.forName(profileProviderClass)
>>>>>>> ed10d2f6
        .getConstructor(classOf[Configuration], classOf[String])
        .newInstance(SparkSession.active.sessionState.newHadoopConf(),
          profileFile)
        .asInstanceOf[DeltaSharingProfileProvider]

    // This is a flag to test the local https server. Should never be used in production.
<<<<<<< HEAD
    val sslTrustAll =
      sqlConf.getConfString("spark.delta.sharing.network.sslTrustAll", "false").toBoolean
=======
    val sslTrustAll = ConfUtils.sslTrustAll(sqlConf)
>>>>>>> ed10d2f6
    val numRetries = ConfUtils.numRetries(sqlConf)
    val maxRetryDurationMillis = ConfUtils.maxRetryDurationMillis(sqlConf)
    val timeoutInSeconds = ConfUtils.timeoutInSeconds(sqlConf)

<<<<<<< HEAD
    val clientClass =
      sqlConf.getConfString("spark.delta.sharing.client.class",
        "io.delta.sharing.client.DeltaSharingRestClient")
    Class.forName(clientClass)
      .getConstructor(
        classOf[DeltaSharingProfileProvider],
        classOf[Int],
        classOf[Int],
        classOf[Long],
        classOf[Boolean],
        classOf[Boolean],
        classOf[String]
      ).newInstance(profileProvider,
=======
    val clientClass = ConfUtils.clientClass(sqlConf)
    Class.forName(clientClass)
      .getConstructor(classOf[DeltaSharingProfileProvider],
        classOf[Int], classOf[Int], classOf[Long], classOf[Boolean], classOf[Boolean])
      .newInstance(profileProvider,
>>>>>>> ed10d2f6
        java.lang.Integer.valueOf(timeoutInSeconds),
        java.lang.Integer.valueOf(numRetries),
        java.lang.Long.valueOf(maxRetryDurationMillis),
        java.lang.Boolean.valueOf(sslTrustAll),
<<<<<<< HEAD
        java.lang.Boolean.valueOf(forStreaming),
        responseFormat)
=======
        java.lang.Boolean.valueOf(forStreaming))
>>>>>>> ed10d2f6
      .asInstanceOf[DeltaSharingClient]
  }
}<|MERGE_RESOLUTION|>--- conflicted
+++ resolved
@@ -555,47 +555,27 @@
     if (value == null) "<unknown>" else value.replace(' ', '_')
   }
 
-<<<<<<< HEAD
   def apply(
       profileFile: String,
       forStreaming: Boolean = false,
       responseFormat: String = "parquet"): DeltaSharingClient = {
     val sqlConf = SparkSession.active.sessionState.conf
 
-    val profileProviderclass =
-      sqlConf.getConfString("spark.delta.sharing.profile.provider.class",
-        "io.delta.sharing.client.DeltaSharingFileProfileProvider")
-
-    val profileProvider: DeltaSharingProfileProvider =
-      Class.forName(profileProviderclass)
-=======
-  def apply(profileFile: String, forStreaming: Boolean = false): DeltaSharingClient = {
-    val sqlConf = SparkSession.active.sessionState.conf
-
     val profileProviderClass = ConfUtils.profileProviderClass(sqlConf)
     val profileProvider: DeltaSharingProfileProvider =
       Class.forName(profileProviderClass)
->>>>>>> ed10d2f6
         .getConstructor(classOf[Configuration], classOf[String])
         .newInstance(SparkSession.active.sessionState.newHadoopConf(),
           profileFile)
         .asInstanceOf[DeltaSharingProfileProvider]
 
     // This is a flag to test the local https server. Should never be used in production.
-<<<<<<< HEAD
-    val sslTrustAll =
-      sqlConf.getConfString("spark.delta.sharing.network.sslTrustAll", "false").toBoolean
-=======
     val sslTrustAll = ConfUtils.sslTrustAll(sqlConf)
->>>>>>> ed10d2f6
     val numRetries = ConfUtils.numRetries(sqlConf)
     val maxRetryDurationMillis = ConfUtils.maxRetryDurationMillis(sqlConf)
     val timeoutInSeconds = ConfUtils.timeoutInSeconds(sqlConf)
 
-<<<<<<< HEAD
-    val clientClass =
-      sqlConf.getConfString("spark.delta.sharing.client.class",
-        "io.delta.sharing.client.DeltaSharingRestClient")
+    val clientClass = ConfUtils.clientClass(sqlConf)
     Class.forName(clientClass)
       .getConstructor(
         classOf[DeltaSharingProfileProvider],
@@ -605,24 +585,13 @@
         classOf[Boolean],
         classOf[Boolean],
         classOf[String]
-      ).newInstance(profileProvider,
-=======
-    val clientClass = ConfUtils.clientClass(sqlConf)
-    Class.forName(clientClass)
-      .getConstructor(classOf[DeltaSharingProfileProvider],
-        classOf[Int], classOf[Int], classOf[Long], classOf[Boolean], classOf[Boolean])
       .newInstance(profileProvider,
->>>>>>> ed10d2f6
         java.lang.Integer.valueOf(timeoutInSeconds),
         java.lang.Integer.valueOf(numRetries),
         java.lang.Long.valueOf(maxRetryDurationMillis),
         java.lang.Boolean.valueOf(sslTrustAll),
-<<<<<<< HEAD
         java.lang.Boolean.valueOf(forStreaming),
-        responseFormat)
-=======
-        java.lang.Boolean.valueOf(forStreaming))
->>>>>>> ed10d2f6
+        classOf[String])
       .asInstanceOf[DeltaSharingClient]
   }
 }