/*
 * Copyright (2021) The Delta Lake Project Authors.
 *
 * Licensed under the Apache License, Version 2.0 (the "License");
 * you may not use this file except in compliance with the License.
 * You may obtain a copy of the License at
 *
 * http://www.apache.org/licenses/LICENSE-2.0
 *
 * Unless required by applicable law or agreed to in writing, software
 * distributed under the License is distributed on an "AS IS" BASIS,
 * WITHOUT WARRANTIES OR CONDITIONS OF ANY KIND, either express or implied.
 * See the License for the specific language governing permissions and
 * limitations under the License.
 */

package io.delta.sharing.client

import java.io.{BufferedReader, InputStreamReader}
import java.net.{URL, URLEncoder}
import java.nio.charset.StandardCharsets.UTF_8
import java.util.UUID

import scala.collection.mutable.{ArrayBuffer, ListBuffer}

import org.apache.commons.io.IOUtils
import org.apache.commons.io.input.BoundedInputStream
import org.apache.hadoop.conf.Configuration
import org.apache.hadoop.util.VersionInfo
import org.apache.http.{HttpHeaders, HttpHost, HttpStatus}
import org.apache.http.client.config.RequestConfig
import org.apache.http.client.methods.{HttpGet, HttpPost, HttpRequestBase}
import org.apache.http.client.protocol.HttpClientContext
import org.apache.http.conn.ssl.{SSLConnectionSocketFactory, SSLContextBuilder, TrustSelfSignedStrategy}
import org.apache.http.entity.StringEntity
import org.apache.http.impl.client.{HttpClientBuilder, HttpClients}
import org.apache.spark.internal.Logging
import org.apache.spark.sql.SparkSession

import io.delta.sharing.client.auth.{AuthConfig, AuthCredentialProviderFactory}
import io.delta.sharing.client.model._
import io.delta.sharing.client.util.{ConfUtils, JsonUtils, RetryUtils, UnexpectedHttpStatus}
import io.delta.sharing.spark.MissingEndStreamActionException

/** An interface to fetch Delta metadata from remote server. */
trait DeltaSharingClient {

  protected var dsQueryId: Option[String] = None

  def getQueryId: String = {
    dsQueryId.getOrElse("dsQueryIdNotSet")
  }

  protected def getDsQueryIdForLogging: String = {
    s" for query($dsQueryId)."
  }

  def listAllTables(): Seq[Table]

  def getTableVersion(table: Table, startingTimestamp: Option[String] = None): Long

  def getMetadata(
      table: Table,
      versionAsOf: Option[Long] = None,
      timestampAsOf: Option[String] = None): DeltaTableMetadata

  def getFiles(
    table: Table,
    predicates: Seq[String],
    limit: Option[Long],
    versionAsOf: Option[Long],
    timestampAsOf: Option[String],
    jsonPredicateHints: Option[String],
    refreshToken: Option[String]): DeltaTableFiles

  def getFiles(table: Table, startingVersion: Long, endingVersion: Option[Long]): DeltaTableFiles

  def getCDFFiles(
      table: Table,
      cdfOptions: Map[String, String],
      includeHistoricalMetadata: Boolean): DeltaTableFiles

  def getForStreaming(): Boolean = false

  def getProfileProvider: DeltaSharingProfileProvider = null
}

// A case class containing parameters parsed from the input delta sharing table path with the
// format of "profile_file#share.schema.table".
case class ParsedDeltaSharingTablePath(
    profileFile: String,
    share: String,
    schema: String,
    table: String)

/**
 * A case class containing the parsed response of a delta sharing rpc.
 *
 * @param version the table version of the shared table.
 * @param respondedFormat the sharing format (parquet or delta), used to parse the lines.
 * @param includedEndStreamAction whether the last line is required to be an EndStreamAction, parsed
 *                                from the response header.
 * @param lines all lines in the response.
 * @param capabilities value of delta-sharing-capabilities in the response header
 */
case class ParsedDeltaSharingResponse(
    version: Long,
    respondedFormat: String,
    includedEndStreamAction: Option[Boolean],
    lines: Seq[String],
    capabilities: Option[String])

private[sharing] trait PaginationResponse {
  def nextPageToken: Option[String]
}

/**
 * A trait to represent the request object for
 * fetching next page in paginated query.
 * This can be use in both sync and async query.
*/
private[sharing] trait NextPageRequest {
  def maxFiles: Option[Int]
  def pageToken: Option[String]

  // Clone the request object with new optional fields.
  // this is used to generate a new request object when
  // fetching next pages in paginated query.
  def clone(
     maxFiles: Option[Int],
     pageToken: Option[String]): NextPageRequest
}

private[sharing] case class QueryTableRequest(
  predicateHints: Seq[String],
  limitHint: Option[Long],
  version: Option[Long],
  timestamp: Option[String],
  startingVersion: Option[Long],
  endingVersion: Option[Long],
  jsonPredicateHints: Option[String],
  maxFiles: Option[Int],
  pageToken: Option[String],
  includeRefreshToken: Option[Boolean],
  refreshToken: Option[String],
  idempotency_key: Option[String]
) extends NextPageRequest {
  override def clone(
        maxFiles: Option[Int],
        pageToken: Option[String]): NextPageRequest = {
      this.copy(
        maxFiles = maxFiles,
        pageToken = pageToken,
        refreshToken = None,
        includeRefreshToken = None)
  }
}

private[sharing] case class GetQueryTableInfoRequest(
  queryId: String,
  maxFiles: Option[Int],
  pageToken: Option[String]
  ) extends NextPageRequest {
  override def clone(
      maxFiles: Option[Int],
      pageToken: Option[String]): NextPageRequest = {
    this.copy(maxFiles = maxFiles, pageToken = pageToken)
  }
}

private[sharing] case class ListSharesResponse(
    items: Seq[Share],
    nextPageToken: Option[String]) extends PaginationResponse

private[sharing] case class ListAllTablesResponse(
    items: Seq[Table],
    nextPageToken: Option[String]) extends PaginationResponse

/** A REST client to fetch Delta metadata from remote server. */
class DeltaSharingRestClient(
    profileProvider: DeltaSharingProfileProvider,
    timeoutInSeconds: Int = 120,
    numRetries: Int = 10,
    maxRetryDuration: Long = Long.MaxValue,
    sslTrustAll: Boolean = false,
    forStreaming: Boolean = false,
    responseFormat: String = DeltaSharingRestClient.RESPONSE_FORMAT_PARQUET,
    readerFeatures: String = "",
    queryTablePaginationEnabled: Boolean = false,
    maxFilesPerReq: Int = 100000,
    includeEndStreamAction: Boolean = true,
    enableAsyncQuery: Boolean = false,
    asyncQueryPollIntervalMillis: Long = 10000L,
    asyncQueryMaxDuration: Long = 600000L,
    tokenExchangeMaxRetries: Int = 5,
    tokenExchangeMaxRetryDurationInSeconds: Int = 60,
    tokenRenewalThresholdInSeconds: Int = 600
  ) extends DeltaSharingClient with Logging {

  logInfo(s"DeltaSharingRestClient with includeEndStreamAction: $includeEndStreamAction, " +
    s"enableAsyncQuery:$enableAsyncQuery")

  import DeltaSharingRestClient._

  @volatile private var created = false

  // Convert the responseFormat to a Seq to be used later.
  private val responseFormatSet = responseFormat.split(",").toSet

  private lazy val client = {
    val clientBuilder: HttpClientBuilder = if (sslTrustAll) {
      val sslBuilder = new SSLContextBuilder()
        .loadTrustMaterial(null, new TrustSelfSignedStrategy())
      val sslsf = new SSLConnectionSocketFactory(
        sslBuilder.build(),
        SSLConnectionSocketFactory.ALLOW_ALL_HOSTNAME_VERIFIER
      )
      HttpClients.custom().setSSLSocketFactory(sslsf)
    } else {
      HttpClientBuilder.create()
    }
    val config = RequestConfig.custom()
      .setConnectTimeout(timeoutInSeconds * 1000)
      .setConnectionRequestTimeout(timeoutInSeconds * 1000)
      .setSocketTimeout(timeoutInSeconds * 1000).build()
    val client = clientBuilder
      // Disable the default retry behavior because we have our own retry logic.
      // See `RetryUtils.runWithExponentialBackoff`.
      .disableAutomaticRetries()
      .setDefaultRequestConfig(config)
      .build()
    created = true
    client
  }

  private lazy val authCredentialProvider = AuthCredentialProviderFactory.createCredentialProvider(
    profileProvider.getProfile,
    AuthConfig(tokenExchangeMaxRetries,
      tokenExchangeMaxRetryDurationInSeconds, tokenRenewalThresholdInSeconds),
    client
  )

  override def getProfileProvider: DeltaSharingProfileProvider = profileProvider

  override def listAllTables(): Seq[Table] = {
    listShares().flatMap(listAllTablesInShare)
  }

  private def getTargetUrl(suffix: String): String = {
    s"${profileProvider.getProfile.endpoint.stripSuffix("/")}/${suffix.stripPrefix("/")}"
  }

  private def listShares(): Seq[Share] = {
    val target = getTargetUrl("shares")
    val shares = ArrayBuffer[Share]()
    var response = getJson[ListSharesResponse](target)
    if (response != null && response.items != null) {
      shares ++= response.items
    }
    while (response.nextPageToken.nonEmpty) {
      val encodedPageToken = URLEncoder.encode(response.nextPageToken.get, "UTF-8")
      val target = getTargetUrl(s"/shares?pageToken=$encodedPageToken")
      response = getJson[ListSharesResponse](target)
      if (response != null && response.items != null) {
        shares ++= response.items
      }
    }
    shares.toSeq
  }

  private def listAllTablesInShare(share: Share): Seq[Table] = {
    val encodedShareName = URLEncoder.encode(share.name, "UTF-8")
    val target = getTargetUrl(s"/shares/$encodedShareName/all-tables")
    val tables = ArrayBuffer[Table]()
    var response = getJson[ListAllTablesResponse](target)
    if (response != null && response.items != null) {
      tables ++= response.items
    }
    while (response.nextPageToken.nonEmpty) {
      val encodedPageToken = URLEncoder.encode(response.nextPageToken.get, "UTF-8")
      val target =
        getTargetUrl(s"/shares/$encodedShareName/all-tables?pageToken=$encodedPageToken")
      response = getJson[ListAllTablesResponse](target)
      if (response != null && response.items != null) {
        tables ++= response.items
      }
    }
    tables.toSeq
  }

  override def getForStreaming(): Boolean = forStreaming

  override def getTableVersion(table: Table, startingTimestamp: Option[String] = None): Long = {
    val encodedShareName = URLEncoder.encode(table.share, "UTF-8")
    val encodedSchemaName = URLEncoder.encode(table.schema, "UTF-8")
    val encodedTableName = URLEncoder.encode(table.name, "UTF-8")

    val encodedParam = if (startingTimestamp.isDefined) {
      s"?startingTimestamp=${URLEncoder.encode(startingTimestamp.get)}"
    } else {
      ""
    }
    val target =
      getTargetUrl(s"/shares/$encodedShareName/schemas/$encodedSchemaName/tables/" +
        s"$encodedTableName/version$encodedParam")
    val (version, _, _) = getResponse(new HttpGet(target), true, true)
    version.getOrElse {
      throw new IllegalStateException(s"Cannot find " +
        s"${RESPONSE_TABLE_VERSION_HEADER_KEY} in the header," + getDsQueryIdForLogging)
    }
  }

  /**
   * Compare responseFormatSet and respondedFormat, error out when responseFormatSet doesn't contain
   * respondedFormat. The client allows backward compatibility by specifying
   * responseFormat=parquet,delta in the request header.
   */
  private def checkRespondedFormat(respondedFormat: String, rpc: String, table: String): Unit = {
    if (!responseFormatSet.contains(respondedFormat)) {
      logError(s"RespondedFormat($respondedFormat) is different from requested " +
        s"responseFormat($responseFormat) for $rpc for table $table," + getDsQueryIdForLogging)
      throw new IllegalArgumentException("The responseFormat returned from the delta sharing " +
        s"server doesn't match the requested responseFormat: respondedFormat($respondedFormat)" +
        s" != requestedFormat($responseFormat)," + getDsQueryIdForLogging)
    }
  }

  def getMetadata(
      table: Table,
      versionAsOf: Option[Long] = None,
      timestampAsOf: Option[String] = None): DeltaTableMetadata = {
    val encodedShareName = URLEncoder.encode(table.share, "UTF-8")
    val encodedSchemaName = URLEncoder.encode(table.schema, "UTF-8")
    val encodedTableName = URLEncoder.encode(table.name, "UTF-8")
    val encodedParams = getEncodedMetadataParams(versionAsOf, timestampAsOf)

    val target = getTargetUrl(
      s"/shares/$encodedShareName/schemas/$encodedSchemaName/tables/$encodedTableName/metadata" +
        s"$encodedParams")
    val response = getNDJson(target)

    checkRespondedFormat(
      response.respondedFormat,
      rpc = "getMetadata",
      table = s"${table.share}.${table.schema}.${table.name}"
    )
    if (response.lines.size != 2) {
      throw new IllegalStateException(s"received more than two lines:${response.lines.size}," +
        getDsQueryIdForLogging)
    }

    if (response.respondedFormat == RESPONSE_FORMAT_DELTA) {
      return DeltaTableMetadata(
        response.version,
        lines = response.lines,
        respondedFormat = response.respondedFormat
      )
    }

    val protocol = JsonUtils.fromJson[SingleAction](response.lines(0)).protocol
    checkProtocol(protocol)
    val metadata = JsonUtils.fromJson[SingleAction](response.lines(1)).metaData
    DeltaTableMetadata(
      response.version,
      protocol,
      metadata,
      respondedFormat = response.respondedFormat
    )
  }

  private def checkProtocol(protocol: Protocol): Unit = {
    if (protocol.minReaderVersion > DeltaSharingProfile.CURRENT) {
      throw new IllegalArgumentException(s"The table requires a newer version" +
        s" ${protocol.minReaderVersion} to read. But the current release supports version " +
        s"is ${DeltaSharingProfile.CURRENT} and below. Please upgrade to a newer release." +
        getDsQueryIdForLogging)
    }
  }

  override def getFiles(
      table: Table,
      predicates: Seq[String],
      limit: Option[Long],
      versionAsOf: Option[Long],
      timestampAsOf: Option[String],
      jsonPredicateHints: Option[String],
      refreshToken: Option[String]): DeltaTableFiles = {
    // Retrieve refresh token when querying the latest snapshot.
    val includeRefreshToken = versionAsOf.isEmpty && timestampAsOf.isEmpty
    val encodedShareName = URLEncoder.encode(table.share, "UTF-8")
    val encodedSchemaName = URLEncoder.encode(table.schema, "UTF-8")
    val encodedTableName = URLEncoder.encode(table.name, "UTF-8")
    val target = getTargetUrl(
      s"/shares/$encodedShareName/schemas/$encodedSchemaName/tables/$encodedTableName/query")

    val idempotency_key = if (enableAsyncQuery) {
      Some(UUID.randomUUID().toString)
    } else {
      None
    }

    val request: QueryTableRequest = QueryTableRequest(
      predicateHints = predicates,
      limitHint = limit,
      version = versionAsOf,
      timestamp = timestampAsOf,
      startingVersion = None,
      endingVersion = None,
      jsonPredicateHints = jsonPredicateHints,
      maxFiles = None,
      pageToken = None,
      includeRefreshToken = Some(includeRefreshToken),
      refreshToken = refreshToken,
      idempotency_key = idempotency_key
    )

    val updatedRequest = if (queryTablePaginationEnabled) {
        request.copy(
          maxFiles = Some(maxFilesPerReq))
      } else {
        request
      }

    val (version, respondedFormat, lines, refreshTokenOpt) =
      getFilesByPage(table, target, updatedRequest)

    checkRespondedFormat(
      respondedFormat,
      rpc = s"getFiles(versionAsOf-$versionAsOf, timestampAsOf-$timestampAsOf)",
      table = s"${table.share}.${table.schema}.${table.name}"
    )

    if (respondedFormat == RESPONSE_FORMAT_DELTA) {
      return DeltaTableFiles(
        version,
        lines = lines,
        refreshToken = refreshTokenOpt,
        respondedFormat = respondedFormat
      )
    }
    require(versionAsOf.isEmpty || versionAsOf.get == version)
    val protocol = JsonUtils.fromJson[SingleAction](lines(0)).protocol
    checkProtocol(protocol)
    val metadata = JsonUtils.fromJson[SingleAction](lines(1)).metaData
    val files = ArrayBuffer[AddFile]()
    lines.drop(2).foreach { line =>
      val action = JsonUtils.fromJson[SingleAction](line)
      if (action.file != null) {
        files.append(action.file)
      } else {
        throw new IllegalStateException(s"Unexpected Line:${line}" + getDsQueryIdForLogging)
      }
    }
    DeltaTableFiles(
      version,
      protocol,
      metadata,
      files.toSeq,
      refreshToken = refreshTokenOpt,
      respondedFormat = respondedFormat
    )
  }

  override def getFiles(
      table: Table,
      startingVersion: Long,
      endingVersion: Option[Long]
  ): DeltaTableFiles = {
    val encodedShareName = URLEncoder.encode(table.share, "UTF-8")
    val encodedSchemaName = URLEncoder.encode(table.schema, "UTF-8")
    val encodedTableName = URLEncoder.encode(table.name, "UTF-8")
    val target = getTargetUrl(
      s"/shares/$encodedShareName/schemas/$encodedSchemaName/tables/$encodedTableName/query")
    val request: QueryTableRequest = QueryTableRequest(
      predicateHints = Nil,
      limitHint = None,
      version = None,
      timestamp = None,
      startingVersion = Some(startingVersion),
      endingVersion = endingVersion,
      jsonPredicateHints = None,
      maxFiles = None,
      pageToken = None,
      includeRefreshToken = None,
      refreshToken = None,
      idempotency_key = None
    )

    val (version, respondedFormat, lines) = if (queryTablePaginationEnabled) {
      logInfo(
        s"Making paginated queryTable from version $startingVersion requests for table " +
        s"${table.share}.${table.schema}.${table.name} with maxFiles=$maxFilesPerReq, " +
        s"for query($dsQueryId)."
      )
      val (version, respondedFormat, lines, _) = getFilesByPage(table, target, request)
      (version, respondedFormat, lines)
    } else {
      val response = getNDJson(target, request)
      val (filteredLines, _) = maybeExtractEndStreamAction(response.lines)
      (response.version, response.respondedFormat, filteredLines)
    }

    checkRespondedFormat(
      respondedFormat,
      rpc = s"getFiles(startingVersion:$startingVersion, endingVersion:$endingVersion)",
      table = s"${table.share}.${table.schema}.${table.name}"
    )

    if (respondedFormat == RESPONSE_FORMAT_DELTA) {
      return DeltaTableFiles(version, lines = lines, respondedFormat = respondedFormat)
    }
    val protocol = JsonUtils.fromJson[SingleAction](lines(0)).protocol
    checkProtocol(protocol)
    val metadata = JsonUtils.fromJson[SingleAction](lines(1)).metaData
    val addFiles = ArrayBuffer[AddFileForCDF]()
    val removeFiles = ArrayBuffer[RemoveFile]()
    val additionalMetadatas = ArrayBuffer[Metadata]()
    lines.drop(2).foreach { line =>
      val action = JsonUtils.fromJson[SingleAction](line).unwrap
      action match {
        case a: AddFileForCDF => addFiles.append(a)
        case r: RemoveFile => removeFiles.append(r)
        case m: Metadata => additionalMetadatas.append(m)
        case _ => throw new IllegalStateException(
          s"Unexpected Line:${line}" + getDsQueryIdForLogging)
      }
    }
    DeltaTableFiles(
      version,
      protocol,
      metadata,
      addFiles = addFiles.toSeq,
      removeFiles = removeFiles.toSeq,
      additionalMetadatas = additionalMetadatas.toSeq,
      respondedFormat = respondedFormat
    )
  }

  // Send paginated queryTable requests. Loop internally to fetch and concatenate all pages,
  // then return (version, respondedFormat, actions, refreshToken) tuple.
  private def getFilesByPage(
      table: Table,
      targetUrl: String,
      request: QueryTableRequest): (Long, String, Seq[String], Option[String]) = {
    val allLines = ArrayBuffer[String]()
    val start = System.currentTimeMillis()
    var numPages = 1

    val (version, respondedFormat, lines, queryIdOpt) = if (enableAsyncQuery) {
      getNDJsonWithAsync(table, targetUrl, request)
    } else {
      val response = getNDJson(targetUrl, request)
      (response.version, response.respondedFormat, response.lines, None)
    }

    var (filteredLines, endStreamAction) = maybeExtractEndStreamAction(lines)
    if (endStreamAction.isEmpty) {
      logWarning(
        s"EndStreamAction is not returned in the response" + getDsQueryIdForLogging
      )
    }

    val protocol = filteredLines(0)
    val metadata = filteredLines(1)
    // Extract refresh token if available
    val refreshToken = endStreamAction.flatMap { e =>
      Option(e.refreshToken).flatMap { token =>
        if (token.isEmpty) None else Some(token)
      }
    }
    val minUrlExpirationTimestamp = endStreamAction.flatMap { e =>
      Option(e.minUrlExpirationTimestamp)
    }
    allLines.appendAll(filteredLines)

    // Fetch subsequent pages and concatenate all pages
    while (endStreamAction.isDefined &&
      endStreamAction.get.nextPageToken != null &&
      endStreamAction.get.nextPageToken.nonEmpty) {
      numPages += 1

      val (pagingRequest, nextPageUrl) = if (queryIdOpt.isDefined) {
        (
          GetQueryTableInfoRequest(
            queryId = queryIdOpt.get,
            maxFiles = Some(maxFilesPerReq),
            pageToken = Some(endStreamAction.get.nextPageToken)),
          getQueryInfoTargetUrl(table, queryIdOpt.get)
        )
      } else {
        (
          request.clone(
            maxFiles = Some(maxFilesPerReq),
            pageToken = Some(endStreamAction.get.nextPageToken)),
          targetUrl
        )
      }

      val res = fetchNextPageFiles(
        targetUrl = nextPageUrl,
        requestBody = Some(pagingRequest),
        expectedVersion = version,
        expectedRespondedFormat = respondedFormat,
        expectedProtocol = protocol,
        expectedMetadata = metadata,
        pageNumber = numPages
      )
      allLines.appendAll(res._1)
      endStreamAction = res._2
      if (endStreamAction.isEmpty) {
        logWarning(
          s"EndStreamAction is not returned in the response" + getDsQueryIdForLogging
        )
      }
      // Throw an error if the first page is expiring before we get all pages
      if (minUrlExpirationTimestamp.exists(_ <= System.currentTimeMillis())) {
        throw new IllegalStateException(
          "Unable to fetch all pages before minimum url expiration." + getDsQueryIdForLogging
        )
      }
    }

    // TODO: remove logging once changes are rolled out
    logInfo(s"Took ${System.currentTimeMillis() - start} ms to query $numPages pages " +
      s"of ${allLines.size} files," + getDsQueryIdForLogging)
    (version, respondedFormat, allLines.toSeq, refreshToken)
  }

  override def getCDFFiles(
      table: Table,
      cdfOptions: Map[String, String],
      includeHistoricalMetadata: Boolean): DeltaTableFiles = {
    val encodedShare = URLEncoder.encode(table.share, "UTF-8")
    val encodedSchema = URLEncoder.encode(table.schema, "UTF-8")
    val encodedTable = URLEncoder.encode(table.name, "UTF-8")
    val encodedParams = getEncodedCDFParams(cdfOptions, includeHistoricalMetadata)

    val target = getTargetUrl(
      s"/shares/$encodedShare/schemas/$encodedSchema/tables/$encodedTable/changes?$encodedParams")
    val (version, respondedFormat, lines) = if (queryTablePaginationEnabled) {
      // TODO: remove logging once changes are rolled out
      logInfo(
        s"Making paginated queryTableChanges requests for table " +
          s"${table.share}.${table.schema}.${table.name} with maxFiles=$maxFilesPerReq, " +
          s"for query($dsQueryId)."
      )
      getCDFFilesByPage(target)
    } else {
      val response = getNDJson(target, requireVersion = false)
      val (filteredLines, _) = maybeExtractEndStreamAction(response.lines)
      (response.version, response.respondedFormat, filteredLines)
    }

    checkRespondedFormat(
      respondedFormat,
      rpc = s"getCDFFiles(cdfOptions:$cdfOptions)",
      table = s"${table.share}.${table.schema}.${table.name}."
    )

    // To ensure that it works with delta sharing server that doesn't support the requested format.
    if (respondedFormat == RESPONSE_FORMAT_DELTA) {
      return DeltaTableFiles(version, lines = lines, respondedFormat = respondedFormat)
    }
    val protocol = JsonUtils.fromJson[SingleAction](lines(0)).protocol
    checkProtocol(protocol)
    val metadata = JsonUtils.fromJson[SingleAction](lines(1)).metaData

    val addFiles = ArrayBuffer[AddFileForCDF]()
    val cdfFiles = ArrayBuffer[AddCDCFile]()
    val removeFiles = ArrayBuffer[RemoveFile]()
    val additionalMetadatas = ArrayBuffer[Metadata]()
    lines.drop(2).foreach { line =>
      val action = JsonUtils.fromJson[SingleAction](line).unwrap
      action match {
        case c: AddCDCFile => cdfFiles.append(c)
        case a: AddFileForCDF => addFiles.append(a)
        case r: RemoveFile => removeFiles.append(r)
        case m: Metadata => additionalMetadatas.append(m)
        case _ => throw new IllegalStateException(
          s"Unexpected Line:${line}," + getDsQueryIdForLogging)
      }
    }
    DeltaTableFiles(
      version,
      protocol,
      metadata,
      addFiles = addFiles.toSeq,
      cdfFiles = cdfFiles.toSeq,
      removeFiles = removeFiles.toSeq,
      additionalMetadatas = additionalMetadatas.toSeq,
      respondedFormat = respondedFormat
    )
  }

  // Send paginated queryTableChanges requests. Loop internally to fetch and concatenate all pages,
  // then return (version, respondedFormat, actions) tuple.
  private def getCDFFilesByPage(targetUrl: String): (Long, String, Seq[String]) = {
    val allLines = ArrayBuffer[String]()
    val start = System.currentTimeMillis()
    var numPages = 1

    // Fetch first page
    var updatedUrl = s"$targetUrl&maxFiles=$maxFilesPerReq"
    val response = getNDJson(updatedUrl, requireVersion = false)
    var (filteredLines, endStreamAction) = maybeExtractEndStreamAction(response.lines)
    if (endStreamAction.isEmpty) {
      logWarning(
        s"EndStreamAction is not returned in the response" + getDsQueryIdForLogging
      )
    }
    val protocol = filteredLines(0)
    val metadata = filteredLines(1)
    val minUrlExpirationTimestamp = endStreamAction.flatMap { e =>
      Option(e.minUrlExpirationTimestamp)
    }
    allLines.appendAll(filteredLines)

    // Fetch subsequent pages and concatenate all pages
    while (endStreamAction.isDefined &&
      endStreamAction.get.nextPageToken != null &&
      endStreamAction.get.nextPageToken.nonEmpty) {
      numPages += 1
      updatedUrl =
        s"$targetUrl&maxFiles=$maxFilesPerReq&pageToken=${endStreamAction.get.nextPageToken}"
      val res = fetchNextPageFiles(
        targetUrl = updatedUrl,
        requestBody = None,
        expectedVersion = response.version,
        expectedRespondedFormat = response.respondedFormat,
        expectedProtocol = protocol,
        expectedMetadata = metadata,
        pageNumber = numPages
      )
      allLines.appendAll(res._1)
      endStreamAction = res._2
      if (endStreamAction.isEmpty) {
        logWarning(
          s"EndStreamAction is not returned in the response" + getDsQueryIdForLogging
        )
      }
      // Throw an error if the first page is expiring before we get all pages
      if (minUrlExpirationTimestamp.exists(_ <= System.currentTimeMillis())) {
        throw new IllegalStateException(
          "Unable to fetch all pages before minimum url expiration," + getDsQueryIdForLogging
        )
      }
    }

    // TODO: remove logging once changes are rolled out
    logInfo(
      s"Took ${System.currentTimeMillis() - start} ms to query $numPages pages " +
      s"of ${allLines.size} files," + getDsQueryIdForLogging
    )
    (response.version, response.respondedFormat, allLines.toSeq)
  }

  // Send next page query request. Validate the response and return next page files
  // (as original json string) with EndStreamAction. EndStreamAction might be null
  // if it's not returned in the response.
  private def fetchNextPageFiles(
      targetUrl: String,
      requestBody: Option[NextPageRequest],
      expectedVersion: Long,
      expectedRespondedFormat: String,
      expectedProtocol: String,
      expectedMetadata: String,
      pageNumber: Int): (Seq[String], Option[EndStreamAction]) = {
    val start = System.currentTimeMillis()
    val response = if (requestBody.isDefined) {
      getNDJson(targetUrl, requestBody.get)
    } else {
      getNDJson(targetUrl, requireVersion = false)
    }
    logInfo(s"Took ${System.currentTimeMillis() - start} to fetch ${pageNumber}th page " +
      s"of ${response.lines.size} lines," + getDsQueryIdForLogging)

    // Validate that version/format/protocol/metadata in the response don't change across pages
    if (response.version != expectedVersion ||
      response.respondedFormat != expectedRespondedFormat ||
      response.lines.size < 2 ||
      response.lines(0) != expectedProtocol ||
      response.lines(1) != expectedMetadata) {
      val errorMsg = s"""
        |Received inconsistent version/format/protocol/metadata across pages.
        |Expected: version $expectedVersion, $expectedRespondedFormat,
        |$expectedProtocol, $expectedMetadata. Actual: version ${response.version},
        |${response.respondedFormat}, ${response.lines},$getDsQueryIdForLogging""".stripMargin
      logError(s"Error while fetching next page files at url $targetUrl " +
        s"with body(${JsonUtils.toJson(requestBody.orNull)}: $errorMsg)")
      throw new IllegalStateException(errorMsg)
    }

    // Drop protocol + metadata, then extract endStreamAction if there's any
    maybeExtractEndStreamAction(response.lines.drop(2))
  }

  // Check the last line and extract EndStreamAction if there is one.
  private def maybeExtractEndStreamAction(
      lines: Seq[String]): (Seq[String], Option[EndStreamAction]) = {
    val endStreamAction = JsonUtils.fromJson[SingleAction](lines.last).endStreamAction
    if (endStreamAction == null) {
      (lines, None)
    } else {
      (lines.init, Some(endStreamAction))
    }
  }

  // Get encoded parameters for getMetadata rpc, "version=3" or "timestamp=2023-01-01T00:00:00Z".
  private def getEncodedMetadataParams(
      versionAsOf: Option[Long], timestampAsOf: Option[String]): String = {
    val paramMap = versionAsOf.map("version" -> _.toString).toMap ++
      timestampAsOf.map("timestamp" -> _).toMap
    val params = paramMap.map {
      case (key, value) => s"$key=${URLEncoder.encode(value)}"
    }.mkString("&")
    if (params.nonEmpty) {
      "?" + params
    } else {
      ""
    }
  }

  private def getEncodedCDFParams(
      cdfOptions: Map[String, String],
      includeHistoricalMetadata: Boolean): String = {
    val paramMap = cdfOptions ++ (if (includeHistoricalMetadata) {
      Map("includeHistoricalMetadata" -> "true")
    } else {
      Map.empty
    })
    paramMap.map {
      case (cdfKey, cdfValue) => s"$cdfKey=${URLEncoder.encode(cdfValue)}"
    }.mkString("&")
  }

  private def getNDJson(
      target: String, requireVersion: Boolean = true): ParsedDeltaSharingResponse = {
    val (version, capabilities, lines) = getResponse(new HttpGet(target))
    val (respondedFormat, includedEndStreamAction) = getRespondedHeaders(capabilities)

    val response = ParsedDeltaSharingResponse(
      version = version.getOrElse {
        if (requireVersion) {
          throw new IllegalStateException(s"Cannot find " +
            s"${RESPONSE_TABLE_VERSION_HEADER_KEY} in the header" + getDsQueryIdForLogging)
        } else {
          0L
        }
      },
      respondedFormat = respondedFormat,
      includedEndStreamAction = includedEndStreamAction,
      lines,
      capabilities = capabilities
    )
    checkEndStreamAction(response)
    response
  }

  private def getQueryInfoTargetUrl(table: Table, queryId: String) = {
    val shareName = URLEncoder.encode(table.share, "UTF-8")
    val schemaName = URLEncoder.encode(table.schema, "UTF-8")
    val tableName = URLEncoder.encode(table.name, "UTF-8")
    val encodedQueryId = URLEncoder.encode(queryId, "UTF-8")
    val target = getTargetUrl(
      s"/shares/$shareName/schemas/$schemaName/tables/$tableName/queries/$encodedQueryId")
    target
  }

  private def getTableQueryInfo(
      table: Table,
      queryId: String,
      maxFiles: Option[Int],
      pageToken: Option[String]): (Long, String, Seq[String]) = {
    val target: String = getQueryInfoTargetUrl(table, queryId)
    val request: GetQueryTableInfoRequest = GetQueryTableInfoRequest(
      queryId = queryId,
      maxFiles = maxFiles,
      pageToken = pageToken)

    val response = getNDJson(target, request)
    (response.version, response.respondedFormat, response.lines)
  }

  /*
  * Check if the query is still pending. The first line of the response will
  * be a query status object if the query is still pending.
  * The method return (queryResultLines, queryId, queryPending) tuple. If the queryPending
  * is false it means the query is finished and the queryResultLines contains the result.
   */
  private def checkQueryPending(lines: Seq[String]): (Seq[String], Option[String], Boolean) = {
    val queryStatus = JsonUtils.fromJson[SingleAction](lines(0)).queryStatus

    if (queryStatus == null) {
      (lines, None, false)
    } else {
      if (queryStatus.queryId == null) {
        throw new IllegalStateException(
          "QueryId is not returned in the first line of the response." + lines(0))
      }

      (lines.drop(1), Some(queryStatus.queryId), true)
    }
  }

  /*
  * Get NDJson data with async query.
  * This method is used when we get the result of table query
  * If the query is async mode and still running, this method
  * will keep polling the query id until the query is finished.
  * and return the result back.
  * If the query is in sync mode it will return the query result
  * directly.
   */
  private def getNDJsonWithAsync(
      table: Table,
      target: String,
      request: QueryTableRequest): (Long, String, Seq[String], Option[String]) = {
    // Initial query to get NDJson data
    val response = getNDJson(target, request)

    // Check if the query is still pending
    var (lines, queryIdOpt, queryPending) = checkQueryPending(response.lines)

    var version = response.version
    var respondedFormat = response.respondedFormat

    val startTime = System.currentTimeMillis()
    // Loop while the query is pending
    while (queryPending) {
      if (System.currentTimeMillis() - startTime > asyncQueryMaxDuration) {
        throw new IllegalStateException("Query is timed out after " +
          s"${asyncQueryMaxDuration} ms. Please try again later.")
      }

      val queryId = queryIdOpt.get
      logInfo(s"Query is still pending. Polling queryId: ${queryId}")
      Thread.sleep(asyncQueryPollIntervalMillis)

      val (currentVersion, currentRespondedFormat, currentLines)
        = getTableQueryInfo(table, queryId, request.maxFiles, request.pageToken)
      val (newLines, returnedQueryId, newQueryPending) = checkQueryPending(currentLines)

      if(newQueryPending && returnedQueryId.get != queryId) {
        throw new IllegalStateException("QueryId is not consistent in the response. " +
          s"Expected: $queryId, Actual: ${returnedQueryId.get}")
      }

      version = currentVersion
      respondedFormat = currentRespondedFormat
      lines = newLines
      queryPending = newQueryPending
    }

    (version, respondedFormat, lines, queryIdOpt)
  }

  private def getNDJson[T: Manifest](target: String, data: T): ParsedDeltaSharingResponse = {
    val httpPost = new HttpPost(target)
    val json = JsonUtils.toJson(data)
    httpPost.setHeader("Content-type", "application/json")
    httpPost.setEntity(new StringEntity(json, UTF_8))
    val (version, capabilities, lines) = getResponse(httpPost)
    val (respondedFormat, includedEndStreamAction) = getRespondedHeaders(capabilities)

    val response = ParsedDeltaSharingResponse(
      version = version.getOrElse {
        throw new IllegalStateException(
          "Cannot find Delta-Table-Version in the header" + getDsQueryIdForLogging
        )
      },
      respondedFormat = respondedFormat,
      includedEndStreamAction = includedEndStreamAction,
      lines,
      capabilities = capabilities
    )
    checkEndStreamAction(response)
    response
  }

  private def checkEndStreamAction(response: ParsedDeltaSharingResponse): Unit = {
    if (includeEndStreamAction) {
      // Only perform additional check when includeEndStreamAction = true
      response.includedEndStreamAction match {
        case Some(true) =>
          val lastLineAction = JsonUtils.fromJson[SingleAction](response.lines.last)
          if (lastLineAction.endStreamAction == null) {
<<<<<<< HEAD
            throw new MissingEndStreamActionException(s"Client sets " +
              s"${DELTA_SHARING_END_STREAM_ACTION}=true in the " +
=======
            throw new IllegalStateException(s"Client sets " +
              s"${DELTA_SHARING_INCLUDE_END_STREAM_ACTION}=true in the " +
>>>>>>> cd104933
              s"header, server responded with the header set to true(${response.capabilities}, " +
              s"and ${response.lines.size} lines, and last line parsed as " +
              s"${lastLineAction.unwrap.getClass()}," + getDsQueryIdForLogging)
          }
          logInfo(
            s"Successfully verified endStreamAction in the response" + getDsQueryIdForLogging
          )
        case Some(false) =>
          logWarning(s"Client sets ${DELTA_SHARING_INCLUDE_END_STREAM_ACTION}=true in the " +
            s"header, but the server responded with the header set to false(" +
            s"${response.capabilities})," + getDsQueryIdForLogging
          )
        case None =>
          logWarning(s"Client sets ${DELTA_SHARING_INCLUDE_END_STREAM_ACTION}=true in the" +
            s" header, but server didn't respond with the header(${response.capabilities}), " +
            s"for query($dsQueryId)."
          )
      }
    }
  }

  private def getRespondedHeaders(capabilities: Option[String]): (String, Option[Boolean]) = {
    val capabilitiesMap = parseDeltaSharingCapabilities(capabilities)
    val includedEndStreamActionOpt = capabilitiesMap
      .get(DELTA_SHARING_INCLUDE_END_STREAM_ACTION)
    (
      capabilitiesMap.get(RESPONSE_FORMAT).getOrElse(RESPONSE_FORMAT_PARQUET),
      includedEndStreamActionOpt.map(_.toBoolean)
    )
  }

  private def parseDeltaSharingCapabilities(capabilities: Option[String]): Map[String, String] = {
    if (capabilities.isEmpty) {
      return Map.empty[String, String]
    }
    capabilities.get.toLowerCase().split(DELTA_SHARING_CAPABILITIES_DELIMITER)
      .map(_.split("="))
      .filter(_.size == 2)
      .map { splits =>
        (splits(0), splits(1))
      }.toMap
  }

  private def getJson[R: Manifest](target: String): R = {
    val (_, _, response) = getResponse(new HttpGet(target), false, true)
    if (response.size != 1) {
      throw new IllegalStateException(
        s"Unexpected response for target:$target, response=$response" + getDsQueryIdForLogging
      )
    }
    JsonUtils.fromJson[R](response(0))
  }

  private def getHttpHost(endpoint: String): HttpHost = {
    val url = new URL(endpoint)
    val protocol = url.getProtocol
    val port = if (url.getPort == -1) {
      if (protocol == "https") 443 else 80
    } else {
      url.getPort
    }
    new HttpHost(url.getHost, port, protocol)
  }

  private def tokenExpired(): Boolean = {
    authCredentialProvider.isExpired()
  }

  private[client] def prepareHeaders(httpRequest: HttpRequestBase): HttpRequestBase = {
    val customeHeaders = profileProvider.getCustomHeaders
    if (customeHeaders.contains(HttpHeaders.AUTHORIZATION)
      || customeHeaders.contains(HttpHeaders.USER_AGENT)) {
      throw new IllegalArgumentException(
        s"HTTP header ${HttpHeaders.AUTHORIZATION} and ${HttpHeaders.USER_AGENT} cannot be"
          + "overriden."
      )
    }
    val headers = Map(
      HttpHeaders.USER_AGENT -> getUserAgent(),
      DELTA_SHARING_CAPABILITIES_HEADER -> constructDeltaSharingCapabilities()
    ) ++ customeHeaders
    headers.foreach(header => httpRequest.setHeader(header._1, header._2))
    authCredentialProvider.addAuthHeader(httpRequest)

    httpRequest
  }

  /**
   * Send the http request and return the table version in the header if any, and the response
   * content.
   *
   * The response can be:
   *   - empty if allowNoContent is true.
   *   - single string, if fetchAsOneString is true.
   *   - multi-line response (typically, one per action). This is the default.
   */
  private def getResponse(
      httpRequest: HttpRequestBase,
      allowNoContent: Boolean = false,
      fetchAsOneString: Boolean = false
  ): (Option[Long], Option[String], Seq[String]) = {
    // Reset dsQueryId before calling RetryUtils, and before prepareHeaders.
    dsQueryId = Some(UUID.randomUUID().toString().split('-').head)
    RetryUtils.runWithExponentialBackoff(numRetries, maxRetryDuration) {
      val profile = profileProvider.getProfile
      val response = client.execute(
        getHttpHost(profile.endpoint),
        prepareHeaders(httpRequest),
        HttpClientContext.create()
      )
      try {
        val status = response.getStatusLine()
        val entity = response.getEntity()
        val lines = if (entity == null) {
          List("")
        } else {
          val input = entity.getContent()
          val lineBuffer = ListBuffer[String]()
          try {
            if (fetchAsOneString) {
              Seq(IOUtils.toString(input, UTF_8))
            } else {
              val reader = new BufferedReader(
                new InputStreamReader(new BoundedInputStream(input), UTF_8)
              )
              var line: Option[String] = None
              while ({
                line = Option(reader.readLine()); line.isDefined
              }) {
                lineBuffer += line.get
              }
              lineBuffer.toList
            }
          } catch {
            case e: org.apache.http.ConnectionClosedException =>
              val error = s"Request to delta sharing server failed for query($dsQueryId) " +
                s"due to ${e}."
              logError(error)
              lineBuffer += error
              lineBuffer.toList
          } finally {
            input.close()
          }
        }

        val statusCode = status.getStatusCode
        if (!(statusCode == HttpStatus.SC_OK ||
          (allowNoContent && statusCode == HttpStatus.SC_NO_CONTENT))) {
          var additionalErrorInfo = ""
          if (statusCode == HttpStatus.SC_UNAUTHORIZED && tokenExpired()) {
            additionalErrorInfo = s"It may be caused by an expired token as it has expired " +
              s"at ${authCredentialProvider.getExpirationTime()}"
          }
          // Only show the last 100 lines in the error to keep it contained.
          val responseToShow = lines.drop(lines.size - 100).mkString("\n")
          throw new UnexpectedHttpStatus(
            s"HTTP request failed with status: $status $responseToShow. $additionalErrorInfo"
              + getDsQueryIdForLogging,
            statusCode)
        }
        (
          Option(
            response.getFirstHeader(RESPONSE_TABLE_VERSION_HEADER_KEY)
          ).map(_.getValue.toLong),
          Option(
            response.getFirstHeader(DELTA_SHARING_CAPABILITIES_HEADER)
          ).map(_.getValue),
          lines
        )
      } finally {
        response.close()
      }
    }
  }

  // Add SparkStructuredStreaming in the USER_AGENT header, in order for the delta sharing server
  // to recognize the request for streaming, and take corresponding actions.
  private def getUserAgent(): String = {
    val sparkAgent = if (forStreaming) {
      SPARK_STRUCTURED_STREAMING
    } else {
      "Delta-Sharing-Spark"
    }
    s"$sparkAgent/$VERSION" + s" $sparkVersionString" + s" $getQueryIdString" + USER_AGENT
  }

  private def getQueryIdString: String = {
    s"QueryId-${dsQueryId.getOrElse("not_set")}"
  }

  // The value for delta-sharing-capabilities header, semicolon separated capabilities.
  // Each capability is in the format of "key=value1,value2", values are separated by comma.
  // Example: "capability1=value1;capability2=value3,value4,value5"
  private def constructDeltaSharingCapabilities(): String = {
    var capabilities = Seq[String](s"${RESPONSE_FORMAT}=$responseFormat")
    if (responseFormatSet.contains(RESPONSE_FORMAT_DELTA) && readerFeatures.nonEmpty) {
      capabilities = capabilities :+ s"$READER_FEATURES=$readerFeatures"
    }

    if (enableAsyncQuery) {
      capabilities = capabilities :+ s"$DELTA_SHARING_CAPABILITIES_ASYNC_READ=true"
    }

    if (includeEndStreamAction) {
      capabilities = capabilities :+ s"$DELTA_SHARING_INCLUDE_END_STREAM_ACTION=true"
    }

    val cap = capabilities.mkString(DELTA_SHARING_CAPABILITIES_DELIMITER)
    cap
  }

  def close(): Unit = {
    if (created) {
      try client.close() finally created = false
    }
  }

  override def finalize(): Unit = {
    try close() finally super.finalize()
  }
}

object DeltaSharingRestClient extends Logging {
  val SPARK_STRUCTURED_STREAMING = "Delta-Sharing-SparkStructuredStreaming"
  val DELTA_SHARING_CAPABILITIES_HEADER = "delta-sharing-capabilities"
  val RESPONSE_TABLE_VERSION_HEADER_KEY = "Delta-Table-Version"
  val RESPONSE_FORMAT = "responseformat"
  val READER_FEATURES = "readerfeatures"
  val DELTA_SHARING_CAPABILITIES_ASYNC_READ = "asyncquery"
  val DELTA_SHARING_INCLUDE_END_STREAM_ACTION = "includeendstreamaction"
  val RESPONSE_FORMAT_DELTA = "delta"
  val RESPONSE_FORMAT_PARQUET = "parquet"
  val DELTA_SHARING_CAPABILITIES_DELIMITER = ";"

  lazy val USER_AGENT = {
    try {
        s" Hadoop/${VersionInfo.getVersion()}" +
        s" ${spaceFreeProperty("os.name")}/${spaceFreeProperty("os.version")}" +
        s" ${spaceFreeProperty("java.vm.name")}/${spaceFreeProperty("java.vm.version")}" +
        s" java/${spaceFreeProperty("java.version")}" +
        s" scala/${scala.util.Properties.versionNumberString}" +
        s" java_vendor/${spaceFreeProperty("java.vendor")}"
    } catch {
      case e: Throwable =>
        log.warn("Unable to load version information for Delta Sharing", e)
        "Delta-Sharing-Spark/<unknown>"
    }
  }

  /**
   * Return the spark version. When the library is used in Databricks Runtime, it will return
   * Databricks Runtime version.
   */
  def sparkVersionString: String = {
    Option(org.apache.spark.SparkEnv.get).flatMap { env =>
      env.conf.getOption("spark.databricks.clusterUsageTags.sparkVersion")
    }.map(dbrVersion => s"Databricks-Runtime/$dbrVersion")
      .getOrElse(s"Spark/${org.apache.spark.SPARK_VERSION}")
  }

  /**
   * Return the system property using the given key. If the value contains spaces, spaces will be
   * replaced with "_".
   */
  def spaceFreeProperty(key: String): String = {
    val value = System.getProperty(key)
    if (value == null) "<unknown>" else value.replace(' ', '_')
  }

  /**
   * Parse the user provided path `profile_file#share.schema.table` to
   * ParsedDeltaSharingTablePath.
   */
  def parsePath(path: String): ParsedDeltaSharingTablePath = {
    val shapeIndex = path.lastIndexOf('#')
    if (shapeIndex < 0) {
      throw new IllegalArgumentException(s"path $path is not valid")
    }
    val profileFile = path.substring(0, shapeIndex)
    val tableSplits = path.substring(shapeIndex + 1).split("\\.", -1)
    if (tableSplits.length != 3) {
      throw new IllegalArgumentException(s"path $path is not valid")
    }
    if (profileFile.isEmpty || tableSplits(0).isEmpty ||
      tableSplits(1).isEmpty || tableSplits(2).isEmpty) {
      throw new IllegalArgumentException(s"path $path is not valid")
    }
    ParsedDeltaSharingTablePath(
      profileFile = profileFile,
      share = tableSplits(0),
      schema = tableSplits(1),
      table = tableSplits(2)
    )
  }

  def apply(
      profileFile: String,
      forStreaming: Boolean = false,
      responseFormat: String = RESPONSE_FORMAT_PARQUET,
      readerFeatures: String = ""
  ): DeltaSharingClient = {
    val sqlConf = SparkSession.active.sessionState.conf

    val profileProviderClass = ConfUtils.profileProviderClass(sqlConf)
    val profileProvider: DeltaSharingProfileProvider =
      Class.forName(profileProviderClass)
        .getConstructor(classOf[Configuration], classOf[String])
        .newInstance(SparkSession.active.sessionState.newHadoopConf(),
          profileFile)
        .asInstanceOf[DeltaSharingProfileProvider]

    // This is a flag to test the local https server. Should never be used in production.
    val sslTrustAll = ConfUtils.sslTrustAll(sqlConf)
    val numRetries = ConfUtils.numRetries(sqlConf)
    val maxRetryDurationMillis = ConfUtils.maxRetryDurationMillis(sqlConf)
    val timeoutInSeconds = ConfUtils.timeoutInSeconds(sqlConf)
    val queryTablePaginationEnabled = ConfUtils.queryTablePaginationEnabled(sqlConf)
    val maxFilesPerReq = ConfUtils.maxFilesPerQueryRequest(sqlConf)
    val useAsyncQuery = ConfUtils.useAsyncQuery(sqlConf)
    val includeEndStreamAction = ConfUtils.includeEndStreamAction(sqlConf)
    val asyncQueryMaxDurationMillis = ConfUtils.asyncQueryTimeout(sqlConf)
    val asyncQueryPollDurationMillis = ConfUtils.asyncQueryPollIntervalMillis(sqlConf)

    val tokenExchangeMaxRetries = ConfUtils.tokenExchangeMaxRetries(sqlConf)
    val tokenExchangeMaxRetryDurationInSeconds =
      ConfUtils.tokenExchangeMaxRetryDurationInSeconds(sqlConf)
    val tokenRenewalThresholdInSeconds = ConfUtils.tokenRenewalThresholdInSeconds(sqlConf)

    val clientClass = ConfUtils.clientClass(sqlConf)
    Class.forName(clientClass)
      .getConstructor(
        classOf[DeltaSharingProfileProvider],
        classOf[Int],
        classOf[Int],
        classOf[Long],
        classOf[Boolean],
        classOf[Boolean],
        classOf[String],
        classOf[String],
        classOf[Boolean],
        classOf[Int],
        classOf[Boolean],
        classOf[Boolean],
        classOf[Long],
        classOf[Long],
        classOf[Int],
        classOf[Int],
        classOf[Int]
    ).newInstance(profileProvider,
        java.lang.Integer.valueOf(timeoutInSeconds),
        java.lang.Integer.valueOf(numRetries),
        java.lang.Long.valueOf(maxRetryDurationMillis),
        java.lang.Boolean.valueOf(sslTrustAll),
        java.lang.Boolean.valueOf(forStreaming),
        responseFormat,
        readerFeatures,
        java.lang.Boolean.valueOf(queryTablePaginationEnabled),
        java.lang.Integer.valueOf(maxFilesPerReq),
        java.lang.Boolean.valueOf(includeEndStreamAction),
        java.lang.Boolean.valueOf(useAsyncQuery),
        java.lang.Long.valueOf(asyncQueryPollDurationMillis),
        java.lang.Long.valueOf(asyncQueryMaxDurationMillis),
        java.lang.Integer.valueOf(tokenExchangeMaxRetries),
        java.lang.Integer.valueOf(tokenExchangeMaxRetryDurationInSeconds),
        java.lang.Integer.valueOf(tokenRenewalThresholdInSeconds)
      ).asInstanceOf[DeltaSharingClient]
  }
}<|MERGE_RESOLUTION|>--- conflicted
+++ resolved
@@ -984,13 +984,8 @@
         case Some(true) =>
           val lastLineAction = JsonUtils.fromJson[SingleAction](response.lines.last)
           if (lastLineAction.endStreamAction == null) {
-<<<<<<< HEAD
             throw new MissingEndStreamActionException(s"Client sets " +
-              s"${DELTA_SHARING_END_STREAM_ACTION}=true in the " +
-=======
-            throw new IllegalStateException(s"Client sets " +
               s"${DELTA_SHARING_INCLUDE_END_STREAM_ACTION}=true in the " +
->>>>>>> cd104933
               s"header, server responded with the header set to true(${response.capabilities}, " +
               s"and ${response.lines.size} lines, and last line parsed as " +
               s"${lastLineAction.unwrap.getClass()}," + getDsQueryIdForLogging)
