--- conflicted
+++ resolved
@@ -148,14 +148,7 @@
 
 
 def load_as_spark(
-<<<<<<< HEAD
-    url: str,
-    version: Optional[int] = None,
-    timestamp: Optional[str] = None,
-    delta_sharing_profile: Optional[DeltaSharingProfile] = None
-=======
     url: str, version: Optional[int] = None, timestamp: Optional[str] = None
->>>>>>> fff1dd1a
 ) -> "PySparkDataFrame":  # noqa: F821
     """
     Load the shared table using the given url as a Spark DataFrame. `PySpark` must be installed,
@@ -163,14 +156,9 @@
     Sharing installed. Only one of version/timestamp is supported at one time.
 
     :param url: a url under the format "<profile>#<share>.<schema>.<table>".
-    :type url: str
     :param version: an optional non-negative int. Load the snapshot of table at version.
-    :type version: Optional[int]
     :param timestamp: an optional string. Load the snapshot of table at version corresponding
       to the timestamp.
-    :type timestamp: Optional[str]
-    :param delta_sharing_profile: The DeltaSharingProfile to use for the connection
-    :type delta_sharing_profile: Optional[DeltaSharingProfile]
     :return: A Spark DataFrame representing the shared table.
     """
     try:
@@ -184,25 +172,6 @@
         "`load_as_spark` requires running in a PySpark application."
     )
     df = spark.read.format("deltaSharing")
-    if delta_sharing_profile is not None:
-        if delta_sharing_profile.share_credentials_version is not None:
-            df.option("shareCredentialsVersion", delta_sharing_profile.share_credentials_version)
-        if delta_sharing_profile.type is not None:
-            df.option("shareCredentialsType", delta_sharing_profile.type)
-        if delta_sharing_profile.endpoint is not None:
-            df.option("endpoint", delta_sharing_profile.endpoint)
-        if delta_sharing_profile.token_endpoint is not None:
-            df.option("tokenEndpoint", delta_sharing_profile.token_endpoint)
-        if delta_sharing_profile.client_id is not None:
-            df.option("clientId", delta_sharing_profile.client_id)
-        if delta_sharing_profile.client_secret is not None:
-            df.option("clientSecret", delta_sharing_profile.client_secret)
-        if delta_sharing_profile.scope is not None:
-            df.option("scope", delta_sharing_profile.scope)
-        if delta_sharing_profile.bearer_token is not None:
-            df.option("bearerToken", delta_sharing_profile.bearer_token)
-        if delta_sharing_profile.expiration_time is not None:
-            df.option("expirationTime", delta_sharing_profile.expiration_time)
     if version is not None:
         df.option("versionAsOf", version)
     if timestamp is not None:
@@ -216,10 +185,6 @@
     ending_version: Optional[int] = None,
     starting_timestamp: Optional[str] = None,
     ending_timestamp: Optional[str] = None,
-<<<<<<< HEAD
-    delta_sharing_profile: Optional[DeltaSharingProfile] = None
-=======
->>>>>>> fff1dd1a
 ) -> "PySparkDataFrame":  # noqa: F821
     """
     Load the table changes of a shared table as a Spark DataFrame using the given url.
@@ -230,17 +195,10 @@
     latest table version for it. The parameter range is inclusive in the query.
 
     :param url: a url under the format "<profile>#<share>.<schema>.<table>".
-    :type url: str
     :param starting_version: The starting version of table changes.
-    :type starting_version: Optional[int]
     :param ending_version: The ending version of table changes.
-    :type ending_version: Optional[int]
     :param starting_timestamp: The starting timestamp of table changes.
-    :type starting_timestamp: Optional[str]
     :param ending_timestamp: The ending timestamp of table changes.
-    :type ending_timestamp: Optional[str]
-    :param delta_sharing_profile: The DeltaSharingProfile to use for the connection
-    :type delta_sharing_profile: Optional[DeltaSharingProfile]
     :return: A Spark DataFrame representing the table changes.
     """
     try:
@@ -256,25 +214,6 @@
         "`load_table_changes_as_spark` requires running in a PySpark application."
     )
     df = spark.read.format("deltaSharing").option("readChangeFeed", "true")
-    if delta_sharing_profile is not None:
-        if delta_sharing_profile.share_credentials_version is not None:
-            df.option("shareCredentialsVersion", delta_sharing_profile.share_credentials_version)
-        if delta_sharing_profile.type is not None:
-            df.option("shareCredentialsType", delta_sharing_profile.type)
-        if delta_sharing_profile.endpoint is not None:
-            df.option("endpoint", delta_sharing_profile.endpoint)
-        if delta_sharing_profile.token_endpoint is not None:
-            df.option("tokenEndpoint", delta_sharing_profile.token_endpoint)
-        if delta_sharing_profile.client_id is not None:
-            df.option("clientId", delta_sharing_profile.client_id)
-        if delta_sharing_profile.client_secret is not None:
-            df.option("clientSecret", delta_sharing_profile.client_secret)
-        if delta_sharing_profile.scope is not None:
-            df.option("scope", delta_sharing_profile.scope)
-        if delta_sharing_profile.bearer_token is not None:
-            df.option("bearerToken", delta_sharing_profile.bearer_token)
-        if delta_sharing_profile.expiration_time is not None:
-            df.option("expirationTime", delta_sharing_profile.expiration_time)
     if starting_version is not None:
         df.option("startingVersion", starting_version)
     if ending_version is not None:
