--- conflicted
+++ resolved
@@ -24,11 +24,8 @@
     SharingClient,
     load_as_pandas,
     load_as_spark,
-<<<<<<< HEAD
     load_table_changes_as_spark,
-=======
     load_table_changes_as_pandas,
->>>>>>> 9060ea74
     _parse_url,
 )
 from delta_sharing.protocol import Schema, Share, Table
