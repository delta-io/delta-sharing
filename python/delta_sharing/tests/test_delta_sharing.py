#
# Copyright (C) 2021 The Delta Lake Project Authors.
#
# Licensed under the Apache License, Version 2.0 (the "License");
# you may not use this file except in compliance with the License.
# You may obtain a copy of the License at
#
#     http://www.apache.org/licenses/LICENSE-2.0
#
# Unless required by applicable law or agreed to in writing, software
# distributed under the License is distributed on an "AS IS" BASIS,
# WITHOUT WARRANTIES OR CONDITIONS OF ANY KIND, either express or implied.
# See the License for the specific language governing permissions and
# limitations under the License.
#
from datetime import date, datetime
from typing import Any, Dict, Optional, Sequence

import pandas as pd
import pytest

from delta_sharing.delta_sharing import (
    DeltaSharingProfile,
    SharingClient,
    get_table_metadata,
    get_table_protocol,
    get_table_version,
    load_as_pandas,
    load_as_spark,
    load_table_changes_as_spark,
    load_table_changes_as_pandas,
    _parse_url,
)
from delta_sharing.protocol import Format, Metadata, Protocol, Schema, Share, Table
from delta_sharing.rest_client import (
    DataSharingRestClient,
    ListAllTablesResponse,
    retry_with_exponential_backoff,
)
from delta_sharing.tests.conftest import ENABLE_INTEGRATION, SKIP_MESSAGE

from requests.models import Response
from requests.exceptions import HTTPError


@pytest.mark.skipif(not ENABLE_INTEGRATION, reason=SKIP_MESSAGE)
def test_list_shares(sharing_client: SharingClient):
    shares = sharing_client.list_shares()
    assert shares == [
        Share(name="share1"),
        Share(name="share2"),
        Share(name="share3"),
        Share(name="share4"),
        Share(name="share5"),
        Share(name="share6"),
        Share(name="share7"),
        Share(name="share_azure"),
        Share(name="share_gcp"),
        Share(name="share8")
    ]


@pytest.mark.skipif(not ENABLE_INTEGRATION, reason=SKIP_MESSAGE)
def test_list_schemas(sharing_client: SharingClient):
    schemas = sharing_client.list_schemas(Share(name="share1"))
    assert schemas == [Schema(name="default", share="share1")]

    schemas = sharing_client.list_schemas(Share(name="share2"))
    assert schemas == [Schema(name="default", share="share2")]


@pytest.mark.skipif(not ENABLE_INTEGRATION, reason=SKIP_MESSAGE)
def test_list_tables(sharing_client: SharingClient):
    tables = sharing_client.list_tables(Schema(name="default", share="share1"))
    assert tables == [
        Table(name="table1", share="share1", schema="default"),
        Table(name="table3", share="share1", schema="default"),
        Table(name="table7", share="share1", schema="default")
    ]

    tables = sharing_client.list_tables(Schema(name="default", share="share2"))
    assert tables == [Table(name="table2", share="share2", schema="default")]


def _verify_all_tables_result(tables: Sequence[Table]):
    assert tables == [
        Table(name="table1", share="share1", schema="default"),
        Table(name="table3", share="share1", schema="default"),
        Table(name="table7", share="share1", schema="default"),
        Table(name="table2", share="share2", schema="default"),
        Table(name="table4", share="share3", schema="default"),
        Table(name="table5", share="share3", schema="default"),
        Table(name="test_gzip", share="share4", schema="default"),
        Table(name="table8", share="share7", schema="schema1"),
        Table(name="table9", share="share7", schema="schema2"),
        Table(name="table_wasb", share="share_azure", schema="default"),
        Table(name="table_abfs", share="share_azure", schema="default"),
        Table(name="table_gcs", share="share_gcp", schema="default"),
        Table(name="cdf_table_cdf_enabled", share="share8", schema="default"),
        Table(name="cdf_table_with_partition", share="share8", schema="default"),
        Table(name="cdf_table_with_vacuum", share="share8", schema="default"),
        Table(name="cdf_table_missing_log", share="share8", schema="default"),
        Table(name="streaming_table_with_optimize", share="share8", schema="default"),
        Table(name="streaming_table_metadata_protocol", share="share8", schema="default"),
        Table(name="streaming_notnull_to_null", share="share8", schema="default"),
        Table(name="streaming_null_to_notnull", share="share8", schema="default"),
        Table(name="streaming_cdf_null_to_notnull", share="share8", schema="default"),
        Table(name="streaming_cdf_table", share="share8", schema="default"),
        Table(name="table_reader_version_increased", share="share8", schema="default"),
        Table(name="table_with_no_metadata", share="share8", schema="default"),
        Table(name="table_data_loss_with_checkpoint", share="share8", schema="default"),
        Table(name="table_data_loss_no_checkpoint", share="share8", schema="default")
    ]


@pytest.mark.skipif(not ENABLE_INTEGRATION, reason=SKIP_MESSAGE)
def test_list_all_tables(sharing_client: SharingClient):
    tables = sharing_client.list_all_tables()
    _verify_all_tables_result(tables)


@pytest.mark.skipif(not ENABLE_INTEGRATION, reason=SKIP_MESSAGE)
def test_list_all_tables_with_fallback(profile: DeltaSharingProfile):
    class TestDataSharingRestClient(DataSharingRestClient):
        """
        A special DataSharingRestClient whose list_all_tables always fails with 404. We use this to
        test the fallback logic for old servers.
        """

        def __init__(self):
            super().__init__(profile)

        @retry_with_exponential_backoff
        def list_all_tables(
            self,
            share: Share,
            *,
            max_results: Optional[int] = None,
            page_token: Optional[str] = None,
        ) -> ListAllTablesResponse:
            http_error = HTTPError()
            response = Response()
            response.status_code = 404
            http_error.response = response
            raise http_error

    sharing_client = SharingClient(profile)
    sharing_client._rest_client = TestDataSharingRestClient()
    tables = sharing_client.list_all_tables()
    _verify_all_tables_result(tables)


@pytest.mark.skipif(not ENABLE_INTEGRATION, reason=SKIP_MESSAGE)
@pytest.mark.parametrize(
<<<<<<< HEAD
    "fragments,jsonPredicateHints,predicateHints,limit,version,expected",
=======
    "fragments,starting_timestamp,error,expected_version",
    [
        pytest.param(
            "share1.default.table1",
            None,
            None,
            2,
            id="table1 spark",
        ),
        pytest.param(
            "share1.default.table1",
            "random_timestamp",
            "random",
            -1,
            id="table1 starting_timestamp not valid",
        ),
        pytest.param(
            "share8.default.cdf_table_cdf_enabled",
            "2022-01-01T00:00:00Z",
            None,
            0,
            id="cdf_table_cdf_enabled version 0",
        ),
        pytest.param(
            "share8.default.cdf_table_cdf_enabled",
            "2100-01-01T00:00:00Z",
            "Please use a timestamp less than",
            -1,
            id="cdf_table_cdf_enabled timestamp too late",
        ),
    ],
)
def test_get_table_version(
    profile_path: str,
    fragments: str,
    starting_timestamp: Optional[str],
    error: Optional[str],
    expected_version: int
):
    if error is None:
        actual_version = get_table_version(f"{profile_path}#{fragments}", starting_timestamp)
        assert expected_version == actual_version
    else:
        try:
            get_table_version(f"{profile_path}#{fragments}", starting_timestamp)
            assert False
        except Exception as e:
            assert error in str(e)


@pytest.mark.skipif(not ENABLE_INTEGRATION, reason=SKIP_MESSAGE)
@pytest.mark.parametrize(
    "fragments,expected",
    [
        pytest.param(
            "share1.default.table1",
            Metadata(
                id="ed96aa41-1d81-4b7f-8fb5-846878b4b0cf",
                format=Format(provider="parquet", options={}),
                schema_string=(
                    '{"type":"struct","fields":['
                    '{"name":"eventTime","type":"timestamp","nullable":true,"metadata":{}},'
                    '{"name":"date","type":"date","nullable":true,"metadata":{}}'
                    "]}"
                ),
                partition_columns=[],
            ),
            id="non partitioned",
        ),
        pytest.param(
            "share2.default.table2",
            Metadata(
                id="f8d5c169-3d01-4ca3-ad9e-7dc3355aedb2",
                format=Format(provider="parquet", options={}),
                schema_string=(
                    '{"type":"struct","fields":['
                    '{"name":"eventTime","type":"timestamp","nullable":true,"metadata":{}},'
                    '{"name":"date","type":"date","nullable":true,"metadata":{}}'
                    "]}"
                ),
                partition_columns=["date"],
            ),
            id="partitioned",
        ),
        pytest.param(
            "share1.default.table3",
            Metadata(
                id="7ba6d727-a578-4234-a138-953f790b427c",
                format=Format(provider="parquet", options={}),
                schema_string=(
                    '{"type":"struct","fields":['
                    '{"name":"eventTime","type":"timestamp","nullable":true,"metadata":{}},'
                    '{"name":"date","type":"date","nullable":true,"metadata":{}},'
                    '{"name":"type","type":"string","nullable":true,"metadata":{}}'
                    "]}"
                ),
                partition_columns=["date"],
            ),
            id="partitioned and different schemas",
        ),
    ],
)
def test_get_table_metadata(
    profile_path: str,
    fragments: str,
    expected: Metadata
):
    actual = get_table_metadata(f"{profile_path}#{fragments}")
    assert expected == actual


@pytest.mark.skipif(not ENABLE_INTEGRATION, reason=SKIP_MESSAGE)
def test_get_table_protocol(profile_path: str):
    actual = get_table_protocol(f"{profile_path}#share1.default.table1")
    assert Protocol(min_reader_version=1) == actual


@pytest.mark.skipif(not ENABLE_INTEGRATION, reason=SKIP_MESSAGE)
@pytest.mark.parametrize(
    "fragments,limit,version,expected",
>>>>>>> 44bab624
    [
        pytest.param(
            "share1.default.table1",
            None,
            None,
            None,
            None,
            pd.DataFrame(
                {
                    "eventTime": [
                        pd.Timestamp("2021-04-28 06:32:22.421"),
                        pd.Timestamp("2021-04-28 06:32:02.070"),
                    ],
                    "date": [date(2021, 4, 28), date(2021, 4, 28)],
                }
            ),
            id="non partitioned",
        ),
        pytest.param(
            "share2.default.table2",
            None,
            None,
            None,
            None,
            pd.DataFrame(
                {
                    "eventTime": [
                        pd.Timestamp("2021-04-28 23:33:57.955"),
                        pd.Timestamp("2021-04-28 23:33:48.719"),
                    ],
                    "date": [date(2021, 4, 28), date(2021, 4, 28)],
                }
            ),
            id="partitioned",
        ),
        pytest.param(
            "share1.default.table3",
            None,
            None,
            None,
            None,
            pd.DataFrame(
                {
                    "eventTime": [
                        pd.Timestamp("2021-04-28 23:36:51.945"),
                        pd.Timestamp("2021-04-28 23:36:47.599"),
                        pd.Timestamp("2021-04-28 23:35:53.156"),
                    ],
                    "date": [date(2021, 4, 28), date(2021, 4, 28), date(2021, 4, 28)],
                    "type": ["bar", "foo", None],
                }
            ),
            id="partitioned and different schemas",
        ),
        pytest.param(
            "share1.default.table3",
            None,
            None,
            0,
            None,
            pd.DataFrame(
                {
                    "eventTime": [pd.Timestamp("2021-04-28 23:36:51.945")],
                    "date": [date(2021, 4, 28)],
                    "type": ["bar"],
                }
            ).iloc[0:0],
            id="limit 0",
        ),
        pytest.param(
            "share1.default.table3",
            None,
            None,
            1,
            None,
            pd.DataFrame(
                {
                    "eventTime": [pd.Timestamp("2021-04-28 23:36:51.945")],
                    "date": [date(2021, 4, 28)],
                    "type": ["bar"],
                }
            ),
            id="limit 1",
        ),
        pytest.param(
            "share1.default.table3",
            None,
            None,
            2,
            None,
            pd.DataFrame(
                {
                    "eventTime": [
                        pd.Timestamp("2021-04-28 23:36:51.945"),
                        pd.Timestamp("2021-04-28 23:36:47.599"),
                    ],
                    "date": [date(2021, 4, 28), date(2021, 4, 28)],
                    "type": ["bar", "foo"],
                }
            ),
            id="limit 2",
        ),
        pytest.param(
            "share1.default.table3",
            None,
            None,
            3,
            None,
            pd.DataFrame(
                {
                    "eventTime": [
                        pd.Timestamp("2021-04-28 23:36:51.945"),
                        pd.Timestamp("2021-04-28 23:36:47.599"),
                        pd.Timestamp("2021-04-28 23:35:53.156"),
                    ],
                    "date": [date(2021, 4, 28), date(2021, 4, 28), date(2021, 4, 28)],
                    "type": ["bar", "foo", None],
                }
            ),
            id="limit 3",
        ),
        pytest.param(
            "share1.default.table3",
            None,
            None,
            4,
            None,
            pd.DataFrame(
                {
                    "eventTime": [
                        pd.Timestamp("2021-04-28 23:36:51.945"),
                        pd.Timestamp("2021-04-28 23:36:47.599"),
                        pd.Timestamp("2021-04-28 23:35:53.156"),
                    ],
                    "date": [date(2021, 4, 28), date(2021, 4, 28), date(2021, 4, 28)],
                    "type": ["bar", "foo", None],
                }
            ),
            id="limit 4",
        ),
        pytest.param(
            "share8.default.cdf_table_cdf_enabled",
            None,
            None,
            None,
            None,
            pd.DataFrame(
                {
                    "name": ["1", "2"],
                    "age": pd.Series([1, 2], dtype="int32"),
                    "birthday": [date(2020, 1, 1), date(2020, 2, 2)],
                }
            ),
            id="cdf_table_cdf_enabled",
        ),
        pytest.param(
            "share8.default.cdf_table_cdf_enabled",
            None,
            None,
            None,
            1,
            pd.DataFrame(
                {
                    "name": ["1", "3", "2"],
                    "age": pd.Series([1, 3, 2], dtype="int32"),
                    "birthday": [date(2020, 1, 1), date(2020, 1, 1), date(2020, 1, 1)],
                }
            ),
            id="cdf_table_cdf_enabled version 1",
        ),
        pytest.param(
            "share3.default.table4",
            None,
            None,
            None,
            None,
            pd.DataFrame(
                {
                    "type": [None, None],
                    "eventTime": [
                        pd.Timestamp("2021-04-28 23:33:57.955"),
                        pd.Timestamp("2021-04-28 23:33:48.719"),
                    ],
                    "date": [date(2021, 4, 28), date(2021, 4, 28)],
                }
            ),
            id="table column order is not the same as parquet files",
        ),
        pytest.param(
            "share4.default.test_gzip",
            None,
            None,
            None,
            None,
            pd.DataFrame({"a": [True], "b": pd.Series([1], dtype="int32"), "c": ["Hi"]}),
            id="table column order is not the same as parquet files",
        ),
        pytest.param(
            "share_azure.default.table_wasb",
            None,
            None,
            None,
            None,
            pd.DataFrame(
                {
                    "c1": ["foo bar"],
                    "c2": ["foo bar"],
                }
            ),
            id="Azure Blob Storage",
        ),
        pytest.param(
            "share_azure.default.table_abfs",
            None,
            None,
            None,
            None,
            pd.DataFrame(
                {
                    "c1": ["foo bar"],
                    "c2": ["foo bar"],
                }
            ),
            id="Azure Data Lake Storage Gen2",
        ),
        pytest.param(
            "share_gcp.default.table_gcs",
            None,
            None,
            None,
            None,
            pd.DataFrame(
                {
                    "c1": ["foo bar"],
                    "c2": ["foo bar"],
                }
            ),
            id="Google Cloud Storage",
        ),
    ],
)
def test_load_as_pandas_success(
    profile_path: str,
    fragments: str,
    jsonPredicateHints: Optional[Dict[str, Any]],
    predicateHints: Optional[Sequence[str]],
    limit: Optional[int],
    version: Optional[int],
    expected: pd.DataFrame
):
    pdf = load_as_pandas(
        f"{profile_path}#{fragments}",
        jsonPredicateHints,
        predicateHints,
        limit,
        version,
        None
    )
    pd.testing.assert_frame_equal(pdf, expected)


@pytest.mark.skipif(not ENABLE_INTEGRATION, reason=SKIP_MESSAGE)
@pytest.mark.parametrize(
    "fragments,jsonPredicateHints,predicateHints,version,timestamp,error",
    [
        pytest.param(
            "share1.default.table1",
            None,
            None,
            1,
            None,
            "Reading table by version or timestamp is not supported",
            id="version not supported",
        ),
        pytest.param(
            "share1.default.table1",
            None,
            None,
            None,
            "random_timestamp",
            "Reading table by version or timestamp is not supported",
            id="timestamp not supported",
        ),
        pytest.param(
            "share8.default.cdf_table_cdf_enabled",
            None,
            None,
            1,
            "random_timestamp",
            "Please only provide one of",
            id="only one is supported",
        ),
        pytest.param(
            "share8.default.cdf_table_cdf_enabled",
            None,
            None,
            None,
            "2000-01-01T00:00:00Z",
            "Please use a timestamp greater",
            id="timestamp too early ",
        ),
    ],
)
def test_load_as_pandas_exception(
    profile_path: str,
    fragments: str,
    jsonPredicateHints: Optional[Dict[str, Any]],
    predicateHints: Optional[Sequence[str]],
    version: Optional[int],
    timestamp: Optional[str],
    error: Optional[str]
):
    try:
        load_as_pandas(
            f"{profile_path}#{fragments}",
            jsonPredicateHints,
            predicateHints,
            None,
            version,
            timestamp
        )
        assert False
    except Exception as e:
        assert isinstance(e, HTTPError)
        assert error in str(e)


@pytest.mark.skipif(not ENABLE_INTEGRATION, reason=SKIP_MESSAGE)
@pytest.mark.parametrize(
    "fragments,starting_version,ending_version,starting_timestamp,ending_timestamp,error,expected",
    [
        pytest.param(
            "share8.default.cdf_table_cdf_enabled",
            0,
            3,
            None,
            None,
            None,
            pd.DataFrame(
                {
                    "name": ["3", "2", "2", "1", "2", "3"],
                    "age": pd.Series([3, 2, 2, 1, 2, 3], dtype="int32"),
                    "birthday": [
                        date(2020, 1, 1),
                        date(2020, 1, 1),
                        date(2020, 2, 2),
                        date(2020, 1, 1),
                        date(2020, 1, 1),
                        date(2020, 1, 1),
                    ],
                    "_change_type": [
                        "delete",
                        "update_preimage",
                        "update_postimage",
                        "insert",
                        "insert",
                        "insert",
                    ],
                    "_commit_version": [2, 3, 3, 1, 1, 1],
                    "_commit_timestamp": [
                        1651272655000,
                        1651272660000,
                        1651272660000,
                        1651272635000,
                        1651272635000,
                        1651272635000,
                    ],
                }
            ),
            id="cdf_table_cdf_enabled table changes:[0, 3]",
        ),
        pytest.param(
            "share8.default.cdf_table_cdf_enabled",
            5,
            None,
            None,
            None,
            None,
            pd.DataFrame(
                {
                    "name": pd.Series([], dtype="object"),
                    "age": pd.Series([], dtype="int32"),
                    "birthday": pd.Series([], dtype="object"),
                    "_change_type": pd.Series([], dtype="object"),
                    "_commit_version": pd.Series([], dtype="long"),
                    "_commit_timestamp": pd.Series([], dtype="long"),
                }
            ),
            id="cdf_table_cdf_enabled table changes:[5, ]",
        ),
        pytest.param(
            "share8.default.cdf_table_cdf_enabled",
            None,
            None,
            "2000-01-01T00:00:00Z",
            None,
            "Please use a timestamp greater",
            pd.DataFrame({"not_used": []}),
            id="cdf_table_cdf_enabled table changes with starting_timestamp",
        ),
        pytest.param(
            "share8.default.cdf_table_cdf_enabled",
            0,
            None,
            None,
            "2100-01-01T00:00:00Z",
            "Please use a timestamp less",
            pd.DataFrame({"not_used": []}),
            id="cdf_table_cdf_enabled table changes with ending_timestamp",
        ),
        pytest.param(
            "share1.default.table1",
            0,
            1,
            None,
            None,
            "cdf is not enabled on table share1.default.table1",
            pd.DataFrame({"not_used": []}),
            id="table1 table changes not supported",
        ),
    ],
)
def test_load_table_changes(
    profile_path: str,
    fragments: str,
    starting_version: Optional[int],
    ending_version: Optional[int],
    starting_timestamp: Optional[str],
    ending_timestamp: Optional[str],
    error: Optional[str],
    expected: pd.DataFrame
):
    if error is None:
        pdf = load_table_changes_as_pandas(
            f"{profile_path}#{fragments}",
            starting_version,
            ending_version,
            starting_timestamp,
            ending_timestamp
        )
        pd.testing.assert_frame_equal(pdf, expected)
    else:
        try:
            load_table_changes_as_pandas(
                f"{profile_path}#{fragments}",
                starting_version,
                ending_version,
                starting_timestamp,
                ending_timestamp
            )
            assert False
        except Exception as e:
            assert isinstance(e, HTTPError)
            assert error in str(e)


def test_parse_url():
    def check_invalid_url(url: str):
        with pytest.raises(ValueError, match=f"Invalid 'url': {url}"):
            _parse_url(url)

    check_invalid_url("")
    check_invalid_url("#")
    check_invalid_url("foo")
    check_invalid_url("foo#")
    check_invalid_url("foo#share")
    check_invalid_url("foo#share.schema")
    check_invalid_url("foo#share.schema.")

    assert _parse_url("profile#share.schema.table") == ("profile", "share", "schema", "table")
    assert _parse_url("foo#bar#share.schema.table") == ("foo#bar", "share", "schema", "table")


@pytest.mark.skipif(not ENABLE_INTEGRATION, reason=SKIP_MESSAGE)
@pytest.mark.parametrize(
    "fragments,version,timestamp,error,expected_data,expected_schema_str",
    [
        pytest.param(
            "share1.default.table1",
            None,
            None,
            None,
            [
                (datetime(2021, 4, 27, 23, 32, 22, 421000), date(2021, 4, 28)),
                (datetime(2021, 4, 27, 23, 32, 2, 70000), date(2021, 4, 28)),
            ],
            "eventTime: timestamp, date: date",
            id="table1 spark",
        ),
        pytest.param(
            "share1.default.table1",
            1,
            None,
            "not supported",
            [],
            "not-used-schema-str",
            id="table1 version not supported",
        ),
        pytest.param(
            "share1.default.table1",
            None,
            "random_timestamp",
            "not supported",
            [],
            "not-used-schema-str",
            id="table1 timestamp not supported",
        ),
        pytest.param(
            "share8.default.cdf_table_cdf_enabled",
            1,
            None,
            None,
            [
                ("1", 1, date(2020, 1, 1)),
                ("3", 3, date(2020, 1, 1)),
                ("2", 2, date(2020, 1, 1)),
            ],
            "name: string, age: int, birthday: date",
            id="cdf_table_cdf_enabled version 1 spark",
        ),
        pytest.param(
            "share8.default.cdf_table_cdf_enabled",
            None,
            "2000-01-01T00:00:00Z",
            "Please use a timestamp greater",
            [],
            "not-used-schema-str",
            id="cdf_table_cdf_enabled timestamp too early",
        ),
        pytest.param(
            "share8.default.cdf_table_cdf_enabled",
            1,
            "2000-01-01T00:00:00Z",
            "Please either provide",
            [],
            "not-used-schema-str",
            id="cdf_table_cdf_enabled timestamp too early",
        ),
    ],
)
def test_load_as_spark(
    profile_path: str,
    fragments: str,
    version: Optional[int],
    timestamp: Optional[str],
    error: Optional[str],
    expected_data: list,
    expected_schema_str: str,
):
    try:
        from pyspark.sql import SparkSession
        spark = SparkSession.builder \
            .appName("delta-sharing-test") \
            .master("local[*]") \
            .config("spark.jars.packages", "io.delta:delta-sharing-spark_2.12:1.0.0-SNAPSHOT") \
            .config("spark.delta.sharing.network.sslTrustAll", "true") \
            .getOrCreate()

        if error is None:
            expected_df = spark.createDataFrame(expected_data, expected_schema_str)
            actual_df = load_as_spark(f"{profile_path}#{fragments}", version, timestamp)
            assert expected_df.schema == actual_df.schema
            assert expected_df.collect() == actual_df.collect()
        else:
            try:
                load_as_spark(f"{profile_path}#{fragments}", version, timestamp).collect()
                assert False
            except Exception as e:
                assert error in str(e)
    except ImportError:
        with pytest.raises(
            ImportError, match="Unable to import pyspark. `load_as_spark` requires PySpark."
        ):
            load_as_spark("not-used")


@pytest.mark.skipif(not ENABLE_INTEGRATION, reason=SKIP_MESSAGE)
@pytest.mark.parametrize(
    "fragments,starting_version,ending_version,starting_timestamp,ending_timestamp,error," +
    "expected_data,expected_schema_str",
    [
        pytest.param(
            "share8.default.cdf_table_cdf_enabled",
            0,
            3,
            None,
            None,
            None,
            [
                ("1", 1, date(2020, 1, 1), 1, 1651272635000, "insert"),
                ("2", 2, date(2020, 1, 1), 1, 1651272635000, "insert"),
                ("3", 3, date(2020, 1, 1), 1, 1651272635000, "insert"),
                ("2", 2, date(2020, 1, 1), 3, 1651272660000, "update_preimage"),
                ("2", 2, date(2020, 2, 2), 3, 1651272660000, "update_postimage"),
                ("3", 3, date(2020, 1, 1), 2, 1651272655000, "delete"),
            ],
            "name: string, age: int, birthday:date, _commit_version: long, _commit_timestamp" +
            ": long, _change_type: string",
            id="cdf_table_cdf_enabled table changes",
        ),
        pytest.param(
            "share8.default.cdf_table_cdf_enabled",
            None,
            None,
            "2000-01-01T00:00:00Z",
            None,
            "Please use a timestamp greater",
            [],
            "unused-schema-str",
            id="cdf_table_cdf_enabled starting_timestamp correctly passed",
        ),
        pytest.param(
            "share8.default.cdf_table_cdf_enabled",
            0,
            None,
            None,
            "2100-01-01T00:00:00Z",
            "Please use a timestamp less than",
            [],
            "unused-schema-str",
            id="cdf_table_cdf_enabled ending_timestamp correctly passed",
        ),
        pytest.param(
            "share1.default.table1",
            0,
            3,
            None,
            None,
            "cdf is not enabled on table share1.default.table1",
            [],
            "name: string, age: int, birthday:date, _commit_version: long, _commit_timestamp" +
            ": long, _change_type: string",
            id="table1 table changes not enabled",
        ),
    ],
)
def test_load_table_changes_as_spark(
    profile_path: str,
    fragments: str,
    starting_version: Optional[int],
    ending_version: Optional[int],
    starting_timestamp: Optional[str],
    ending_timestamp: Optional[str],
    error: Optional[str],
    expected_data: list,
    expected_schema_str: str
):
    try:
        from pyspark.sql import SparkSession
        spark = SparkSession.builder \
            .appName("delta-sharing-test") \
            .master("local[*]") \
            .config("spark.jars.packages", "io.delta:delta-sharing-spark_2.12:1.0.0-SNAPSHOT") \
            .config("spark.delta.sharing.network.sslTrustAll", "true") \
            .getOrCreate()

        if error is None:
            expected_df = spark.createDataFrame(expected_data, expected_schema_str)

            actual_df = load_table_changes_as_spark(
                f"{profile_path}#{fragments}",
                starting_version=starting_version,
                ending_version=ending_version,
                starting_timestamp=starting_timestamp,
                ending_timestamp=ending_timestamp
            )
            assert expected_df.schema == actual_df.schema
            assert expected_df.collect() == actual_df.collect()
        else:
            try:
                load_table_changes_as_spark(
                    f"{profile_path}#{fragments}",
                    starting_version=starting_version,
                    ending_version=ending_version,
                    starting_timestamp=starting_timestamp,
                    ending_timestamp=ending_timestamp
                )
            except Exception as e:
                assert isinstance(e, HTTPError)
                assert error in str(e)

    except ImportError:
        with pytest.raises(
            ImportError, match="Unable to import pyspark. `load_table_changes_as_spark` requires" +
            " PySpark."
        ):
            load_table_changes_as_spark("not-used")<|MERGE_RESOLUTION|>--- conflicted
+++ resolved
@@ -152,9 +152,6 @@
 
 @pytest.mark.skipif(not ENABLE_INTEGRATION, reason=SKIP_MESSAGE)
 @pytest.mark.parametrize(
-<<<<<<< HEAD
-    "fragments,jsonPredicateHints,predicateHints,limit,version,expected",
-=======
     "fragments,starting_timestamp,error,expected_version",
     [
         pytest.param(
@@ -275,12 +272,9 @@
 @pytest.mark.skipif(not ENABLE_INTEGRATION, reason=SKIP_MESSAGE)
 @pytest.mark.parametrize(
     "fragments,limit,version,expected",
->>>>>>> 44bab624
     [
         pytest.param(
             "share1.default.table1",
-            None,
-            None,
             None,
             None,
             pd.DataFrame(
@@ -298,8 +292,6 @@
             "share2.default.table2",
             None,
             None,
-            None,
-            None,
             pd.DataFrame(
                 {
                     "eventTime": [
@@ -313,8 +305,6 @@
         ),
         pytest.param(
             "share1.default.table3",
-            None,
-            None,
             None,
             None,
             pd.DataFrame(
@@ -332,8 +322,6 @@
         ),
         pytest.param(
             "share1.default.table3",
-            None,
-            None,
             0,
             None,
             pd.DataFrame(
@@ -347,8 +335,6 @@
         ),
         pytest.param(
             "share1.default.table3",
-            None,
-            None,
             1,
             None,
             pd.DataFrame(
@@ -362,8 +348,6 @@
         ),
         pytest.param(
             "share1.default.table3",
-            None,
-            None,
             2,
             None,
             pd.DataFrame(
@@ -380,8 +364,6 @@
         ),
         pytest.param(
             "share1.default.table3",
-            None,
-            None,
             3,
             None,
             pd.DataFrame(
@@ -399,8 +381,6 @@
         ),
         pytest.param(
             "share1.default.table3",
-            None,
-            None,
             4,
             None,
             pd.DataFrame(
@@ -420,8 +400,6 @@
             "share8.default.cdf_table_cdf_enabled",
             None,
             None,
-            None,
-            None,
             pd.DataFrame(
                 {
                     "name": ["1", "2"],
@@ -434,8 +412,6 @@
         pytest.param(
             "share8.default.cdf_table_cdf_enabled",
             None,
-            None,
-            None,
             1,
             pd.DataFrame(
                 {
@@ -448,8 +424,6 @@
         ),
         pytest.param(
             "share3.default.table4",
-            None,
-            None,
             None,
             None,
             pd.DataFrame(
@@ -468,8 +442,6 @@
             "share4.default.test_gzip",
             None,
             None,
-            None,
-            None,
             pd.DataFrame({"a": [True], "b": pd.Series([1], dtype="int32"), "c": ["Hi"]}),
             id="table column order is not the same as parquet files",
         ),
@@ -477,8 +449,6 @@
             "share_azure.default.table_wasb",
             None,
             None,
-            None,
-            None,
             pd.DataFrame(
                 {
                     "c1": ["foo bar"],
@@ -491,8 +461,6 @@
             "share_azure.default.table_abfs",
             None,
             None,
-            None,
-            None,
             pd.DataFrame(
                 {
                     "c1": ["foo bar"],
@@ -503,8 +471,6 @@
         ),
         pytest.param(
             "share_gcp.default.table_gcs",
-            None,
-            None,
             None,
             None,
             pd.DataFrame(
