--- conflicted
+++ resolved
@@ -129,31 +129,20 @@
    * @param tablePath the table path. This is usually the profile file path.
    * @param idToUrl the pre signed url map. This will be refreshed when the pre signed urls is going
    *                to expire.
-<<<<<<< HEAD
-   * @param ref A weak reference which can be used to determine whether the cache is still
-   *                  needed. When the weak reference returns null, we will remove the pre signed
-   *                  url cache of this table form the cache.
-   * @param profileProvider a profile Provider that can provide customized refresher function.
-=======
    * @param refs    A list of weak references which can be used to determine whether the cache is
    *                still needed. When all the weak references return null, we will remove the pre
    *                signed url cache of this table form the cache.
->>>>>>> 30fab3c8
+   * @param profileProvider a profile Provider that can provide customized refresher function.
    * @param refresher A function to re-generate pre signed urls for the table.
    */
   def register(
       _tablePath: String,
       idToUrl: Map[String, String],
-<<<<<<< HEAD
-      ref: WeakReference[AnyRef],
+      refs: Seq[WeakReference[AnyRef]],
       profileProvider: DeltaSharingProfileProvider,
       _refresher: () => Map[String, String]): Unit = {
     val tablePath = profileProvider.getCustomTablePath(_tablePath)
     val refresher = profileProvider.getCustomRefresher(_refresher)
-=======
-      refs: Seq[WeakReference[AnyRef]],
-      refresher: () => Map[String, String]): Unit = {
->>>>>>> 30fab3c8
     val cachedTable = new CachedTable(
       preSignedUrlExpirationMs + System.currentTimeMillis(),
       idToUrl,
