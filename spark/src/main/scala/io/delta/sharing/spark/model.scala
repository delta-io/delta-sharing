--- conflicted
+++ resolved
@@ -46,16 +46,9 @@
     protocol: Protocol,
     metadata: Metadata,
     files: Seq[AddFile] = Nil,
-<<<<<<< HEAD
-    addFiles: Seq[AddFileForCDF] = Nil,
+    addFilesForCdf: Seq[AddFileForCDF] = Nil,
     cdfFiles: Seq[AddCDCFile] = Nil,
-    removeFiles: Seq[RemoveFile] = Nil
-  )
-=======
-    addFilesForCdf: Seq[AddFileForCDF] = Nil,
-    cdcFiles: Seq[AddCDCFile] = Nil,
     removeFiles: Seq[RemoveFile] = Nil)
->>>>>>> a78aee6b
 
 private[sharing] case class Share(name: String)
 
@@ -76,11 +69,8 @@
       file
     } else if (add != null) {
       add
-<<<<<<< HEAD
     } else if (cdf != null) {
       cdf
-=======
->>>>>>> a78aee6b
     } else if (remove != null) {
       remove
     } else if (metaData != null) {
@@ -115,17 +105,6 @@
   override def wrap: SingleAction = SingleAction(protocol = this)
 }
 
-<<<<<<< HEAD
-sealed abstract class AddFileBase(
-    url: String,
-    id: String,
-    @JsonInclude(JsonInclude.Include.ALWAYS)
-    partitionValues: Map[String, String],
-    size: Long,
-    @JsonRawValue
-    stats: String = null)
-    extends Action {}
-=======
 // A common base class for all file actions.
 private[sharing] sealed abstract class FileAction(
     val url: String,
@@ -140,7 +119,6 @@
   // For example, internal CDF columns such as commit version are modeled as partitions.
   def getPartitionValuesInDF(): Map[String, String] = partitionValues
 }
->>>>>>> a78aee6b
 
 private[sharing] case class AddFile(
     override val url: String,
@@ -149,63 +127,21 @@
     override val partitionValues: Map[String, String],
     override val size: Long,
     @JsonRawValue
-<<<<<<< HEAD
-    stats: String = null) extends AddFileBase(url, id, partitionValues, size, stats) {
-=======
     stats: String = null) extends FileAction(url, id, partitionValues, size) {
->>>>>>> a78aee6b
 
   override def wrap: SingleAction = SingleAction(file = this)
 }
 
 private[sharing] case class AddFileForCDF(
-<<<<<<< HEAD
-    url: String,
-    id: String,
-    @JsonInclude(JsonInclude.Include.ALWAYS)
-    partitionValues: Map[String, String],
-    size: Long,
-    version: Long,
-    timestamp: Long,
-    @JsonRawValue
-    stats: String = null)
-    extends AddFileBase(url, id, partitionValues, size, stats) {
-
-  override def wrap: SingleAction = SingleAction(add = this)
-}
-
-case class AddCDCFile(
-    url: String,
-    id: String,
-    @JsonInclude(JsonInclude.Include.ALWAYS)
-    partitionValues: Map[String, String],
-    size: Long,
-    timestamp: Long,
-    version: Long)
-    extends Action {
-
-  override def wrap: SingleAction = SingleAction(cdf = this)
-}
-
-case class RemoveFile(
-    url: String,
-    id: String,
-    @JsonInclude(JsonInclude.Include.ALWAYS)
-    partitionValues: Map[String, String],
-    size: Long,
-    timestamp: Long,
-    version: Long)
-    extends Action {
-
-  override def wrap: SingleAction = SingleAction(remove = this)
-=======
     override val url: String,
     override val id: String,
     @JsonInclude(JsonInclude.Include.ALWAYS)
     override val partitionValues: Map[String, String],
     override val size: Long,
     version: Long,
-    timestamp: Long) extends FileAction(url, id, partitionValues, size) {
+    timestamp: Long,
+    @JsonRawValue
+    stats: String = null) extends FileAction(url, id, partitionValues, size) {
 
   override def wrap: SingleAction = SingleAction(add = this)
 
@@ -252,5 +188,4 @@
     (CDFColumnInfo.commit_timestamp_col_name -> timestamp.toString) +
     (CDFColumnInfo.change_type_col_name -> "delete")
   }
->>>>>>> a78aee6b
 }