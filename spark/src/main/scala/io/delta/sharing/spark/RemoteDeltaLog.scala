/*
 * Copyright (2021) The Delta Lake Project Authors.
 *
 * Licensed under the Apache License, Version 2.0 (the "License");
 * you may not use this file except in compliance with the License.
 * You may obtain a copy of the License at
 *
 * http://www.apache.org/licenses/LICENSE-2.0
 *
 * Unless required by applicable law or agreed to in writing, software
 * distributed under the License is distributed on an "AS IS" BASIS,
 * WITHOUT WARRANTIES OR CONDITIONS OF ANY KIND, either express or implied.
 * See the License for the specific language governing permissions and
 * limitations under the License.
 */

package io.delta.sharing.spark

import java.lang.ref.WeakReference
import java.util.concurrent.TimeUnit

import org.apache.hadoop.conf.Configuration
import org.apache.hadoop.fs.{FileStatus, Path}
import org.apache.spark.SparkException
import org.apache.spark.delta.sharing.CachedTableManager
import org.apache.spark.internal.Logging
import org.apache.spark.network.util.JavaUtils
import org.apache.spark.sql.{Column, Encoder, SparkSession}
import org.apache.spark.sql.catalyst.InternalRow
import org.apache.spark.sql.catalyst.analysis.{Resolver, UnresolvedAttribute}
import org.apache.spark.sql.catalyst.encoders.ExpressionEncoder
import org.apache.spark.sql.catalyst.expressions.{And, Attribute, Cast, Expression, GenericInternalRow, Literal, SubqueryExpression}
import org.apache.spark.sql.execution.datasources.{FileFormat, FileIndex, HadoopFsRelation, PartitionDirectory}
import org.apache.spark.sql.execution.datasources.parquet.ParquetFileFormat
import org.apache.spark.sql.sources.BaseRelation
import org.apache.spark.sql.types.{DataType, StructField, StructType}

import io.delta.sharing.spark.model.{AddFile, Metadata, Protocol, Table => DeltaSharingTable}
import io.delta.sharing.spark.perf.DeltaSharingLimitPushDown


/** Used to query the current state of the transaction logs of a remote shared Delta table. */
private[sharing] class RemoteDeltaLog(
    table: DeltaSharingTable,
    path: Path,
    client: DeltaSharingClient) {

  @volatile private var currentSnapshot: RemoteSnapshot = new RemoteSnapshot(path, client, table)

  def snapshot(versionOf: Option[Long]): RemoteSnapshot = {
    if (versionOf.isEmpty) {
      currentSnapshot
    } else {
      new RemoteSnapshot(path, client, table, versionOf)
    }
  }

  /** Update the current snapshot to the latest version. */
  def update(): Unit = synchronized {
    if (client.getTableVersion(table) != currentSnapshot.version) {
      currentSnapshot = new RemoteSnapshot(path, client, table)
    }
  }

  def createRelation(
<<<<<<< HEAD
      versionOf: Option[Long],
      cdfOptions: CaseInsensitiveStringMap = CaseInsensitiveStringMap.empty): BaseRelation = {
=======
      cdfOptions: Map[String, String]): BaseRelation = {
>>>>>>> 964f8382
    val spark = SparkSession.active
    val snapshotToUse = snapshot(versionOf)
    if (!cdfOptions.isEmpty) {
      return RemoteDeltaCDFRelation(
        snapshotToUse.schema,
        spark.sqlContext,
        client,
        table,
        cdfOptions
      )
    }

    val params = new RemoteDeltaFileIndexParams(spark, path, snapshotToUse)
    val fileIndex = new RemoteDeltaSnapshotFileIndex(params, None)
    if (spark.sessionState.conf.getConfString(
      "spark.delta.sharing.limitPushdown.enabled", "true").toBoolean) {
      DeltaSharingLimitPushDown.setup(spark)
    }
    new HadoopFsRelation(
      fileIndex,
      partitionSchema = snapshotToUse.partitionSchema,
      dataSchema = snapshotToUse.schema,
      bucketSpec = None,
      snapshotToUse.fileFormat,
      Map.empty)(spark)
  }
}

private[sharing] object RemoteDeltaLog {
  private lazy val _addFileEncoder: ExpressionEncoder[AddFile] = ExpressionEncoder[AddFile]()

  implicit def addFileEncoder: Encoder[AddFile] = {
    _addFileEncoder.copy()
  }

  /**
   * Parse the user provided path `profile_file#share.schema.share` to
   * `(profile_file, share, schema, share)`.
   */
  def parsePath(path: String): (String, String, String, String) = {
    val shapeIndex = path.lastIndexOf('#')
    if (shapeIndex < 0) {
      throw new IllegalArgumentException(s"path $path is not valid")
    }
    val profileFile = path.substring(0, shapeIndex)
    val tableSplits = path.substring(shapeIndex + 1).split("\\.", -1)
    if (tableSplits.length != 3) {
      throw new IllegalArgumentException(s"path $path is not valid")
    }
    if (profileFile.isEmpty || tableSplits(0).isEmpty ||
      tableSplits(1).isEmpty || tableSplits(2).isEmpty) {
      throw new IllegalArgumentException(s"path $path is not valid")
    }
    (profileFile, tableSplits(0), tableSplits(1), tableSplits(2))
  }

  def apply(path: String): RemoteDeltaLog = {
    val sqlConf = SparkSession.active.sessionState.conf
    val (profileFile, share, schema, table) = parsePath(path)

    val profileProviderclass =
      sqlConf.getConfString("spark.delta.sharing.profile.provider.class",
        "io.delta.sharing.spark.DeltaSharingFileProfileProvider")

    val profileProvider: DeltaSharingProfileProvider =
      Class.forName(profileProviderclass)
        .getConstructor(classOf[Configuration], classOf[String])
        .newInstance(SparkSession.active.sessionState.newHadoopConf(),
          profileFile)
        .asInstanceOf[DeltaSharingProfileProvider]

    val deltaSharingTable = DeltaSharingTable(name = table, schema = schema, share = share)
    // This is a flag to test the local https server. Should never be used in production.
    val sslTrustAll =
      sqlConf.getConfString("spark.delta.sharing.network.sslTrustAll", "false").toBoolean
    val numRetries = sqlConf.getConfString("spark.delta.sharing.network.numRetries", "10").toInt
    if (numRetries < 0) {
      throw new IllegalArgumentException(
        "spark.delta.sharing.network.numRetries must not be negative")
    }
    val timeoutInSeconds = {
      val timeoutStr = sqlConf.getConfString("spark.delta.sharing.network.timeout", "120s")
      val timeoutInSeconds = JavaUtils.timeStringAs(timeoutStr, TimeUnit.SECONDS)
      if (timeoutInSeconds < 0) {
        throw new IllegalArgumentException(
          "spark.delta.sharing.network.timeout must not be negative")
      }
      if (timeoutInSeconds > Int.MaxValue) {
        throw new IllegalArgumentException(
          s"spark.delta.sharing.network.timeout is too big")
      }
      timeoutInSeconds.toInt
    }

    val clientClass =
      sqlConf.getConfString("spark.delta.sharing.client.class",
        "io.delta.sharing.spark.DeltaSharingRestClient")

    val client: DeltaSharingClient =
      Class.forName(clientClass)
        .getConstructor(classOf[DeltaSharingProfileProvider],
          classOf[Int], classOf[Int], classOf[Boolean])
        .newInstance(profileProvider,
          java.lang.Integer.valueOf(timeoutInSeconds),
          java.lang.Integer.valueOf(numRetries),
          java.lang.Boolean.valueOf(sslTrustAll))
        .asInstanceOf[DeltaSharingClient]
    new RemoteDeltaLog(deltaSharingTable, new Path(path), client)
  }
}

/** An immutable snapshot of a Delta table at some delta version */
class RemoteSnapshot(
    tablePath: Path,
    client: DeltaSharingClient,
    table: DeltaSharingTable,
    versionOf: Option[Long] = None) extends Logging {

  protected def spark = SparkSession.active

  lazy val (metadata, protocol, version) = {
    if (versionOf.isEmpty) {
      val tableMetadata = client.getMetadata(table)
      (tableMetadata.metadata, tableMetadata.protocol, tableMetadata.version)
    } else {
      // getMetadata doesn't support the parameter: versionOf
      // Leveraging getFiles to get the metadata, so setting the limitHint to 1 for efficiency.
      val tableFiles = client.getFiles(table, Nil, Some(1L), versionOf)
      (tableFiles.metadata, tableFiles.protocol, tableFiles.version)
    }
  }

  lazy val schema: StructType =
    Option(metadata.schemaString).map { s =>
      DataType.fromJson(s).asInstanceOf[StructType]
    }.getOrElse(StructType.apply(Nil))

  lazy val partitionSchema = new StructType(metadata.partitionColumns.map(c => schema(c)).toArray)

  def fileFormat: FileFormat = new ParquetFileFormat()

  lazy val (allFiles, sizeInBytes) = {
    val implicits = spark.implicits
    import implicits._
    val tableFiles = client.getFiles(table, Nil, None, versionOf)
    checkProtocolNotChange(tableFiles.protocol)
    checkSchemaNotChange(tableFiles.metadata)
    tableFiles.files.toDS() -> tableFiles.files.map(_.size).sum
  }

  private def checkProtocolNotChange(newProtocol: Protocol): Unit = {
    if (newProtocol != protocol) {
      throw new SparkException(
        "The table protocol has changed since your DataFrame was created. " +
          "Please redefine your DataFrame")
    }
  }

  private def checkSchemaNotChange(newMetadata: Metadata): Unit = {
    if (newMetadata.schemaString != metadata.schemaString ||
      newMetadata.partitionColumns != metadata.partitionColumns) {
      throw new SparkException(
        s"""The schema or partition columns of your Delta table has changed since your
           |DataFrame was created. Please redefine your DataFrame""")
    }
  }

  def filesForScan(
      filters: Seq[Expression],
      limitHint: Option[Long],
      fileIndex: RemoteDeltaSnapshotFileIndex): Seq[AddFile] = {
    implicit val enc = RemoteDeltaLog.addFileEncoder

    val partitionFilters = filters.flatMap { filter =>
      DeltaTableUtils.splitMetadataAndDataPredicates(filter, metadata.partitionColumns, spark)._1
    }

    val rewrittenFilters = rewritePartitionFilters(
      partitionSchema,
      spark.sessionState.conf.resolver,
      partitionFilters)

    val predicates = rewrittenFilters.map(_.sql)
    if (predicates.nonEmpty) {
      logDebug(s"Sending predicates $predicates to the server")
    }

    val remoteFiles = {
      val implicits = spark.implicits
      import implicits._
      val tableFiles = client.getFiles(table, predicates, limitHint, versionOf)
      val idToUrl = tableFiles.files.map { add =>
        add.id -> add.url
      }.toMap
      CachedTableManager.INSTANCE
        .register(tablePath.toString, idToUrl, new WeakReference(fileIndex), () => {
          client.getFiles(table, Nil, None, versionOf).files.map { add =>
            add.id -> add.url
          }.toMap
        })
      checkProtocolNotChange(tableFiles.protocol)
      checkSchemaNotChange(tableFiles.metadata)
      tableFiles.files.toDS()
    }

    val columnFilter = new Column(rewrittenFilters.reduceLeftOption(And).getOrElse(Literal(true)))
    remoteFiles.filter(columnFilter).as[AddFile].collect()
  }

  /**
   * Rewrite the given `partitionFilters` to be used for filtering partition values.
   * We need to explicitly resolve the partitioning columns here because the partition columns
   * are stored as keys of a Map type instead of attributes in the AddFile schema (below) and thus
   * cannot be resolved automatically.
   */
  private def rewritePartitionFilters(
      partitionSchema: StructType,
      resolver: Resolver,
      partitionFilters: Seq[Expression]): Seq[Expression] = {
    partitionFilters.map(_.transformUp {
      case a: Attribute =>
        // If we have a special column name, e.g. `a.a`, then an UnresolvedAttribute returns
        // the column name as '`a.a`' instead of 'a.a', therefore we need to strip the backticks.
        val unquoted = a.name.stripPrefix("`").stripSuffix("`")
        val partitionCol = partitionSchema.find { field => resolver(field.name, unquoted) }
        partitionCol match {
          case Some(StructField(name, dataType, _, _)) =>
            Cast(
              UnresolvedAttribute(Seq("partitionValues", name)),
              dataType)
          case None =>
            // This should not be able to happen, but the case was present in the original code so
            // we kept it to be safe.
            UnresolvedAttribute(Seq("partitionValues", a.name))
        }
    })
  }
}

// scalastyle:off
/** Fork from Delta Lake: https://github.com/delta-io/delta/blob/v0.8.0/src/main/scala/org/apache/spark/sql/delta/DeltaTable.scala#L76 */
// scalastyle:on
private[sharing] object DeltaTableUtils {

  def splitConjunctivePredicates(condition: Expression): Seq[Expression] = {
    condition match {
      case And(cond1, cond2) =>
        splitConjunctivePredicates(cond1) ++ splitConjunctivePredicates(cond2)
      case other => other :: Nil
    }
  }

  /**
   * Does the predicate only contains partition columns?
   */
  def isPredicatePartitionColumnsOnly(
      condition: Expression,
      partitionColumns: Seq[String],
      spark: SparkSession): Boolean = {
    val nameEquality = spark.sessionState.analyzer.resolver
    condition.references.forall { r =>
      partitionColumns.exists(nameEquality(r.name, _))
    }
  }

  /**
   * Partition the given condition into two sequence of conjunctive predicates:
   * - predicates that can be evaluated using metadata only.
   * - other predicates.
   */
  def splitMetadataAndDataPredicates(
      condition: Expression,
      partitionColumns: Seq[String],
      spark: SparkSession): (Seq[Expression], Seq[Expression]) = {
    splitConjunctivePredicates(condition).partition(
      isPredicateMetadataOnly(_, partitionColumns, spark))
  }

  /**
   * Check if condition involves a subquery expression.
   */
  def containsSubquery(condition: Expression): Boolean = {
    SubqueryExpression.hasSubquery(condition)
  }

  /**
   * Check if condition can be evaluated using only metadata. In Delta, this means the condition
   * only references partition columns and involves no subquery.
   */
  def isPredicateMetadataOnly(
      condition: Expression,
      partitionColumns: Seq[String],
      spark: SparkSession): Boolean = {
    isPredicatePartitionColumnsOnly(condition, partitionColumns, spark) &&
      !containsSubquery(condition)
  }
}<|MERGE_RESOLUTION|>--- conflicted
+++ resolved
@@ -63,12 +63,8 @@
   }
 
   def createRelation(
-<<<<<<< HEAD
       versionOf: Option[Long],
-      cdfOptions: CaseInsensitiveStringMap = CaseInsensitiveStringMap.empty): BaseRelation = {
-=======
       cdfOptions: Map[String, String]): BaseRelation = {
->>>>>>> 964f8382
     val spark = SparkSession.active
     val snapshotToUse = snapshot(versionOf)
     if (!cdfOptions.isEmpty) {
