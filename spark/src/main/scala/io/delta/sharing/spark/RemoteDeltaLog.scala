/*
 * Copyright (2021) The Delta Lake Project Authors.
 *
 * Licensed under the Apache License, Version 2.0 (the "License");
 * you may not use this file except in compliance with the License.
 * You may obtain a copy of the License at
 *
 * http://www.apache.org/licenses/LICENSE-2.0
 *
 * Unless required by applicable law or agreed to in writing, software
 * distributed under the License is distributed on an "AS IS" BASIS,
 * WITHOUT WARRANTIES OR CONDITIONS OF ANY KIND, either express or implied.
 * See the License for the specific language governing permissions and
 * limitations under the License.
 */

package io.delta.sharing.spark

import java.lang.ref.WeakReference
import java.util.concurrent.TimeUnit

import org.apache.hadoop.conf.Configuration
import org.apache.hadoop.fs.{FileStatus, Path}
import org.apache.spark.SparkException
import org.apache.spark.delta.sharing.CachedTableManager
import org.apache.spark.internal.Logging
import org.apache.spark.network.util.JavaUtils
import org.apache.spark.sql.{Column, Encoder, SparkSession}
import org.apache.spark.sql.catalyst.InternalRow
import org.apache.spark.sql.catalyst.analysis.{Resolver, UnresolvedAttribute}
import org.apache.spark.sql.catalyst.encoders.ExpressionEncoder
import org.apache.spark.sql.catalyst.expressions.{And, Attribute, Cast, Expression, GenericInternalRow, Literal, SubqueryExpression}
import org.apache.spark.sql.execution.datasources.{FileFormat, FileIndex, HadoopFsRelation, PartitionDirectory}
import org.apache.spark.sql.execution.datasources.parquet.ParquetFileFormat
import org.apache.spark.sql.sources.BaseRelation
import org.apache.spark.sql.types.{DataType, StructField, StructType}
import org.apache.spark.sql.util.CaseInsensitiveStringMap

import io.delta.sharing.spark.model.{AddFile, Metadata, Protocol, Table => DeltaSharingTable}
import io.delta.sharing.spark.perf.DeltaSharingLimitPushDown


/** Used to query the current state of the transaction logs of a remote shared Delta table. */
private[sharing] class RemoteDeltaLog(
    table: DeltaSharingTable,
    path: Path,
    client: DeltaSharingClient) {

  @volatile private var currentSnapshot: RemoteSnapshot = new RemoteSnapshot(path, client, table)

  def snapshot(versionOf: Option[Long]): RemoteSnapshot = {
    if (versionOf.isEmpty) {
      currentSnapshot
    } else {
      new RemoteSnapshot(path, client, table, versionOf)
    }
  }

  /** Update the current snapshot to the latest version. */
  def update(): Unit = synchronized {
    if (client.getTableVersion(table) != currentSnapshot.version) {
      currentSnapshot = new RemoteSnapshot(path, client, table)
    }
  }

<<<<<<< HEAD
  def createRelation(versionOf: Option[Long]): BaseRelation = {
    val spark = SparkSession.active
    val snapshotToUse = snapshot(versionOf)
=======
  def createRelation(
      cdfOptions: CaseInsensitiveStringMap = CaseInsensitiveStringMap.empty): BaseRelation = {
    val spark = SparkSession.active
    val snapshotToUse = snapshot
    if (!cdfOptions.isEmpty) {
      return RemoteDeltaCDFRelation(
        snapshotToUse.schema,
        spark.sqlContext,
        client,
        table,
        cdfOptions
      )
    }

>>>>>>> ba73c554
    val fileIndex = new RemoteDeltaFileIndex(spark, this, path, snapshotToUse, None)
    if (spark.sessionState.conf.getConfString(
      "spark.delta.sharing.limitPushdown.enabled", "true").toBoolean) {
      DeltaSharingLimitPushDown.setup(spark)
    }
    new HadoopFsRelation(
      fileIndex,
      partitionSchema = snapshotToUse.partitionSchema,
      dataSchema = snapshotToUse.schema,
      bucketSpec = None,
      snapshotToUse.fileFormat,
      Map.empty)(spark)
  }
}

private[sharing] object RemoteDeltaLog {
  private lazy val _addFileEncoder: ExpressionEncoder[AddFile] = ExpressionEncoder[AddFile]()

  implicit def addFileEncoder: Encoder[AddFile] = {
    _addFileEncoder.copy()
  }

  /**
   * Parse the user provided path `profile_file#share.schema.share` to
   * `(profile_file, share, schema, share)`.
   */
  def parsePath(path: String): (String, String, String, String) = {
    val shapeIndex = path.lastIndexOf('#')
    if (shapeIndex < 0) {
      throw new IllegalArgumentException(s"path $path is not valid")
    }
    val profileFile = path.substring(0, shapeIndex)
    val tableSplits = path.substring(shapeIndex + 1).split("\\.", -1)
    if (tableSplits.length != 3) {
      throw new IllegalArgumentException(s"path $path is not valid")
    }
    if (profileFile.isEmpty || tableSplits(0).isEmpty ||
      tableSplits(1).isEmpty || tableSplits(2).isEmpty) {
      throw new IllegalArgumentException(s"path $path is not valid")
    }
    (profileFile, tableSplits(0), tableSplits(1), tableSplits(2))
  }

  def apply(path: String): RemoteDeltaLog = {
    val sqlConf = SparkSession.active.sessionState.conf
    val (profileFile, share, schema, table) = parsePath(path)

    val profileProviderclass =
      sqlConf.getConfString("spark.delta.sharing.profile.provider.class",
        "io.delta.sharing.spark.DeltaSharingFileProfileProvider")

    val profileProvider: DeltaSharingProfileProvider =
      Class.forName(profileProviderclass)
        .getConstructor(classOf[Configuration], classOf[String])
        .newInstance(SparkSession.active.sessionState.newHadoopConf(),
          profileFile)
        .asInstanceOf[DeltaSharingProfileProvider]

    val deltaSharingTable = DeltaSharingTable(name = table, schema = schema, share = share)
    // This is a flag to test the local https server. Should never be used in production.
    val sslTrustAll =
      sqlConf.getConfString("spark.delta.sharing.network.sslTrustAll", "false").toBoolean
    val numRetries = sqlConf.getConfString("spark.delta.sharing.network.numRetries", "10").toInt
    if (numRetries < 0) {
      throw new IllegalArgumentException(
        "spark.delta.sharing.network.numRetries must not be negative")
    }
    val timeoutInSeconds = {
      val timeoutStr = sqlConf.getConfString("spark.delta.sharing.network.timeout", "120s")
      val timeoutInSeconds = JavaUtils.timeStringAs(timeoutStr, TimeUnit.SECONDS)
      if (timeoutInSeconds < 0) {
        throw new IllegalArgumentException(
          "spark.delta.sharing.network.timeout must not be negative")
      }
      if (timeoutInSeconds > Int.MaxValue) {
        throw new IllegalArgumentException(
          s"spark.delta.sharing.network.timeout is too big")
      }
      timeoutInSeconds.toInt
    }

    val clientClass =
      sqlConf.getConfString("spark.delta.sharing.client.class",
        "io.delta.sharing.spark.DeltaSharingRestClient")

    val client: DeltaSharingClient =
      Class.forName(clientClass)
        .getConstructor(classOf[DeltaSharingProfileProvider],
          classOf[Int], classOf[Int], classOf[Boolean])
        .newInstance(profileProvider,
          java.lang.Integer.valueOf(timeoutInSeconds),
          java.lang.Integer.valueOf(numRetries),
          java.lang.Boolean.valueOf(sslTrustAll))
        .asInstanceOf[DeltaSharingClient]
    new RemoteDeltaLog(deltaSharingTable, new Path(path), client)
  }
}

/** An immutable snapshot of a Delta table at some delta version */
class RemoteSnapshot(
    tablePath: Path,
    client: DeltaSharingClient,
    table: DeltaSharingTable,
    versionOf: Option[Long] = None) extends Logging {

  protected def spark = SparkSession.active

  lazy val (metadata, protocol, version) = {
    if (versionOf.isEmpty) {
      val tableMetadata = client.getMetadata(table)
      (tableMetadata.metadata, tableMetadata.protocol, tableMetadata.version)
    } else {
      val tableFiles = client.getFiles(table, Nil, Some(1L), versionOf)
      (tableFiles.metadata, tableFiles.protocol, tableFiles.version)
    }
  }

  lazy val schema: StructType =
    Option(metadata.schemaString).map { s =>
      DataType.fromJson(s).asInstanceOf[StructType]
    }.getOrElse(StructType.apply(Nil))

  lazy val partitionSchema = new StructType(metadata.partitionColumns.map(c => schema(c)).toArray)

  def fileFormat: FileFormat = new ParquetFileFormat()

  lazy val (allFiles, sizeInBytes) = {
    val implicits = spark.implicits
    import implicits._
    val tableFiles = client.getFiles(table, Nil, None, versionOf)
    checkProtocolNotChange(tableFiles.protocol)
    checkSchemaNotChange(tableFiles.metadata)
    tableFiles.files.toDS() -> tableFiles.files.map(_.size).sum
  }

  private def checkProtocolNotChange(newProtocol: Protocol): Unit = {
    if (newProtocol != protocol) {
      throw new SparkException(
        "The table protocol has changed since your DataFrame was created. " +
          "Please redefine your DataFrame")
    }
  }

  private def checkSchemaNotChange(newMetadata: Metadata): Unit = {
    if (newMetadata.schemaString != metadata.schemaString ||
      newMetadata.partitionColumns != metadata.partitionColumns) {
      throw new SparkException(
        s"""The schema or partition columns of your Delta table has changed since your
           |DataFrame was created. Please redefine your DataFrame""")
    }
  }

  def filesForScan(
      filters: Seq[Expression],
      limitHint: Option[Long],
      fileIndex: RemoteDeltaFileIndex): Seq[AddFile] = {
    implicit val enc = RemoteDeltaLog.addFileEncoder

    val partitionFilters = filters.flatMap { filter =>
      DeltaTableUtils.splitMetadataAndDataPredicates(filter, metadata.partitionColumns, spark)._1
    }

    val rewrittenFilters = rewritePartitionFilters(
      partitionSchema,
      spark.sessionState.conf.resolver,
      partitionFilters)

    val predicates = rewrittenFilters.map(_.sql)
    if (predicates.nonEmpty) {
      logDebug(s"Sending predicates $predicates to the server")
    }

    val remoteFiles = {
      val implicits = spark.implicits
      import implicits._
      val tableFiles = client.getFiles(table, predicates, limitHint, versionOf)
      val idToUrl = tableFiles.files.map { add =>
        add.id -> add.url
      }.toMap
      CachedTableManager.INSTANCE
        .register(tablePath.toString, idToUrl, new WeakReference(fileIndex), () => {
          client.getFiles(table, Nil, None, versionOf).files.map { add =>
            add.id -> add.url
          }.toMap
        })
      checkProtocolNotChange(tableFiles.protocol)
      checkSchemaNotChange(tableFiles.metadata)
      tableFiles.files.toDS()
    }

    val columnFilter = new Column(rewrittenFilters.reduceLeftOption(And).getOrElse(Literal(true)))
    remoteFiles.filter(columnFilter).as[AddFile].collect()
  }

  /**
   * Rewrite the given `partitionFilters` to be used for filtering partition values.
   * We need to explicitly resolve the partitioning columns here because the partition columns
   * are stored as keys of a Map type instead of attributes in the AddFile schema (below) and thus
   * cannot be resolved automatically.
   */
  private def rewritePartitionFilters(
      partitionSchema: StructType,
      resolver: Resolver,
      partitionFilters: Seq[Expression]): Seq[Expression] = {
    partitionFilters.map(_.transformUp {
      case a: Attribute =>
        // If we have a special column name, e.g. `a.a`, then an UnresolvedAttribute returns
        // the column name as '`a.a`' instead of 'a.a', therefore we need to strip the backticks.
        val unquoted = a.name.stripPrefix("`").stripSuffix("`")
        val partitionCol = partitionSchema.find { field => resolver(field.name, unquoted) }
        partitionCol match {
          case Some(StructField(name, dataType, _, _)) =>
            Cast(
              UnresolvedAttribute(Seq("partitionValues", name)),
              dataType)
          case None =>
            // This should not be able to happen, but the case was present in the original code so
            // we kept it to be safe.
            UnresolvedAttribute(Seq("partitionValues", a.name))
        }
    })
  }
}

/** A [[FileIndex]] that generates the list of files from the remote transaction logs. */
private[sharing] case class RemoteDeltaFileIndex(
    spark: SparkSession,
    deltaLog: RemoteDeltaLog,
    path: Path,
    snapshotAtAnalysis: RemoteSnapshot,
    limitHint: Option[Long]) extends FileIndex {

  override def inputFiles: Array[String] = {
    snapshotAtAnalysis.filesForScan(Nil, None, this)
      .map(f => toDeltaSharingPath(f).toString)
      .toArray
  }

  override def refresh(): Unit = {}

  override def sizeInBytes: Long = snapshotAtAnalysis.sizeInBytes

  override def partitionSchema: StructType = snapshotAtAnalysis.partitionSchema

  override def rootPaths: Seq[Path] = path :: Nil

  private def toDeltaSharingPath(f: AddFile): Path = {
    DeltaSharingFileSystem.encode(path, f)
  }

  override def listFiles(
      partitionFilters: Seq[Expression],
      dataFilters: Seq[Expression]): Seq[PartitionDirectory] = {
    val timeZone = spark.sessionState.conf.sessionLocalTimeZone
    snapshotAtAnalysis.filesForScan(partitionFilters ++ dataFilters, limitHint, this)
      .groupBy(_.partitionValues).map {
        case (partitionValues, files) =>
          val rowValues: Array[Any] = partitionSchema.map { p =>
            Cast(Literal(partitionValues(p.name)), p.dataType, Option(timeZone)).eval()
          }.toArray

          val fileStats = files.map { f =>
            new FileStatus(
              /* length */ f.size,
              /* isDir */ false,
              /* blockReplication */ 0,
              /* blockSize */ 1,
              /* modificationTime */ 0,
              toDeltaSharingPath(f))
          }.toArray

          try {
            // Databricks Runtime has a different `PartitionDirectory.apply` method. We need to use
            // Java Reflection to call it.
            classOf[PartitionDirectory].getMethod("apply", classOf[InternalRow], fileStats.getClass)
              .invoke(null, new GenericInternalRow(rowValues), fileStats)
              .asInstanceOf[PartitionDirectory]
          } catch {
            case _: NoSuchMethodException =>
              // This is not in Databricks Runtime. We can call Spark's PartitionDirectory directly.
              PartitionDirectory(new GenericInternalRow(rowValues), fileStats)
          }
      }.toSeq
  }
}


// scalastyle:off
/** Fork from Delta Lake: https://github.com/delta-io/delta/blob/v0.8.0/src/main/scala/org/apache/spark/sql/delta/DeltaTable.scala#L76 */
// scalastyle:on
private[sharing] object DeltaTableUtils {

  def splitConjunctivePredicates(condition: Expression): Seq[Expression] = {
    condition match {
      case And(cond1, cond2) =>
        splitConjunctivePredicates(cond1) ++ splitConjunctivePredicates(cond2)
      case other => other :: Nil
    }
  }

  /**
   * Does the predicate only contains partition columns?
   */
  def isPredicatePartitionColumnsOnly(
      condition: Expression,
      partitionColumns: Seq[String],
      spark: SparkSession): Boolean = {
    val nameEquality = spark.sessionState.analyzer.resolver
    condition.references.forall { r =>
      partitionColumns.exists(nameEquality(r.name, _))
    }
  }

  /**
   * Partition the given condition into two sequence of conjunctive predicates:
   * - predicates that can be evaluated using metadata only.
   * - other predicates.
   */
  def splitMetadataAndDataPredicates(
      condition: Expression,
      partitionColumns: Seq[String],
      spark: SparkSession): (Seq[Expression], Seq[Expression]) = {
    splitConjunctivePredicates(condition).partition(
      isPredicateMetadataOnly(_, partitionColumns, spark))
  }

  /**
   * Check if condition involves a subquery expression.
   */
  def containsSubquery(condition: Expression): Boolean = {
    SubqueryExpression.hasSubquery(condition)
  }

  /**
   * Check if condition can be evaluated using only metadata. In Delta, this means the condition
   * only references partition columns and involves no subquery.
   */
  def isPredicateMetadataOnly(
      condition: Expression,
      partitionColumns: Seq[String],
      spark: SparkSession): Boolean = {
    isPredicatePartitionColumnsOnly(condition, partitionColumns, spark) &&
      !containsSubquery(condition)
  }
}<|MERGE_RESOLUTION|>--- conflicted
+++ resolved
@@ -63,15 +63,11 @@
     }
   }
 
-<<<<<<< HEAD
-  def createRelation(versionOf: Option[Long]): BaseRelation = {
+  def createRelation(
+      versionOf: Option[Long],
+      cdfOptions: CaseInsensitiveStringMap = CaseInsensitiveStringMap.empty): BaseRelation = {
     val spark = SparkSession.active
     val snapshotToUse = snapshot(versionOf)
-=======
-  def createRelation(
-      cdfOptions: CaseInsensitiveStringMap = CaseInsensitiveStringMap.empty): BaseRelation = {
-    val spark = SparkSession.active
-    val snapshotToUse = snapshot
     if (!cdfOptions.isEmpty) {
       return RemoteDeltaCDFRelation(
         snapshotToUse.schema,
@@ -82,7 +78,6 @@
       )
     }
 
->>>>>>> ba73c554
     val fileIndex = new RemoteDeltaFileIndex(spark, this, path, snapshotToUse, None)
     if (spark.sessionState.conf.getConfString(
       "spark.delta.sharing.limitPushdown.enabled", "true").toBoolean) {
@@ -195,6 +190,8 @@
       val tableMetadata = client.getMetadata(table)
       (tableMetadata.metadata, tableMetadata.protocol, tableMetadata.version)
     } else {
+      // getMetadata doesn't support the parameter: versionOf
+      // Leveraging getFiles to get the metadata, so setting the limitHint to 1 for efficiency.
       val tableFiles = client.getFiles(table, Nil, Some(1L), versionOf)
       (tableFiles.metadata, tableFiles.protocol, tableFiles.version)
     }
