/*
 * Copyright (2021) The Delta Lake Project Authors.
 *
 * Licensed under the Apache License, Version 2.0 (the "License");
 * you may not use this file except in compliance with the License.
 * You may obtain a copy of the License at
 *
 * http://www.apache.org/licenses/LICENSE-2.0
 *
 * Unless required by applicable law or agreed to in writing, software
 * distributed under the License is distributed on an "AS IS" BASIS,
 * WITHOUT WARRANTIES OR CONDITIONS OF ANY KIND, either express or implied.
 * See the License for the specific language governing permissions and
 * limitations under the License.
 */

package io.delta.sharing.spark

import java.util.Collections

import scala.collection.JavaConverters._
import scala.collection.mutable

import org.apache.spark.SparkEnv
import org.apache.spark.delta.sharing.PreSignedUrlCache
import org.apache.spark.sql.{SparkSession, SQLContext}
import org.apache.spark.sql.connector.catalog.{Table, TableCapability, TableProvider}
import org.apache.spark.sql.connector.expressions.Transform
import org.apache.spark.sql.sources.{BaseRelation, DataSourceRegister, RelationProvider}
import org.apache.spark.sql.types.StructType
import org.apache.spark.sql.util.CaseInsensitiveStringMap

/** A DataSource V1 for integrating Delta into Spark SQL batch APIs. */
private[sharing] class DeltaSharingDataSource extends RelationProvider with DataSourceRegister {

  override def createRelation(
      sqlContext: SQLContext,
      parameters: Map[String, String]): BaseRelation = {
    DeltaSharingDataSource.setupFileSystem(sqlContext)
    val path = parameters.getOrElse("path", throw new IllegalArgumentException(
      "'path' is not specified. If you use SQL to create a Delta Sharing table, " +
        "LOCATION must be specified"))

    var cdfOptions: mutable.Map[String, String] = mutable.Map.empty
    val caseInsensitiveParams = new CaseInsensitiveStringMap(parameters.asJava)
    if (DeltaSharingDataSource.isCDFRead(caseInsensitiveParams)) {
      cdfOptions = mutable.Map[String, String](DeltaSharingDataSource.CDF_ENABLED_KEY -> "true")
      if (caseInsensitiveParams.containsKey(DeltaSharingDataSource.CDF_START_VERSION_KEY)) {
        cdfOptions(DeltaSharingDataSource.CDF_START_VERSION_KEY) = caseInsensitiveParams.get(
          DeltaSharingDataSource.CDF_START_VERSION_KEY)
      }
      if (caseInsensitiveParams.containsKey(DeltaSharingDataSource.CDF_START_TIMESTAMP_KEY)) {
        cdfOptions(DeltaSharingDataSource.CDF_START_TIMESTAMP_KEY) = caseInsensitiveParams.get(
          DeltaSharingDataSource.CDF_START_TIMESTAMP_KEY)
      }
      if (caseInsensitiveParams.containsKey(DeltaSharingDataSource.CDF_END_VERSION_KEY)) {
        cdfOptions(DeltaSharingDataSource.CDF_END_VERSION_KEY) = caseInsensitiveParams.get(
          DeltaSharingDataSource.CDF_END_VERSION_KEY)
      }
      if (caseInsensitiveParams.containsKey(DeltaSharingDataSource.CDF_END_TIMESTAMP_KEY)) {
        cdfOptions(DeltaSharingDataSource.CDF_END_TIMESTAMP_KEY) = caseInsensitiveParams.get(
          DeltaSharingDataSource.CDF_END_TIMESTAMP_KEY)
      }
    }

    val deltaLog = RemoteDeltaLog(path)
<<<<<<< HEAD
    var versionOf: Option[Long] = None
    if (parameters.get("versionOf").isDefined) {
      try {
        versionOf = Some(parameters.get("versionOf").get.toLong)
      } catch {
        case _: NumberFormatException =>
          throw new IllegalArgumentException("versionOf is not a valid number.")
      }
    }
    deltaLog.createRelation(versionOf)
=======
    deltaLog.createRelation(cdfOptions = new CaseInsensitiveStringMap(cdfOptions.asJava))
>>>>>>> ba73c554
  }

  override def shortName: String = "deltaSharing"
}


private[sharing] object DeltaSharingDataSource {

  def setupFileSystem(sqlContext: SQLContext): Unit = {
    // We have put our class name in the `org.apache.hadoop.fs.FileSystem` resource file. However,
    // this file will be loaded only if the class `FileSystem` is loaded. Hence, it won't work when
    // we add the library after starting Spark. Therefore we change the global `hadoopConfiguration`
    // to make sure we set up `DeltaSharingFileSystem` correctly.
    sqlContext.sparkContext.hadoopConfiguration
      .setIfUnset("fs.delta-sharing.impl", "io.delta.sharing.spark.DeltaSharingFileSystem")
    PreSignedUrlCache.registerIfNeeded(SparkEnv.get)
  }

  // Based on the read options passed it indicates whether the read was a cdf read or not.
  def isCDFRead(options: CaseInsensitiveStringMap): Boolean = {
    options.containsKey(DeltaSharingDataSource.CDF_ENABLED_KEY) &&
      options.get(DeltaSharingDataSource.CDF_ENABLED_KEY) == "true"
  }

    // Constants for cdf parameters
  final val CDF_ENABLED_KEY = "readChangeFeed"

  final val CDF_START_VERSION_KEY = "startingVersion"

  final val CDF_START_TIMESTAMP_KEY = "startingTimestamp"

  final val CDF_END_VERSION_KEY = "endingVersion"

  final val CDF_END_TIMESTAMP_KEY = "endingTimestamp"
}<|MERGE_RESOLUTION|>--- conflicted
+++ resolved
@@ -63,8 +63,6 @@
       }
     }
 
-    val deltaLog = RemoteDeltaLog(path)
-<<<<<<< HEAD
     var versionOf: Option[Long] = None
     if (parameters.get("versionOf").isDefined) {
       try {
@@ -74,10 +72,8 @@
           throw new IllegalArgumentException("versionOf is not a valid number.")
       }
     }
-    deltaLog.createRelation(versionOf)
-=======
-    deltaLog.createRelation(cdfOptions = new CaseInsensitiveStringMap(cdfOptions.asJava))
->>>>>>> ba73c554
+    val deltaLog = RemoteDeltaLog(path)
+    deltaLog.createRelation(versionOf, cdfOptions = new CaseInsensitiveStringMap(cdfOptions.asJava))
   }
 
   override def shortName: String = "deltaSharing"
