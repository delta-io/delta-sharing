/*
 * Copyright (2021) The Delta Lake Project Authors.
 *
 * Licensed under the Apache License, Version 2.0 (the "License");
 * you may not use this file except in compliance with the License.
 * You may obtain a copy of the License at
 *
 * http://www.apache.org/licenses/LICENSE-2.0
 *
 * Unless required by applicable law or agreed to in writing, software
 * distributed under the License is distributed on an "AS IS" BASIS,
 * WITHOUT WARRANTIES OR CONDITIONS OF ANY KIND, either express or implied.
 * See the License for the specific language governing permissions and
 * limitations under the License.
 */

package io.delta.sharing.spark

import java.util.Collections

import scala.collection.JavaConverters._
import scala.collection.mutable

import org.apache.spark.SparkEnv
import org.apache.spark.delta.sharing.PreSignedUrlCache
import org.apache.spark.sql.{SparkSession, SQLContext}
import org.apache.spark.sql.connector.catalog.{Table, TableCapability, TableProvider}
import org.apache.spark.sql.connector.expressions.Transform
import org.apache.spark.sql.sources.{BaseRelation, DataSourceRegister, RelationProvider}
import org.apache.spark.sql.types.StructType
import org.apache.spark.sql.util.CaseInsensitiveStringMap

/** A DataSource V1 for integrating Delta into Spark SQL batch APIs. */
private[sharing] class DeltaSharingDataSource extends RelationProvider with DataSourceRegister {

  override def createRelation(
      sqlContext: SQLContext,
      parameters: Map[String, String]): BaseRelation = {
    DeltaSharingDataSource.setupFileSystem(sqlContext)
    val path = parameters.getOrElse("path", throw new IllegalArgumentException(
      "'path' is not specified. If you use SQL to create a Delta Sharing table, " +
        "LOCATION must be specified"))

    var cdfOptions: mutable.Map[String, String] = mutable.Map.empty
    val caseInsensitiveParams = new CaseInsensitiveStringMap(parameters.asJava)
    if (DeltaSharingDataSource.isCDFRead(caseInsensitiveParams)) {
      cdfOptions = mutable.Map[String, String](DeltaSharingDataSource.CDF_ENABLED_KEY -> "true")
      if (caseInsensitiveParams.containsKey(DeltaSharingDataSource.CDF_START_VERSION_KEY)) {
        cdfOptions(DeltaSharingDataSource.CDF_START_VERSION_KEY) = caseInsensitiveParams.get(
          DeltaSharingDataSource.CDF_START_VERSION_KEY)
      }
      if (caseInsensitiveParams.containsKey(DeltaSharingDataSource.CDF_START_TIMESTAMP_KEY)) {
        cdfOptions(DeltaSharingDataSource.CDF_START_TIMESTAMP_KEY) = caseInsensitiveParams.get(
          DeltaSharingDataSource.CDF_START_TIMESTAMP_KEY)
      }
      if (caseInsensitiveParams.containsKey(DeltaSharingDataSource.CDF_END_VERSION_KEY)) {
        cdfOptions(DeltaSharingDataSource.CDF_END_VERSION_KEY) = caseInsensitiveParams.get(
          DeltaSharingDataSource.CDF_END_VERSION_KEY)
      }
      if (caseInsensitiveParams.containsKey(DeltaSharingDataSource.CDF_END_TIMESTAMP_KEY)) {
        cdfOptions(DeltaSharingDataSource.CDF_END_TIMESTAMP_KEY) = caseInsensitiveParams.get(
          DeltaSharingDataSource.CDF_END_TIMESTAMP_KEY)
      }
    }

    val deltaLog = RemoteDeltaLog(path)
    deltaLog.createRelation(cdfOptions = new CaseInsensitiveStringMap(cdfOptions.asJava))
  }

  override def shortName: String = "deltaSharing"
}


private[sharing] object DeltaSharingDataSource {

  def setupFileSystem(sqlContext: SQLContext): Unit = {
    // We have put our class name in the `org.apache.hadoop.fs.FileSystem` resource file. However,
    // this file will be loaded only if the class `FileSystem` is loaded. Hence, it won't work when
    // we add the library after starting Spark. Therefore we change the global `hadoopConfiguration`
    // to make sure we set up `DeltaSharingFileSystem` correctly.
    sqlContext.sparkContext.hadoopConfiguration
      .setIfUnset("fs.delta-sharing.impl", "io.delta.sharing.spark.DeltaSharingFileSystem")
    PreSignedUrlCache.registerIfNeeded(SparkEnv.get)
  }

<<<<<<< HEAD
  // Constants for cdf parameters
=======
  // Based on the read options passed it indicates whether the read was a cdf read or not.
  def isCDFRead(options: CaseInsensitiveStringMap): Boolean = {
    options.containsKey(DeltaSharingDataSource.CDF_ENABLED_KEY) &&
      options.get(DeltaSharingDataSource.CDF_ENABLED_KEY) == "true"
  }

    // Constants for cdf parameters
  final val CDF_ENABLED_KEY = "readChangeFeed"

>>>>>>> a78aee6b
  final val CDF_START_VERSION_KEY = "startingVersion"

  final val CDF_START_TIMESTAMP_KEY = "startingTimestamp"

  final val CDF_END_VERSION_KEY = "endingVersion"

  final val CDF_END_TIMESTAMP_KEY = "endingTimestamp"
}<|MERGE_RESOLUTION|>--- conflicted
+++ resolved
@@ -64,7 +64,7 @@
     }
 
     val deltaLog = RemoteDeltaLog(path)
-    deltaLog.createRelation(cdfOptions = new CaseInsensitiveStringMap(cdfOptions.asJava))
+    deltaLog.createRelation(cdfOptions = cdfOptions.toMap)
   }
 
   override def shortName: String = "deltaSharing"
@@ -83,19 +83,15 @@
     PreSignedUrlCache.registerIfNeeded(SparkEnv.get)
   }
 
-<<<<<<< HEAD
-  // Constants for cdf parameters
-=======
   // Based on the read options passed it indicates whether the read was a cdf read or not.
   def isCDFRead(options: CaseInsensitiveStringMap): Boolean = {
     options.containsKey(DeltaSharingDataSource.CDF_ENABLED_KEY) &&
       options.get(DeltaSharingDataSource.CDF_ENABLED_KEY) == "true"
   }
 
-    // Constants for cdf parameters
+  // Constants for cdf parameters
   final val CDF_ENABLED_KEY = "readChangeFeed"
 
->>>>>>> a78aee6b
   final val CDF_START_VERSION_KEY = "startingVersion"
 
   final val CDF_START_TIMESTAMP_KEY = "startingTimestamp"
