--- conflicted
+++ resolved
@@ -73,11 +73,7 @@
       }
     }
     val deltaLog = RemoteDeltaLog(path)
-<<<<<<< HEAD
-    deltaLog.createRelation(versionOf, cdfOptions = new CaseInsensitiveStringMap(cdfOptions.asJava))
-=======
-    deltaLog.createRelation(cdfOptions = cdfOptions.toMap)
->>>>>>> 964f8382
+    deltaLog.createRelation(versionOf, cdfOptions = cdfOptions.toMap)
   }
 
   override def shortName: String = "deltaSharing"
