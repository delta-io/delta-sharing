/*
 * Copyright (2021) The Delta Lake Project Authors.
 *
 * Licensed under the Apache License, Version 2.0 (the "License");
 * you may not use this file except in compliance with the License.
 * You may obtain a copy of the License at
 *
 * http://www.apache.org/licenses/LICENSE-2.0
 *
 * Unless required by applicable law or agreed to in writing, software
 * distributed under the License is distributed on an "AS IS" BASIS,
 * WITHOUT WARRANTIES OR CONDITIONS OF ANY KIND, either express or implied.
 * See the License for the specific language governing permissions and
 * limitations under the License.
 */

package io.delta.sharing.spark

import java.net.{URL, URLEncoder}
import java.nio.charset.StandardCharsets.UTF_8
import java.sql.Timestamp
import java.time.LocalDateTime
import java.time.format.DateTimeFormatter.ISO_DATE_TIME

import scala.collection.mutable.ArrayBuffer

import org.apache.commons.io.IOUtils
import org.apache.hadoop.util.VersionInfo
import org.apache.http.{HttpHeaders, HttpHost, HttpStatus}
import org.apache.http.client.config.RequestConfig
import org.apache.http.client.methods.{HttpGet, HttpHead, HttpPost, HttpRequestBase}
import org.apache.http.client.protocol.HttpClientContext
import org.apache.http.conn.ssl.{SSLConnectionSocketFactory, SSLContextBuilder, TrustSelfSignedStrategy}
import org.apache.http.entity.StringEntity
import org.apache.http.impl.client.{HttpClientBuilder, HttpClients}
import org.apache.spark.internal.Logging
import org.apache.spark.sql.util.CaseInsensitiveStringMap

import io.delta.sharing.spark.model._
import io.delta.sharing.spark.util.{JsonUtils, RetryUtils, UnexpectedHttpStatus}

/** An interface to fetch Delta metadata from remote server. */
private[sharing] trait DeltaSharingClient {
  def listAllTables(): Seq[Table]

  def getTableVersion(table: Table): Long

  def getMetadata(table: Table): DeltaTableMetadata

<<<<<<< HEAD
  def getFiles(
    table: Table,
    predicates: Seq[String],
    limit: Option[Long],
    versionOf: Option[Long]
  ): DeltaTableFiles
=======
  def getFiles(table: Table, predicates: Seq[String], limit: Option[Long]): DeltaTableFiles

  def getCDFFiles(table: Table, cdfOptions: CaseInsensitiveStringMap): DeltaTableFiles
>>>>>>> ba73c554
}

private[sharing] trait PaginationResponse {
  def nextPageToken: Option[String]
}

private[sharing] case class QueryTableRequest(
  predicateHints: Seq[String],
  limitHint: Option[Long],
  version: Option[Long]
)

private[sharing] case class ListSharesResponse(
    items: Seq[Share],
    nextPageToken: Option[String]) extends PaginationResponse

private[sharing] case class ListAllTablesResponse(
    items: Seq[Table],
    nextPageToken: Option[String]) extends PaginationResponse

/** A REST client to fetch Delta metadata from remote server. */
private[spark] class DeltaSharingRestClient(
    profileProvider: DeltaSharingProfileProvider,
    timeoutInSeconds: Int = 120,
    numRetries: Int = 10,
    sslTrustAll: Boolean = false) extends DeltaSharingClient {

  @volatile private var created = false

  private lazy val client = {
    val clientBuilder: HttpClientBuilder = if (sslTrustAll) {
      val sslBuilder = new SSLContextBuilder()
        .loadTrustMaterial(null, new TrustSelfSignedStrategy())
      val sslsf = new SSLConnectionSocketFactory(
        sslBuilder.build(),
        SSLConnectionSocketFactory.ALLOW_ALL_HOSTNAME_VERIFIER
      )
      HttpClients.custom().setSSLSocketFactory(sslsf)
    } else {
      HttpClientBuilder.create()
    }
    val config = RequestConfig.custom()
      .setConnectTimeout(timeoutInSeconds * 1000)
      .setConnectionRequestTimeout(timeoutInSeconds * 1000)
      .setSocketTimeout(timeoutInSeconds * 1000).build()
    val client = clientBuilder
      // Disable the default retry behavior because we have our own retry logic.
      // See `RetryUtils.runWithExponentialBackoff`.
      .disableAutomaticRetries()
      .setDefaultRequestConfig(config)
      .build()
    created = true
    client
  }

  override def listAllTables(): Seq[Table] = {
    listShares().flatMap(listAllTablesInShare)
  }

  private def getTargetUrl(suffix: String): String = {
    s"${profileProvider.getProfile.endpoint.stripSuffix("/")}/${suffix.stripPrefix("/")}"
  }

  private def listShares(): Seq[Share] = {
    val target = getTargetUrl("shares")
    val shares = ArrayBuffer[Share]()
    var response = getJson[ListSharesResponse](target)
    if (response != null && response.items != null) {
      shares ++= response.items
    }
    while (response.nextPageToken.nonEmpty) {
      val encodedPageToken = URLEncoder.encode(response.nextPageToken.get, "UTF-8")
      val target = getTargetUrl(s"/shares?pageToken=$encodedPageToken")
      response = getJson[ListSharesResponse](target)
      if (response != null && response.items != null) {
        shares ++= response.items
      }
    }
    shares
  }

  private def listAllTablesInShare(share: Share): Seq[Table] = {
    val encodedShareName = URLEncoder.encode(share.name, "UTF-8")
    val target = getTargetUrl(s"/shares/$encodedShareName/all-tables")
    val tables = ArrayBuffer[Table]()
    var response = getJson[ListAllTablesResponse](target)
    if (response != null && response.items != null) {
      tables ++= response.items
    }
    while (response.nextPageToken.nonEmpty) {
      val encodedPageToken = URLEncoder.encode(response.nextPageToken.get, "UTF-8")
      val target =
        getTargetUrl(s"/shares/$encodedShareName/all-tables?pageToken=$encodedPageToken")
      response = getJson[ListAllTablesResponse](target)
      if (response != null && response.items != null) {
        tables ++= response.items
      }
    }
    tables
  }

  override def getTableVersion(table: Table): Long = {
    val encodedShareName = URLEncoder.encode(table.share, "UTF-8")
    val encodedSchemaName = URLEncoder.encode(table.schema, "UTF-8")
    val encodedTableName = URLEncoder.encode(table.name, "UTF-8")
    val target =
      getTargetUrl(s"/shares/$encodedShareName/schemas/$encodedSchemaName/tables/$encodedTableName")
    val (version, _) = getResponse(new HttpHead(target))
    version.getOrElse {
      throw new IllegalStateException("Cannot find Delta-Table-Version in the header")
    }
  }

  def getMetadata(table: Table): DeltaTableMetadata = {
    val encodedShareName = URLEncoder.encode(table.share, "UTF-8")
    val encodedSchemaName = URLEncoder.encode(table.schema, "UTF-8")
    val encodedTableName = URLEncoder.encode(table.name, "UTF-8")
    val target = getTargetUrl(
      s"/shares/$encodedShareName/schemas/$encodedSchemaName/tables/$encodedTableName/metadata")
    val (version, lines) = getNDJson(target)
    val protocol = JsonUtils.fromJson[SingleAction](lines(0)).protocol
    checkProtocol(protocol)
    val metadata = JsonUtils.fromJson[SingleAction](lines(1)).metaData
    if (lines.size != 2) {
      throw new IllegalStateException("received more than two lines")
    }
    DeltaTableMetadata(version, protocol, metadata)
  }

  private def checkProtocol(protocol: Protocol): Unit = {
    if (protocol.minReaderVersion > DeltaSharingRestClient.CURRENT) {
      throw new IllegalArgumentException(s"The table requires a newer version" +
        s" ${protocol.minReaderVersion} to read. But the current release supports version " +
        s"is ${DeltaSharingProfile.CURRENT} and below. Please upgrade to a newer release.")
    }
  }

  override def getFiles(
      table: Table,
      predicates: Seq[String],
      limit: Option[Long],
      versionOf: Option[Long]): DeltaTableFiles = {
    val encodedShareName = URLEncoder.encode(table.share, "UTF-8")
    val encodedSchemaName = URLEncoder.encode(table.schema, "UTF-8")
    val encodedTableName = URLEncoder.encode(table.name, "UTF-8")
    val target = getTargetUrl(
      s"/shares/$encodedShareName/schemas/$encodedSchemaName/tables/$encodedTableName/query")
    val (version, lines) = getNDJson(target, QueryTableRequest(predicates, limit, versionOf))
    val protocol = JsonUtils.fromJson[SingleAction](lines(0)).protocol
    checkProtocol(protocol)
    val metadata = JsonUtils.fromJson[SingleAction](lines(1)).metaData
    val files = lines.drop(2).map(line => JsonUtils.fromJson[SingleAction](line).file)
    DeltaTableFiles(version, protocol, metadata, files)
  }

  override def getCDFFiles(table: Table, cdfOptions: CaseInsensitiveStringMap): DeltaTableFiles = {
    throw new IllegalStateException("getCDFFiles is not supported yet")
  }

  private def getNDJson(target: String): (Long, Seq[String]) = {
    val (version, response) = getResponse(new HttpGet(target))
    version.getOrElse {
      throw new IllegalStateException("Cannot find Delta-Table-Version in the header")
    } -> response.split("[\n\r]+")
  }

  private def getNDJson[T: Manifest](target: String, data: T): (Long, Seq[String]) = {
    val httpPost = new HttpPost(target)
    val json = JsonUtils.toJson(data)
    httpPost.setHeader("Content-type", "application/json")
    httpPost.setEntity(new StringEntity(json, UTF_8))
    val (version, response) = getResponse(httpPost)
    version.getOrElse {
      throw new IllegalStateException("Cannot find Delta-Table-Version in the header")
    } -> response.split("[\n\r]+")
  }

  private def getJson[R: Manifest](target: String): R = {
    val (_, response) = getResponse(new HttpGet(target))
    JsonUtils.fromJson[R](response)
  }

  private def getHttpHost(endpoint: String): HttpHost = {
    val url = new URL(endpoint)
    val protocol = url.getProtocol
    val port = if (url.getPort == -1) {
      if (protocol == "https") 443 else 80
    } else {
      url.getPort
    }
    new HttpHost(url.getHost, port, protocol)
  }

  private def tokenExpired(profile: DeltaSharingProfile): Boolean = {
    if (profile.expirationTime == null) return false
    try {
      val expirationTime = Timestamp.valueOf(
        LocalDateTime.parse(profile.expirationTime, ISO_DATE_TIME))
      expirationTime.before(Timestamp.valueOf(LocalDateTime.now()))
    } catch {
      case _: Throwable => false
    }
  }

  /**
   * Send the http request and return the table version in the header if any, and the response
   * content.
   */
  private def getResponse(httpRequest: HttpRequestBase): (Option[Long], String) =
    RetryUtils.runWithExponentialBackoff(numRetries) {
      val profile = profileProvider.getProfile
      httpRequest.setHeader(HttpHeaders.AUTHORIZATION, s"Bearer ${profile.bearerToken}")
      httpRequest.setHeader(HttpHeaders.USER_AGENT, DeltaSharingRestClient.USER_AGENT)
      val response =
        client.execute(getHttpHost(profile.endpoint), httpRequest, HttpClientContext.create())
      try {
        val status = response.getStatusLine()
        val entity = response.getEntity()
        val body = if (entity == null) {
          ""
        } else {
          val input = entity.getContent()
          try {
            IOUtils.toString(input, UTF_8)
          } finally {
            input.close()
          }
        }

        val statusCode = status.getStatusCode
        if (statusCode != HttpStatus.SC_OK) {
          var additionalErrorInfo = ""
          if (statusCode == HttpStatus.SC_UNAUTHORIZED && tokenExpired(profile)) {
            additionalErrorInfo = s"It may be caused by an expired token as it has expired " +
              "at ${profile.expirationTime}"
          }
          throw new UnexpectedHttpStatus(
            s"HTTP request failed with status: $status $body. $additionalErrorInfo",
            statusCode)
        }
        Option(response.getFirstHeader("Delta-Table-Version")).map(_.getValue.toLong) -> body
      } finally {
        response.close()
      }
    }

  def close(): Unit = {
    if (created) {
      try client.close() finally created = false
    }
  }

  override def finalize(): Unit = {
    try close() finally super.finalize()
  }
}

private[spark] object DeltaSharingRestClient extends Logging {
  val CURRENT = 1

  lazy val USER_AGENT = {
    try {
      s"Delta-Sharing-Spark/$VERSION" +
        s" $sparkVersionString" +
        s" Hadoop/${VersionInfo.getVersion()}" +
        s" ${spaceFreeProperty("os.name")}/${spaceFreeProperty("os.version")}" +
        s" ${spaceFreeProperty("java.vm.name")}/${spaceFreeProperty("java.vm.version")}" +
        s" java/${spaceFreeProperty("java.version")}" +
        s" scala/${scala.util.Properties.versionNumberString}" +
        s" java_vendor/${spaceFreeProperty("java.vendor")}"
    } catch {
      case e: Throwable =>
        log.warn("Unable to load version information for Delta Sharing", e)
        "Delta-Sharing-Spark/<unknown>"
    }
  }

  /**
   * Return the spark version. When the library is used in Databricks Runtime, it will return
   * Databricks Runtime version.
   */
  def sparkVersionString: String = {
    Option(org.apache.spark.SparkEnv.get).flatMap { env =>
      env.conf.getOption("spark.databricks.clusterUsageTags.sparkVersion")
    }.map(dbrVersion => s"Databricks-Runtime/$dbrVersion")
      .getOrElse(s"Spark/${org.apache.spark.SPARK_VERSION}")
  }

  /**
   * Return the system property using the given key. If the value contains spaces, spaces will be
   * replaced with "_".
   */
  def spaceFreeProperty(key: String): String = {
    val value = System.getProperty(key)
    if (value == null) "<unknown>" else value.replace(' ', '_')
  }
}<|MERGE_RESOLUTION|>--- conflicted
+++ resolved
@@ -47,18 +47,14 @@
 
   def getMetadata(table: Table): DeltaTableMetadata
 
-<<<<<<< HEAD
   def getFiles(
     table: Table,
     predicates: Seq[String],
     limit: Option[Long],
     versionOf: Option[Long]
   ): DeltaTableFiles
-=======
-  def getFiles(table: Table, predicates: Seq[String], limit: Option[Long]): DeltaTableFiles
 
   def getCDFFiles(table: Table, cdfOptions: CaseInsensitiveStringMap): DeltaTableFiles
->>>>>>> ba73c554
 }
 
 private[sharing] trait PaginationResponse {
@@ -207,6 +203,7 @@
     val target = getTargetUrl(
       s"/shares/$encodedShareName/schemas/$encodedSchemaName/tables/$encodedTableName/query")
     val (version, lines) = getNDJson(target, QueryTableRequest(predicates, limit, versionOf))
+    require(versionOf.isEmpty || versionOf.get == version)
     val protocol = JsonUtils.fromJson[SingleAction](lines(0)).protocol
     checkProtocol(protocol)
     val metadata = JsonUtils.fromJson[SingleAction](lines(1)).metaData
