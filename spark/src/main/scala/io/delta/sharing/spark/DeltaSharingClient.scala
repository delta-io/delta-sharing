--- conflicted
+++ resolved
@@ -51,12 +51,7 @@
     table: Table,
     predicates: Seq[String],
     limit: Option[Long],
-<<<<<<< HEAD
     versionOf: Option[Long]): DeltaTableFiles
-=======
-    versionOf: Option[Long]
-  ): DeltaTableFiles
->>>>>>> a260262c
 
   def getCDFFiles(table: Table, cdfOptions: CaseInsensitiveStringMap): DeltaTableFiles
 }
@@ -207,10 +202,7 @@
     val target = getTargetUrl(
       s"/shares/$encodedShareName/schemas/$encodedSchemaName/tables/$encodedTableName/query")
     val (version, lines) = getNDJson(target, QueryTableRequest(predicates, limit, versionOf))
-<<<<<<< HEAD
-=======
     require(versionOf.isEmpty || versionOf.get == version)
->>>>>>> a260262c
     val protocol = JsonUtils.fromJson[SingleAction](lines(0)).protocol
     checkProtocol(protocol)
     val metadata = JsonUtils.fromJson[SingleAction](lines(1)).metaData
