/*
 * Copyright (2021) The Delta Lake Project Authors.
 *
 * Licensed under the Apache License, Version 2.0 (the "License");
 * you may not use this file except in compliance with the License.
 * You may obtain a copy of the License at
 *
 * http://www.apache.org/licenses/LICENSE-2.0
 *
 * Unless required by applicable law or agreed to in writing, software
 * distributed under the License is distributed on an "AS IS" BASIS,
 * WITHOUT WARRANTIES OR CONDITIONS OF ANY KIND, either express or implied.
 * See the License for the specific language governing permissions and
 * limitations under the License.
 */

package io.delta.sharing.spark

import java.net.{URL, URLEncoder}
import java.nio.charset.StandardCharsets.UTF_8
import java.sql.Timestamp
import java.time.LocalDateTime
import java.time.format.DateTimeFormatter.ISO_DATE_TIME

import scala.collection.mutable.ArrayBuffer

import org.apache.commons.io.IOUtils
import org.apache.hadoop.util.VersionInfo
import org.apache.http.{HttpHeaders, HttpHost, HttpStatus}
import org.apache.http.client.config.RequestConfig
import org.apache.http.client.methods.{HttpGet, HttpHead, HttpPost, HttpRequestBase}
import org.apache.http.client.protocol.HttpClientContext
import org.apache.http.conn.ssl.{SSLConnectionSocketFactory, SSLContextBuilder, TrustSelfSignedStrategy}
import org.apache.http.entity.StringEntity
import org.apache.http.impl.client.{HttpClientBuilder, HttpClients}
import org.apache.spark.internal.Logging
import org.apache.spark.sql.util.CaseInsensitiveStringMap

import io.delta.sharing.spark.model._
import io.delta.sharing.spark.util.{JsonUtils, RetryUtils, UnexpectedHttpStatus}

/** An interface to fetch Delta metadata from remote server. */
private[sharing] trait DeltaSharingClient {
  def listAllTables(): Seq[Table]

  def getTableVersion(table: Table): Long

  def getMetadata(table: Table): DeltaTableMetadata

<<<<<<< HEAD
  def getFiles(
    table: Table,
    predicates: Seq[String],
    limit: Option[Long],
    versionOf: Option[Long]): DeltaTableFiles
=======
  def getFiles(table: Table, predicates: Seq[String], limit: Option[Long]): DeltaTableFiles

  def getCDFFiles(table: Table, cdfOptions: CaseInsensitiveStringMap): DeltaTableFiles
>>>>>>> ba73c554
}

private[sharing] trait PaginationResponse {
  def nextPageToken: Option[String]
}

private[sharing] case class QueryTableRequest(
  predicateHints: Seq[String],
  limitHint: Option[Long],
  version: Option[Long]
)

private[sharing] case class ListSharesResponse(
    items: Seq[Share],
    nextPageToken: Option[String]) extends PaginationResponse

private[sharing] case class ListAllTablesResponse(
    items: Seq[Table],
    nextPageToken: Option[String]) extends PaginationResponse

/** A REST client to fetch Delta metadata from remote server. */
private[spark] class DeltaSharingRestClient(
    profileProvider: DeltaSharingProfileProvider,
    timeoutInSeconds: Int = 120,
    numRetries: Int = 10,
    sslTrustAll: Boolean = false) extends DeltaSharingClient {

  @volatile private var created = false

  private lazy val client = {
    val clientBuilder: HttpClientBuilder = if (sslTrustAll) {
      val sslBuilder = new SSLContextBuilder()
        .loadTrustMaterial(null, new TrustSelfSignedStrategy())
      val sslsf = new SSLConnectionSocketFactory(
        sslBuilder.build(),
        SSLConnectionSocketFactory.ALLOW_ALL_HOSTNAME_VERIFIER
      )
      HttpClients.custom().setSSLSocketFactory(sslsf)
    } else {
      HttpClientBuilder.create()
    }
    val config = RequestConfig.custom()
      .setConnectTimeout(timeoutInSeconds * 1000)
      .setConnectionRequestTimeout(timeoutInSeconds * 1000)
      .setSocketTimeout(timeoutInSeconds * 1000).build()
    val client = clientBuilder
      // Disable the default retry behavior because we have our own retry logic.
      // See `RetryUtils.runWithExponentialBackoff`.
      .disableAutomaticRetries()
      .setDefaultRequestConfig(config)
      .build()
    created = true
    client
  }

  override def listAllTables(): Seq[Table] = {
    listShares().flatMap(listAllTablesInShare)
  }

  private def getTargetUrl(suffix: String): String = {
    s"${profileProvider.getProfile.endpoint.stripSuffix("/")}/${suffix.stripPrefix("/")}"
  }

  private def listShares(): Seq[Share] = {
    val target = getTargetUrl("shares")
    val shares = ArrayBuffer[Share]()
    var response = getJson[ListSharesResponse](target)
    if (response != null && response.items != null) {
      shares ++= response.items
    }
    while (response.nextPageToken.nonEmpty) {
      val encodedPageToken = URLEncoder.encode(response.nextPageToken.get, "UTF-8")
      val target = getTargetUrl(s"/shares?pageToken=$encodedPageToken")
      response = getJson[ListSharesResponse](target)
      if (response != null && response.items != null) {
        shares ++= response.items
      }
    }
    shares
  }

  private def listAllTablesInShare(share: Share): Seq[Table] = {
    val encodedShareName = URLEncoder.encode(share.name, "UTF-8")
    val target = getTargetUrl(s"/shares/$encodedShareName/all-tables")
    val tables = ArrayBuffer[Table]()
    var response = getJson[ListAllTablesResponse](target)
    if (response != null && response.items != null) {
      tables ++= response.items
    }
    while (response.nextPageToken.nonEmpty) {
      val encodedPageToken = URLEncoder.encode(response.nextPageToken.get, "UTF-8")
      val target =
        getTargetUrl(s"/shares/$encodedShareName/all-tables?pageToken=$encodedPageToken")
      response = getJson[ListAllTablesResponse](target)
      if (response != null && response.items != null) {
        tables ++= response.items
      }
    }
    tables
  }

  override def getTableVersion(table: Table): Long = {
    val encodedShareName = URLEncoder.encode(table.share, "UTF-8")
    val encodedSchemaName = URLEncoder.encode(table.schema, "UTF-8")
    val encodedTableName = URLEncoder.encode(table.name, "UTF-8")
    val target =
      getTargetUrl(s"/shares/$encodedShareName/schemas/$encodedSchemaName/tables/$encodedTableName")
    val (version, _) = getResponse(new HttpHead(target))
    version.getOrElse {
      throw new IllegalStateException("Cannot find Delta-Table-Version in the header")
    }
  }

  def getMetadata(table: Table): DeltaTableMetadata = {
    val encodedShareName = URLEncoder.encode(table.share, "UTF-8")
    val encodedSchemaName = URLEncoder.encode(table.schema, "UTF-8")
    val encodedTableName = URLEncoder.encode(table.name, "UTF-8")
    val target = getTargetUrl(
      s"/shares/$encodedShareName/schemas/$encodedSchemaName/tables/$encodedTableName/metadata")
    val (version, lines) = getNDJson(target)
    val protocol = JsonUtils.fromJson[SingleAction](lines(0)).protocol
    checkProtocol(protocol)
    val metadata = JsonUtils.fromJson[SingleAction](lines(1)).metaData
    if (lines.size != 2) {
      throw new IllegalStateException("received more than two lines")
    }
    DeltaTableMetadata(version, protocol, metadata)
  }

  private def checkProtocol(protocol: Protocol): Unit = {
    if (protocol.minReaderVersion > DeltaSharingRestClient.CURRENT) {
      throw new IllegalArgumentException(s"The table requires a newer version" +
        s" ${protocol.minReaderVersion} to read. But the current release supports version " +
        s"is ${DeltaSharingProfile.CURRENT} and below. Please upgrade to a newer release.")
    }
  }

  override def getFiles(
      table: Table,
      predicates: Seq[String],
      limit: Option[Long],
      versionOf: Option[Long]): DeltaTableFiles = {
    val encodedShareName = URLEncoder.encode(table.share, "UTF-8")
    val encodedSchemaName = URLEncoder.encode(table.schema, "UTF-8")
    val encodedTableName = URLEncoder.encode(table.name, "UTF-8")
    val target = getTargetUrl(
      s"/shares/$encodedShareName/schemas/$encodedSchemaName/tables/$encodedTableName/query")
    val (version, lines) = getNDJson(target, QueryTableRequest(predicates, limit, versionOf))
    val protocol = JsonUtils.fromJson[SingleAction](lines(0)).protocol
    checkProtocol(protocol)
    val metadata = JsonUtils.fromJson[SingleAction](lines(1)).metaData
    val files = lines.drop(2).map(line => JsonUtils.fromJson[SingleAction](line).file)
    DeltaTableFiles(version, protocol, metadata, files)
  }

  override def getCDFFiles(table: Table, cdfOptions: CaseInsensitiveStringMap): DeltaTableFiles = {
    throw new IllegalStateException("getCDFFiles is not supported yet")
  }

  private def getNDJson(target: String): (Long, Seq[String]) = {
    val (version, response) = getResponse(new HttpGet(target))
    version.getOrElse {
      throw new IllegalStateException("Cannot find Delta-Table-Version in the header")
    } -> response.split("[\n\r]+")
  }

  private def getNDJson[T: Manifest](target: String, data: T): (Long, Seq[String]) = {
    val httpPost = new HttpPost(target)
    val json = JsonUtils.toJson(data)
    httpPost.setHeader("Content-type", "application/json")
    httpPost.setEntity(new StringEntity(json, UTF_8))
    val (version, response) = getResponse(httpPost)
    version.getOrElse {
      throw new IllegalStateException("Cannot find Delta-Table-Version in the header")
    } -> response.split("[\n\r]+")
  }

  private def getJson[R: Manifest](target: String): R = {
    val (_, response) = getResponse(new HttpGet(target))
    JsonUtils.fromJson[R](response)
  }

  private def getHttpHost(endpoint: String): HttpHost = {
    val url = new URL(endpoint)
    val protocol = url.getProtocol
    val port = if (url.getPort == -1) {
      if (protocol == "https") 443 else 80
    } else {
      url.getPort
    }
    new HttpHost(url.getHost, port, protocol)
  }

  private def tokenExpired(profile: DeltaSharingProfile): Boolean = {
    if (profile.expirationTime == null) return false
    try {
      val expirationTime = Timestamp.valueOf(
        LocalDateTime.parse(profile.expirationTime, ISO_DATE_TIME))
      expirationTime.before(Timestamp.valueOf(LocalDateTime.now()))
    } catch {
      case _: Throwable => false
    }
  }

  /**
   * Send the http request and return the table version in the header if any, and the response
   * content.
   */
  private def getResponse(httpRequest: HttpRequestBase): (Option[Long], String) =
    RetryUtils.runWithExponentialBackoff(numRetries) {
      val profile = profileProvider.getProfile
      httpRequest.setHeader(HttpHeaders.AUTHORIZATION, s"Bearer ${profile.bearerToken}")
      httpRequest.setHeader(HttpHeaders.USER_AGENT, DeltaSharingRestClient.USER_AGENT)
      val response =
        client.execute(getHttpHost(profile.endpoint), httpRequest, HttpClientContext.create())
      try {
        val status = response.getStatusLine()
        val entity = response.getEntity()
        val body = if (entity == null) {
          ""
        } else {
          val input = entity.getContent()
          try {
            IOUtils.toString(input, UTF_8)
          } finally {
            input.close()
          }
        }

        val statusCode = status.getStatusCode
        if (statusCode != HttpStatus.SC_OK) {
          var additionalErrorInfo = ""
          if (statusCode == HttpStatus.SC_UNAUTHORIZED && tokenExpired(profile)) {
            additionalErrorInfo = s"It may be caused by an expired token as it has expired " +
              "at ${profile.expirationTime}"
          }
          throw new UnexpectedHttpStatus(
            s"HTTP request failed with status: $status $body. $additionalErrorInfo",
            statusCode)
        }
        Option(response.getFirstHeader("Delta-Table-Version")).map(_.getValue.toLong) -> body
      } finally {
        response.close()
      }
    }

  def close(): Unit = {
    if (created) {
      try client.close() finally created = false
    }
  }

  override def finalize(): Unit = {
    try close() finally super.finalize()
  }
}

private[spark] object DeltaSharingRestClient extends Logging {
  val CURRENT = 1

  lazy val USER_AGENT = {
    try {
      s"Delta-Sharing-Spark/$VERSION" +
        s" $sparkVersionString" +
        s" Hadoop/${VersionInfo.getVersion()}" +
        s" ${spaceFreeProperty("os.name")}/${spaceFreeProperty("os.version")}" +
        s" ${spaceFreeProperty("java.vm.name")}/${spaceFreeProperty("java.vm.version")}" +
        s" java/${spaceFreeProperty("java.version")}" +
        s" scala/${scala.util.Properties.versionNumberString}" +
        s" java_vendor/${spaceFreeProperty("java.vendor")}"
    } catch {
      case e: Throwable =>
        log.warn("Unable to load version information for Delta Sharing", e)
        "Delta-Sharing-Spark/<unknown>"
    }
  }

  /**
   * Return the spark version. When the library is used in Databricks Runtime, it will return
   * Databricks Runtime version.
   */
  def sparkVersionString: String = {
    Option(org.apache.spark.SparkEnv.get).flatMap { env =>
      env.conf.getOption("spark.databricks.clusterUsageTags.sparkVersion")
    }.map(dbrVersion => s"Databricks-Runtime/$dbrVersion")
      .getOrElse(s"Spark/${org.apache.spark.SPARK_VERSION}")
  }

  /**
   * Return the system property using the given key. If the value contains spaces, spaces will be
   * replaced with "_".
   */
  def spaceFreeProperty(key: String): String = {
    val value = System.getProperty(key)
    if (value == null) "<unknown>" else value.replace(' ', '_')
  }
}<|MERGE_RESOLUTION|>--- conflicted
+++ resolved
@@ -47,17 +47,13 @@
 
   def getMetadata(table: Table): DeltaTableMetadata
 
-<<<<<<< HEAD
   def getFiles(
     table: Table,
     predicates: Seq[String],
     limit: Option[Long],
     versionOf: Option[Long]): DeltaTableFiles
-=======
-  def getFiles(table: Table, predicates: Seq[String], limit: Option[Long]): DeltaTableFiles
 
   def getCDFFiles(table: Table, cdfOptions: CaseInsensitiveStringMap): DeltaTableFiles
->>>>>>> ba73c554
 }
 
 private[sharing] trait PaginationResponse {
