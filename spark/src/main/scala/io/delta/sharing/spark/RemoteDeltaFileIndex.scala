/*
 * Copyright (2021) The Delta Lake Project Authors.
 *
 * Licensed under the Apache License, Version 2.0 (the "License");
 * you may not use this file except in compliance with the License.
 * You may obtain a copy of the License at
 *
 * http://www.apache.org/licenses/LICENSE-2.0
 *
 * Unless required by applicable law or agreed to in writing, software
 * distributed under the License is distributed on an "AS IS" BASIS,
 * WITHOUT WARRANTIES OR CONDITIONS OF ANY KIND, either express or implied.
 * See the License for the specific language governing permissions and
 * limitations under the License.
 */

package io.delta.sharing.spark

import java.lang.ref.WeakReference

import org.apache.hadoop.fs.{FileStatus, Path}
import org.apache.spark.delta.sharing.CachedTableManager
import org.apache.spark.sql.SparkSession
import org.apache.spark.sql.catalyst.InternalRow
import org.apache.spark.sql.catalyst.encoders.ExpressionEncoder
import org.apache.spark.sql.catalyst.expressions.{And, Attribute, Cast, Expression, GenericInternalRow, Literal, SubqueryExpression}
import org.apache.spark.sql.execution.datasources.{FileFormat, FileIndex, HadoopFsRelation, PartitionDirectory}
import org.apache.spark.sql.types.{DataType, StructType}

import io.delta.sharing.spark.model.{
  AddCDCFile,
  AddFile,
  AddFileForCDF,
  CDFColumnInfo,
  FileAction,
  RemoveFile
}

private[sharing] case class RemoteDeltaFileIndexParams(
    val spark: SparkSession,
    val snapshotAtAnalysis: RemoteSnapshot) {
  def path: Path = snapshotAtAnalysis.getTablePath
}

// A base class for all file indices for remote delta log.
private[sharing] abstract class RemoteDeltaFileIndexBase(
    val params: RemoteDeltaFileIndexParams) extends FileIndex {
  override def refresh(): Unit = {}

  override def sizeInBytes: Long = params.snapshotAtAnalysis.sizeInBytes

  override def partitionSchema: StructType = params.snapshotAtAnalysis.partitionSchema

  override def rootPaths: Seq[Path] = params.path :: Nil

  protected def toDeltaSharingPath(f: FileAction): Path = {
    DeltaSharingFileSystem.encode(params.path, f)
  }

  // A helper function to create partition directories from the specified actions.
  protected def makePartitionDirectories(actions: Seq[FileAction]): Seq[PartitionDirectory] = {
    val timeZone = params.spark.sessionState.conf.sessionLocalTimeZone
    actions.groupBy(_.getPartitionValuesInDF()).map {
      case (partitionValues, files) =>
        val rowValues: Array[Any] = partitionSchema.map { p =>
          Cast(Literal(partitionValues(p.name)), p.dataType, Option(timeZone)).eval()
        }.toArray

        val fileStats = files.map { f =>
          new FileStatus(
            /* length */ f.size,
            /* isDir */ false,
            /* blockReplication */ 0,
            /* blockSize */ 1,
            /* modificationTime */ 0,
            toDeltaSharingPath(f))
        }.toArray

        try {
          // Databricks Runtime has a different `PartitionDirectory.apply` method. We need to use
          // Java Reflection to call it.
          classOf[PartitionDirectory].getMethod("apply", classOf[InternalRow], fileStats.getClass)
            .invoke(null, new GenericInternalRow(rowValues), fileStats)
            .asInstanceOf[PartitionDirectory]
        } catch {
          case _: NoSuchMethodException =>
            // This is not in Databricks Runtime. We can call Spark's PartitionDirectory directly.
            PartitionDirectory(new GenericInternalRow(rowValues), fileStats)
        }
    }.toSeq
  }
}

// The index for processing files in a delta snapshot.
private[sharing] case class RemoteDeltaSnapshotFileIndex(
    override val params: RemoteDeltaFileIndexParams,
    limitHint: Option[Long]) extends RemoteDeltaFileIndexBase(params) {

  override def inputFiles: Array[String] = {
    params.snapshotAtAnalysis.filesForScan(Nil, None, this)
      .map(f => toDeltaSharingPath(f).toString)
      .toArray
  }

  override def listFiles(
      partitionFilters: Seq[Expression],
      dataFilters: Seq[Expression]): Seq[PartitionDirectory] = {
    makePartitionDirectories(params.snapshotAtAnalysis.filesForScan(
      partitionFilters ++ dataFilters,
      limitHint,
      this
    ))
  }
}

// A base class for all file indices for CDF.
private[sharing] abstract class RemoteDeltaCDFFileIndexBase(
    override val params: RemoteDeltaFileIndexParams,
    actions: Seq[FileAction],
    auxPartitionSchema: Map[String, DataType] = Map.empty)
    extends RemoteDeltaFileIndexBase(params) {

  override def partitionSchema: StructType = {
    DeltaTableUtils.updateSchema(params.snapshotAtAnalysis.partitionSchema, auxPartitionSchema)
  }

  override def inputFiles: Array[String] = {
    actions.map(f => toDeltaSharingPath(f).toString).toArray
  }

  override def listFiles(
      partitionFilters: Seq[Expression],
      dataFilters: Seq[Expression]): Seq[PartitionDirectory] = {
    // We ignore partition filters for list files, since the delta sharing server already
    // parforms this.
    makePartitionDirectories(actions)
  }
}

// The index classes for CDF file types.

private[sharing] case class RemoteDeltaCDFAddFileIndex(
    override val params: RemoteDeltaFileIndexParams,
    addFiles: Seq[AddFileForCDF])
    extends RemoteDeltaCDFFileIndexBase(
      params,
      addFiles,
      CDFColumnInfo.getInternalPartitonSchemaForCDFAddRemoveFile) {}

private[sharing] case class RemoteDeltaCDCFileIndex(
    override val params: RemoteDeltaFileIndexParams,
    cdfFiles: Seq[AddCDCFile])
    extends RemoteDeltaCDFFileIndexBase(
      params,
      cdfFiles,
      CDFColumnInfo.getInternalPartitonSchemaForCDC) {}

private[sharing] case class RemoteDeltaCDFRemoveFileIndex(
    override val params: RemoteDeltaFileIndexParams,
    removeFiles: Seq[RemoveFile])
    extends RemoteDeltaCDFFileIndexBase(
      params,
      removeFiles,
      CDFColumnInfo.getInternalPartitonSchemaForCDFAddRemoveFile) {}

// The index classes for batch files
private[sharing] case class RemoteDeltaBatchFileIndex(
  override val params: RemoteDeltaFileIndexParams,
  val addFiles: Seq[AddFile]) extends RemoteDeltaFileIndexBase(params) {

  override def sizeInBytes: Long = {
    addFiles.map(_.size).sum
  }

  override def inputFiles: Array[String] = {
    addFiles.map(a => toDeltaSharingPath(a).toString).toArray
  }

  override def listFiles(
    partitionFilters: Seq[Expression],
    dataFilters: Seq[Expression]): Seq[PartitionDirectory] = {
<<<<<<< HEAD
=======
    // TODO(lin.zhou): Actually refresh the presigned url in the cache instead of just using
    // getIdToUrlMap
    CachedTableManager.INSTANCE
      .register(params.path.toString, getIdToUrlMap, Seq(new WeakReference(this)), () => {
        getIdToUrlMap
      })

>>>>>>> 1c86a665
    // We ignore partition filters for list files, since the delta sharing server already
    // parforms the filters.
    makePartitionDirectories(addFiles)
  }
}<|MERGE_RESOLUTION|>--- conflicted
+++ resolved
@@ -179,16 +179,6 @@
   override def listFiles(
     partitionFilters: Seq[Expression],
     dataFilters: Seq[Expression]): Seq[PartitionDirectory] = {
-<<<<<<< HEAD
-=======
-    // TODO(lin.zhou): Actually refresh the presigned url in the cache instead of just using
-    // getIdToUrlMap
-    CachedTableManager.INSTANCE
-      .register(params.path.toString, getIdToUrlMap, Seq(new WeakReference(this)), () => {
-        getIdToUrlMap
-      })
-
->>>>>>> 1c86a665
     // We ignore partition filters for list files, since the delta sharing server already
     // parforms the filters.
     makePartitionDirectories(addFiles)
