/*
 * Copyright (2021) The Delta Lake Project Authors.
 *
 * Licensed under the Apache License, Version 2.0 (the "License");
 * you may not use this file except in compliance with the License.
 * You may obtain a copy of the License at
 *
 * http://www.apache.org/licenses/LICENSE-2.0
 *
 * Unless required by applicable law or agreed to in writing, software
 * distributed under the License is distributed on an "AS IS" BASIS,
 * WITHOUT WARRANTIES OR CONDITIONS OF ANY KIND, either express or implied.
 * See the License for the specific language governing permissions and
 * limitations under the License.
 */

package io.delta.sharing.spark

import org.apache.hadoop.fs.{FileStatus, Path}
import org.apache.spark.delta.sharing.CachedTableManager
import org.apache.spark.sql.SparkSession
import org.apache.spark.sql.catalyst.InternalRow
import org.apache.spark.sql.catalyst.encoders.ExpressionEncoder
import org.apache.spark.sql.catalyst.expressions.{
  And,
  Attribute,
  Cast,
  Expression,
  GenericInternalRow,
  Literal,
  SubqueryExpression
}
import org.apache.spark.sql.execution.datasources.{
  FileFormat,
  FileIndex,
  HadoopFsRelation,
  PartitionDirectory
}
import org.apache.spark.sql.types.{DataType, StructType}

import io.delta.sharing.spark.model.{
  AddCDCFile,
  AddFile,
  CDFColumnInfo,
  DeltaTableFiles,
  FileAction,
  Metadata,
  Protocol,
  Table => DeltaSharingTable
}

private[sharing] case class RemoteDeltaFileIndexParams(
    val spark: SparkSession,
    val snapshotAtAnalysis: RemoteSnapshot,
    val profileProvider: DeltaSharingProfileProvider) {
  def path: Path = snapshotAtAnalysis.getTablePath
}

// A base class for all file indices for remote delta log.
private[sharing] abstract class RemoteDeltaFileIndexBase(
    val params: RemoteDeltaFileIndexParams) extends FileIndex {
  override def refresh(): Unit = {}

  override def sizeInBytes: Long = params.snapshotAtAnalysis.sizeInBytes

  override def partitionSchema: StructType = params.snapshotAtAnalysis.partitionSchema

  override def rootPaths: Seq[Path] = params.path :: Nil

  protected def toDeltaSharingPath(f: FileAction): Path = {
    DeltaSharingFileSystem.encode(
      params.profileProvider.getCustomTablePath(params.path.toString), f)
  }

  // A helper function to create partition directories from the specified actions.
  protected def makePartitionDirectories(actions: Seq[FileAction]): Seq[PartitionDirectory] = {
    val timeZone = params.spark.sessionState.conf.sessionLocalTimeZone
    actions.groupBy(_.getPartitionValuesInDF()).map {
      case (partitionValues, files) =>
        val rowValues: Array[Any] = partitionSchema.map { p =>
          Cast(Literal(partitionValues(p.name)), p.dataType, Option(timeZone)).eval()
        }.toArray

        val fileStats = files.map { f =>
          new FileStatus(
            /* length */ f.size,
            /* isDir */ false,
            /* blockReplication */ 0,
            /* blockSize */ 1,
            /* modificationTime */ 0,
            toDeltaSharingPath(f))
        }.toArray

        try {
          // Databricks Runtime has a different `PartitionDirectory.apply` method. We need to use
          // Java Reflection to call it.
          classOf[PartitionDirectory].getMethod("apply", classOf[InternalRow], fileStats.getClass)
            .invoke(null, new GenericInternalRow(rowValues), fileStats)
            .asInstanceOf[PartitionDirectory]
        } catch {
          case _: NoSuchMethodException =>
            // This is not in Databricks Runtime. We can call Spark's PartitionDirectory directly.
            PartitionDirectory(new GenericInternalRow(rowValues), fileStats)
        }
    }.toSeq
  }
}

// The index for processing files in a delta snapshot.
private[sharing] case class RemoteDeltaSnapshotFileIndex(
    override val params: RemoteDeltaFileIndexParams,
    limitHint: Option[Long]) extends RemoteDeltaFileIndexBase(params) {

  override def inputFiles: Array[String] = {
    params.snapshotAtAnalysis.filesForScan(Nil, None, this)
      .map(f => toDeltaSharingPath(f).toString)
      .toArray
  }

  override def listFiles(
      partitionFilters: Seq[Expression],
      dataFilters: Seq[Expression]): Seq[PartitionDirectory] = {
    makePartitionDirectories(params.snapshotAtAnalysis.filesForScan(
      partitionFilters ++ dataFilters,
      limitHint,
      this
    ))
  }
}

// A base class for all file indices for CDF.
private[sharing] abstract class RemoteDeltaCDFFileIndexBase(
    override val params: RemoteDeltaFileIndexParams,
    actions: Seq[FileAction],
    auxPartitionSchema: Map[String, DataType] = Map.empty)
    extends RemoteDeltaFileIndexBase(params) {

  override def partitionSchema: StructType = {
    DeltaTableUtils.updateSchema(params.snapshotAtAnalysis.partitionSchema, auxPartitionSchema)
  }

  override def inputFiles: Array[String] = {
    actions.map(f => toDeltaSharingPath(f).toString).toArray
  }

  override def listFiles(
      partitionFilters: Seq[Expression],
      dataFilters: Seq[Expression]): Seq[PartitionDirectory] = {
<<<<<<< HEAD
    // Register the files with the pre-signed url fetcher.
    CachedTableManager.INSTANCE
      .register(
        params.path.toString,
        getIdToUrlMap,
        new WeakReference(this),
        params.profileProvider,
        () => {
          getIdToUrlMap
        })

=======
>>>>>>> 30fab3c8
    // We ignore partition filters for list files, since the server already
    // parforms this filtering for CDF.
    makePartitionDirectories(actions)
  }

  private[sharing] def getIdToUrlMap : Map[String, String] = {
    actions.map { action =>
      action.id -> action.url
    }.toMap
  }
}

// The index classes for CDF file types.

private[sharing] case class RemoteDeltaCDFAddFileIndex(
    override val params: RemoteDeltaFileIndexParams,
    deltaTableFiles: DeltaTableFiles)
    extends RemoteDeltaCDFFileIndexBase(
      params,
      deltaTableFiles.addFilesForCdf,
      CDFColumnInfo.getInternalPartitonSchemaForCDFAddRemoveFile) {}

private[sharing] case class RemoteDeltaCDCFileIndex(
    override val params: RemoteDeltaFileIndexParams,
    deltaTableFiles: DeltaTableFiles)
    extends RemoteDeltaCDFFileIndexBase(
      params,
      deltaTableFiles.cdfFiles,
      CDFColumnInfo.getInternalPartitonSchemaForCDC) {}

private[sharing] case class RemoteDeltaCDFRemoveFileIndex(
    override val params: RemoteDeltaFileIndexParams,
    deltaTableFiles: DeltaTableFiles)
    extends RemoteDeltaCDFFileIndexBase(
      params,
      deltaTableFiles.removeFiles,
      CDFColumnInfo.getInternalPartitonSchemaForCDFAddRemoveFile) {}<|MERGE_RESOLUTION|>--- conflicted
+++ resolved
@@ -146,20 +146,6 @@
   override def listFiles(
       partitionFilters: Seq[Expression],
       dataFilters: Seq[Expression]): Seq[PartitionDirectory] = {
-<<<<<<< HEAD
-    // Register the files with the pre-signed url fetcher.
-    CachedTableManager.INSTANCE
-      .register(
-        params.path.toString,
-        getIdToUrlMap,
-        new WeakReference(this),
-        params.profileProvider,
-        () => {
-          getIdToUrlMap
-        })
-
-=======
->>>>>>> 30fab3c8
     // We ignore partition filters for list files, since the server already
     // parforms this filtering for CDF.
     makePartitionDirectories(actions)
