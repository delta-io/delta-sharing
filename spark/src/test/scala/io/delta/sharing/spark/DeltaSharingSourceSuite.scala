--- conflicted
+++ resolved
@@ -374,8 +374,6 @@
     }
   }
 
-<<<<<<< HEAD
-=======
   integrationTest("restart from checkpoint - success") {
     withTempDirs { (checkpointDir, outputDir) =>
       val query = withStreamReaderAtVersion()
@@ -430,7 +428,6 @@
     }
   }
 
->>>>>>> 46447053
   integrationTest("maxFilesPerTrigger - invalid parameter") {
     Seq("0", "-1", "string").foreach { invalidMaxFilesPerTrigger =>
       val message = intercept[IllegalArgumentException] {
