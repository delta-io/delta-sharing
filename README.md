--- conflicted
+++ resolved
@@ -1,541 +1,5 @@
-<<<<<<< HEAD
-To complile the project, run
-=======
-<div align="center">
-  <img src="https://user-images.githubusercontent.com/1446829/144671151-b095e1b9-2d24-4d3b-b3c6-a7041e491077.png" alt="Delta Sharing Logo" width="200" />
-</div>
-
-# Delta Sharing: An Open Protocol for Secure Data Sharing
-
-[![Build and Test](https://github.com/delta-io/delta-sharing/actions/workflows/build-and-test.yml/badge.svg)](https://github.com/delta-io/delta-sharing/actions/workflows/build-and-test.yml)
-[![License](https://img.shields.io/badge/license-Apache%202-brightgreen.svg)](https://github.com/delta-io/delta-sharing/blob/main/LICENSE.txt)
-[![PyPI](https://img.shields.io/pypi/v/delta-sharing.svg)](https://pypi.org/project/delta-sharing/)
-
-[Delta Sharing](https://delta.io/sharing) is an open protocol for secure real-time exchange of large datasets, which enables organizations to share data in real time regardless of which computing platforms they use. It is a simple [REST protocol](PROTOCOL.md) that securely shares access to part of a cloud dataset and leverages modern cloud storage systems, such as S3, ADLS, or GCS, to reliably transfer data.
-
-With Delta Sharing, a user accessing shared data can directly connect to it through pandas, Tableau, Apache Spark, Rust, or other systems that support the open protocol, without having to deploy a specific compute platform first. Data providers can share a dataset once to reach a broad range of consumers, while consumers can begin using the data in minutes.
-
-<p align="center">
-  <img src="images/delta-sharing.png" width="85%"/>
-</p>
-
-This repo includes the following components:
-
-- Delta Sharing [protocol specification](PROTOCOL.md).
-- Python Connector: A Python library that implements the Delta Sharing Protocol to read shared tables as [pandas](https://pandas.pydata.org/) DataFrame or [Apache Spark](http://spark.apache.org/) DataFrames.
-- [Apache Spark](http://spark.apache.org/) Connector: An Apache Spark connector that implements the Delta Sharing Protocol to read shared tables from a Delta Sharing Server. The tables can then be accessed in SQL, Python, Java, Scala, or R.
-- Delta Sharing Server: A reference implementation server for the Delta Sharing Protocol for development purposes. Users can deploy this server to share existing tables in Delta Lake and Apache Parquet format on modern cloud storage systems.
-
-# Python Connector
-
-The Delta Sharing Python Connector is a Python library that implements the [Delta Sharing Protocol](PROTOCOL.md) to read tables from a Delta Sharing Server. You can load shared tables as a [pandas](https://pandas.pydata.org/) DataFrame, or as an [Apache Spark](http://spark.apache.org/) DataFrame if running in PySpark with the Apache Spark Connector installed.
-
-## System Requirements
-
-Python 3.6+
-
-## Installation
-
-```
-pip install delta-sharing
-```
-
-If you are using [Databricks Runtime](https://docs.databricks.com/runtime/dbr.html), you can follow [Databricks Libraries doc](https://docs.databricks.com/libraries/index.html) to install the library on your clusters.
-
-## Accessing Shared Data
-
-The connector accesses shared tables based on [profile files](PROTOCOL.md#profile-file-format), which are JSON files containing a user's credentials to access a Delta Sharing Server. We have several ways to get started:
-
-- Download the profile file to access an open, example Delta Sharing Server that we're hosting [here](https://databricks-datasets-oregon.s3-us-west-2.amazonaws.com/delta-sharing/share/open-datasets.share). You can try the connectors with this sample data.
-- Start your own [Delta Sharing Server](#delta-sharing-reference-server) and create your own profile file following [profile file format](PROTOCOL.md#profile-file-format) to connect to this server.
-- Download a profile file from your data provider.
-
-## Quick Start
-
-After you save the profile file, you can use it in the connector to access shared tables.
-
-```python
-import delta_sharing
-
-# Point to the profile file. It can be a file on the local file system or a file on a remote storage.
-profile_file = "<profile-file-path>"
-
-# Create a SharingClient.
-client = delta_sharing.SharingClient(profile_file)
-
-# List all shared tables.
-client.list_all_tables()
-
-# Create a url to access a shared table.
-# A table path is the profile file path following with `#` and the fully qualified name of a table 
-# (`<share-name>.<schema-name>.<table-name>`).
-table_url = profile_file + "#<share-name>.<schema-name>.<table-name>"
-
-# Fetch 10 rows from a table and convert it to a Pandas DataFrame. This can be used to read sample data 
-# from a table that cannot fit in the memory.
-delta_sharing.load_as_pandas(table_url, limit=10)
-
-# Load a table as a Pandas DataFrame. This can be used to process tables that can fit in the memory.
-delta_sharing.load_as_pandas(table_url)
-
-# If the code is running with PySpark, you can use `load_as_spark` to load the table as a Spark DataFrame.
-delta_sharing.load_as_spark(table_url)
-```
-
-If the table supports history sharing(`tableConfig.cdfEnabled=true` in the OSS Delta Sharing Server), the connector can query table changes.
-```python
-# Load table changes from version 0 to version 5, as a Pandas DataFrame.
-delta_sharing.load_table_changes_as_pandas(table_url, starting_version=0, ending_version=5)
-
-# If the code is running with PySpark, you can load table changes as Spark DataFrame.
-delta_sharing.load_table_changes_as_spark(table_url, starting_version=0, ending_version=5)
-```
-  
-
-You can try this by running our [examples](examples/README.md) with the open, example Delta Sharing Server.
-
-### Details on Profile Paths
-
-- The profile file path for `SharingClient` and `load_as_pandas` can be any URL supported by [FSSPEC](https://filesystem-spec.readthedocs.io/en/latest/index.html) (such as `s3a://my_bucket/my/profile/file`). If you are using [Databricks File System](https://docs.databricks.com/data/databricks-file-system.html), you can also [preface the path with `/dbfs/`](https://docs.databricks.com/data/databricks-file-system.html#dbfs-and-local-driver-node-paths) to access the profile file as if it were a local file.  
-- The profile file path for `load_as_spark` can be any URL supported by Hadoop FileSystem (such as `s3a://my_bucket/my/profile/file`).
-- A table path is the profile file path following with `#` and the fully qualified name of a table (`<share-name>.<schema-name>.<table-name>`).
-
-# Apache Spark Connector
-
-The Apache Spark Connector implements the [Delta Sharing Protocol](PROTOCOL.md) to read shared tables from a Delta Sharing Server. It can be used in SQL, Python, Java, Scala and R.
-
-## System Requirements
-
-- Java 8+
-- Scala 2.12.x
-- Apache Spark 3+ or [Databricks Runtime](https://docs.databricks.com/runtime/dbr.html) 7+
-
-## Accessing Shared Data
-
-The connector loads user credentials from profile files. Please see [Accessing Shared Data](#accessing-shared-data) to download a profile file for our example server or for your own data sharing server.
-
-## Configuring Apache Spark
-
-You can set up Apache Spark to load the Delta Sharing connector in the following two ways:
-
-- Run interactively: Start the Spark shell (Scala or Python) with the Delta Sharing connector and run the code snippets interactively in the shell.
-- Run as a project: Set up a Maven or SBT project (Scala or Java) with the Delta Sharing connector, copy the code snippets into a source file, and run the project.
-
-If you are using [Databricks Runtime](https://docs.databricks.com/runtime/dbr.html), you can skip this section and follow [Databricks Libraries doc](https://docs.databricks.com/libraries/index.html) to install the connector on your clusters.
-
-### Set up an interactive shell
-
-To use Delta Sharing connector interactively within the Spark’s Scala/Python shell, you can launch the shells as follows.
-
-#### PySpark shell
-
-```
-pyspark --packages io.delta:delta-sharing-spark_2.12:0.6.2
-```
-
-#### Scala Shell
-
-```
-bin/spark-shell --packages io.delta:delta-sharing-spark_2.12:0.6.2
-```
-
-### Set up a standalone project
-
-If you want to build a Java/Scala project using Delta Sharing connector from Maven Central Repository, you can use the following Maven coordinates.
-
-#### Maven
-
-You include Delta Sharing connector in your Maven project by adding it as a dependency in your POM file. Delta Sharing connector is compiled with Scala 2.12.
-
-```xml
-<dependency>
-  <groupId>io.delta</groupId>
-  <artifactId>delta-sharing-spark_2.12</artifactId>
-  <version>0.6.2</version>
-</dependency>
-```
-
-#### SBT
-
-You include Delta Sharing connector in your SBT project by adding the following line to your `build.sbt` file:
-
-```scala
-libraryDependencies += "io.delta" %% "delta-sharing-spark" % "0.6.2"
-```
-
-## Quick Start
-
-After you save the profile file and launch Spark with the connector library, you can access shared tables using any language.
-
-### SQL
-```sql
--- A table path is the profile file path following with `#` and the fully qualified name 
--- of a table (`<share-name>.<schema-name>.<table-name>`).
-CREATE TABLE mytable USING deltaSharing LOCATION '<profile-file-path>#<share-name>.<schema-name>.<table-name>';
-SELECT * FROM mytable;
-```
-
-### Python
-
-```python
-# A table path is the profile file path following with `#` and the fully qualified name 
-# of a table (`<share-name>.<schema-name>.<table-name>`).
-table_path = "<profile-file-path>#<share-name>.<schema-name>.<table-name>"
-df = spark.read.format("deltaSharing").load(table_path)
-```
-
-### Scala
-
-```scala
-// A table path is the profile file path following with `#` and the fully qualified name 
-// of a table (`<share-name>.<schema-name>.<table-name>`).
-val tablePath = "<profile-file-path>#<share-name>.<schema-name>.<table-name>"
-val df = spark.read.format("deltaSharing").load(tablePath)
-```
-
-### Java
-
-```java
-// A table path is the profile file path following with `#` and the fully qualified name 
-// of a table (`<share-name>.<schema-name>.<table-name>`).
-String tablePath = "<profile-file-path>#<share-name>.<schema-name>.<table-name>";
-Dataset<Row> df = spark.read.format("deltaSharing").load(tablePath);
-```
-
-### R
-```r
-# A table path is the profile file path following with `#` and the fully qualified name 
-# of a table (`<share-name>.<schema-name>.<table-name>`).
-table_path <- "<profile-file-path>#<share-name>.<schema-name>.<table-name>"
-df <- read.df(table_path, "deltaSharing")
-```
-
-You can try this by running our [examples](examples/README.md) with the open, example Delta Sharing Server.
-
-### CDF 
-Starting from release 0.5.0, querying [Change Data Feed](https://docs.databricks.com/delta/delta-change-data-feed.html) is supported with Delta Sharing.
-Once the provider turns on CDF on the original delta table and shares it through Delta Sharing, the recipient can query
-CDF of a Delta Sharing table similar to CDF of a delta table.
-```scala
-val tablePath = "<profile-file-path>#<share-name>.<schema-name>.<table-name>"
-val df = spark.read.format("deltaSharing")
-  .option("readChangeFeed", "true")
-  .option("startingVersion", "3")
-  .load(tablePath)
-```
-
-### Streaming
-Starting from release 0.6.0, Delta Sharing table can be used as a data source for [Spark Structured Streaming](https://spark.apache.org/docs/latest/structured-streaming-programming-guide.html).
-Once the provider shares a table with history, the recipient can perform a streaming query on the table.
-```scala
-val tablePath = "<profile-file-path>#<share-name>.<schema-name>.<table-name>"
-val df = spark.readStream.format("deltaSharing")
-  .option("startingVersion", "1")
-  .option("ignoreChanges", "true")
-  .load(tablePath)
-```
-
-### Table paths
-
-- A profile file path can be any URL supported by Hadoop FileSystem (such as `s3a://my_bucket/my/profile/file`).
-- A table path is the profile file path following with `#` and the fully qualified name of a table (`<share-name>.<schema-name>.<table-name>`).
-
-# The Community
-<div align="center">
-  <img src="https://user-images.githubusercontent.com/87341375/212409874-a4ef350f-3b32-4031-b2cd-8c4e47cc42e2.jpeg" alt="Delta Sharing OSS Connectors" width="400" />
-</div>
-<table>
-<tr>
-<th>Connector</th>
-<th>Link</th>
-<th>Status</th>
-<th>Supported Features</th>
-</tr>
-<tr>
-<td>Power BI</td>
-<td>Databricks owned</td>
-<td>Released</td>
-<td>QueryTableVersion<br>QeuryTableMetadata<br>QueryTableLatestSnapshot</td>
-</tr>
-<tr>
-<td>Node.js</td>
-<td>
-
-[goodwillpunning/nodejs-sharing-client](https://github.com/goodwillpunning/nodejs-sharing-client)
-</td>
-<td>Released</td>
-<td>QueryTableVersion<br>QeuryTableMetadata<br>QueryTableLatestSnapshot</td>
-</tr>
-<tr>
-<td>Java</td>
-<td>
-
-[databrickslabs/delta-sharing-java-connector](https://github.com/databrickslabs/delta-sharing-java-connector)
-</td>
-<td>Released</td>
-<td>QueryTableVersion<br>QeuryTableMetadata<br>QueryTableLatestSnapshot</td>
-</tr>
-<tr>
-<td>Arcuate</td>
-<td>
-
-[databrickslabs/arcuate](https://github.com/databrickslabs/arcuate)
-</td>
-<td>Released</td>
-<td>QueryTableVersion<br>QeuryTableMetadata<br>QueryTableLatestSnapshot</td>
-</tr>
-<tr>
-<td>Rust</td>
-<td>
-
-[r3stl355/delta-sharing-rust-client](https://github.com/r3stl355/delta-sharing-rust-client)
-</td>
-<td>Released</td>
-<td>QueryTableVersion<br>QeuryTableMetadata<br>QueryTableLatestSnapshot</td>
-</tr>
-<tr>
-<td>Go</td>
-<td>
-
-[magpierre/delta-sharing](https://github.com/magpierre/delta-sharing/tree/golangdev/golang/delta_sharing_go)
-</td>
-<td>Released</td>
-<td>QueryTableVersion<br>QeuryTableMetadata<br>QueryTableLatestSnapshot</td>
-</tr>
-<tr>
-<td>C++</td>
-<td>
-
-[magpierre/delta-sharing](https://github.com/magpierre/delta-sharing/tree/cppdev/cpp/DeltaSharingClient)
-</td>
-<td>Released</td>
-<td>QeuryTableMetadata<br>QueryTableLatestSnapshot</td>
-</tr>
-<tr>
-<td>Airflow</td>
-<td>
-
-[apache/airflow](https://github.com/apache/airflow/pull/22692)
-</td>
-<td>Un-released</td>
-<td>N/A</td>
-</tr>
-<tr>
-<td>Excel-Connector</td>
-<td>
-
-[https://www.exponam.com/solutions/](https://www.exponam.com/solutions/)
-</td>
-<td>limited-release</td>
-<td>N/A</td>
-</tr>
-<tr>
-<td>R</td>
-<td>
-
-[zacdav-db/delta-sharing-r](https://github.com/zacdav-db/delta-sharing-r)
-</td>
-<td>Released</td>
-<td>QueryTableVersion<br>QeuryTableMetadata<br>QueryTableLatestSnapshot</td>
-</tr>
-
-<tr>
-<td>Lakehouse Sharing</td>
-<td>
-
-[rajagurunath/lakehouse-sharing](https://github.com/rajagurunath/lakehouse-sharing)
-</td>
-<td>Preview</td>
-<td>
-
-[Demonstrates](https://guruengineering.substack.com/p/lakehouse-sharing) a table format agnostic data sharing<br/>
-server (based on delta-sharing protocol) implemented  in python for both Delta Lake and Iceberg formats.
-</td>
-</tr>
-
-</table>
-
-# Delta Sharing Reference Server
-
-The Delta Sharing Reference Server is a reference implementation server for the [Delta Sharing Protocol](PROTOCOL.md). This can be used to set up a small service to test your own connector that implements the [Delta Sharing Protocol](PROTOCOL.md). Please note that this is not a completed implementation of secure web server. We highly recommend you to put this behind a secure proxy if you would like to expose it to public.
-
-Some vendors offer managed services for Delta Sharing too (for example, [Databricks](https://databricks.com/product/delta-sharing)). Please refer to your vendor's website for how to set up sharing there. Vendors that are interested in being listed as a service provider should open an issue on GitHub to be added to this README and our project's website.
-
-Here are the steps to setup the reference server to share your own data.
-
-## Get the pre-built package
-
-Download the pre-built package `delta-sharing-server-x.y.z.zip` from [GitHub Releases](https://github.com/delta-io/delta-sharing/releases).
-
-## Server configuration and adding Shared Data
-
-- Unpack the pre-built package and copy the server config template file `conf/delta-sharing-server.yaml.template` to create your own server yaml file, such as `conf/delta-sharing-server.yaml`.
-- Make changes to your yaml file. You may also need to update some server configs for special requirements.
-- To add Shared Data, add reference to Delta Lake tables you would like to share from this server in this config file.
-
-## Config the server to access tables on cloud storage
-
-We support sharing Delta Lake tables on S3, Azure Blob Storage and Azure Data Lake Storage Gen2.
-
-### S3
-
-The server is using `hadoop-aws` to access S3. Table paths in the server config file should use `s3a://` paths rather than `s3://` paths. There are multiple ways to config S3 authentication.
-
-#### EC2 IAM Metadata Authentication (Recommended)
-
-Applications running in EC2 may associate an IAM role with the VM and query the [EC2 Instance Metadata Service](https://docs.aws.amazon.com/AWSEC2/latest/UserGuide/ec2-instance-metadata.html) for credentials to access S3.
-
-#### Authenticating via the AWS Environment Variables
-
-We support configuration via [the standard AWS environment variables](https://docs.aws.amazon.com/cli/latest/userguide/cli-chap-configure.html#cli-environment). The core environment variables are for the access key and associated secret:
-```
-export AWS_ACCESS_KEY_ID=my.aws.key
-export AWS_SECRET_ACCESS_KEY=my.secret.key
-```
-
-#### Other S3 authentication methods
-
-You can find other approaches in [hadoop-aws doc](https://hadoop.apache.org/docs/r2.10.1/hadoop-aws/tools/hadoop-aws/index.html#S3A_Authentication_methods).
-
-### Azure Blob Storage
-
-The server is using `hadoop-azure` to read Azure Blob Storage. Using Azure Blob Storage requires [configuration of credentials](https://hadoop.apache.org/docs/current/hadoop-azure/index.html#Configuring_Credentials). You can create a Hadoop configuration file named `core-site.xml` and add it to the server's `conf` directory. Then add the following content to the xml file:
-
-```xml
-<?xml version="1.0"?>
-<?xml-stylesheet type="text/xsl" href="configuration.xsl"?>
-<configuration>
-  <property>
-    <name>fs.azure.account.key.YOUR-ACCOUNT-NAME.blob.core.windows.net</name>
-    <value>YOUR-ACCOUNT-KEY</value>
-  </property>
-</configuration>
-```
-`YOUR-ACCOUNT-NAME` is your Azure storage account and `YOUR-ACCOUNT-KEY` is your account key.
-
-### Azure Data Lake Storage Gen2
-
-The server is using `hadoop-azure` to read Azure Data Lake Storage Gen2. We support [the Shared Key authentication](https://hadoop.apache.org/docs/stable/hadoop-azure/abfs.html#Default:_Shared_Key). You can create a Hadoop configuration file named `core-site.xml` and add it to the server's `conf` directory. Then add the following content to the xml file:
-
-```xml
-<?xml version="1.0"?>
-<?xml-stylesheet type="text/xsl" href="configuration.xsl"?>
-<configuration>
-  <property>
-    <name>fs.azure.account.auth.type.YOUR-ACCOUNT-NAME.dfs.core.windows.net</name>
-    <value>SharedKey</value>
-    <description>
-    </description>
-  </property>
-  <property>
-    <name>fs.azure.account.key.YOUR-ACCOUNT-NAME.dfs.core.windows.net</name>
-    <value>YOUR-ACCOUNT-KEY</value>
-    <description>
-    The secret password. Never share these.
-    </description>
-  </property>
-</configuration>
-```
-`YOUR-ACCOUNT-NAME` is your Azure storage account and `YOUR-ACCOUNT-KEY` is your account key.
-
-### Google Cloud Storage
-
-We support using [Service Account](https://cloud.google.com/iam/docs/service-accounts) to read Google Cloud Storage. You can find more details in [GCP Authentication Doc](https://cloud.google.com/docs/authentication/getting-started).
-
-To set up the Service Account credentials, you can specify the environment GOOGLE_APPLICATION_CREDENTIALS before starting the Delta Sharing Server.
-
-```
-export GOOGLE_APPLICATION_CREDENTIALS="KEY_PATH"
-```
-
-Replace `KEY_PATH` with path of the JSON file that contains your service account key.
-
-## Authorization
-
-The server supports a basic authorization with pre-configed bearer token. You can add the following config to your server yaml file:
-
-```yaml
-authorization:
-  bearerToken: <token>
-```
-
-Then any request should send with the above token, otherwise, the server will refuse the request.
-
-If you don't config the bearer token in the server yaml file, all requests will be accepted without authorization.
-
-To be more secure, you recommend you to put the server behind a secure proxy such as [NGINX](https://www.nginx.com/) to set up [JWT Authentication](https://docs.nginx.com/nginx/admin-guide/security-controls/configuring-jwt-authentication/).
-
-## Start the server
-
-Run the following shell command:
-
-```
-bin/delta-sharing-server -- --config <the-server-config-yaml-file> 
-```
-
-`<the-server-config-yaml-file>` should be the path of the yaml file you created in the previous step. You can find options to config JVM in [sbt-native-packager](https://www.scala-sbt.org/sbt-native-packager/archetypes/java_app/index.html#start-script-options).
-
-## Use the pre-built Docker image
-
-You can use the pre-built docker image from https://hub.docker.com/r/deltaio/delta-sharing-server by running the following command
-
-```
-docker run -p <host-port>:<container-port> \
-  --mount type=bind,source=<the-server-config-yaml-file>,target=/config/delta-sharing-server-config.yaml \
-  deltaio/delta-sharing-server:0.6.2 -- --config /config/delta-sharing-server-config.yaml
-```
-
-Note that `<container-port>` should be the same as the port defined inside the config file.
-
-## API Compatibility
-
-The REST APIs provided by Delta Sharing Server are stable public APIs. They are defined by [Delta Sharing Protocol](PROTOCOL.md) and we will follow the entire protocol strictly.
-
-The interfaces inside Delta Sharing Server are not public APIs. They are considered internal, and they are subject to change across minor/patch releases.
-
-# Delta Sharing Protocol
-
-The [Delta Sharing Protocol specification](PROTOCOL.md) details the protocol.
-
-# Building this Project
-
-## Python Connector
-
-To execute tests, run
-
-```
-python/dev/pytest
-```
-
-To install in develop mode, run
-
-```
-cd python/
-pip install -e .
-```
-
-To install locally, run
-
-```
-cd python/
-pip install .
-```
-
-To generate a wheel file, run
-
-```
-cd python/
-python setup.py sdist bdist_wheel
-```
-
-It will generate `python/dist/delta_sharing-x.y.z-py3-none-any.whl`.
-
-## Apache Spark Connector and Delta Sharing Server
-
-Apache Spark Connector and Delta Sharing Server are compiled using [SBT](https://www.scala-sbt.org/1.x/docs/Command-Line-Reference.html).
 
 To compile, run
->>>>>>> 44f5d8d0
 
 ```
 build/sbt compile
