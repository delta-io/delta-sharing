--- conflicted
+++ resolved
@@ -3326,7 +3326,6 @@
 }
 ```
 
-<<<<<<< HEAD
 ## Profile Version 2:
 
 Supported in Delta Sharing 1.2.0 and above
@@ -3380,7 +3379,7 @@
     "clientSecret": "clientSecret"
 }
 ```
-=======
+                             
 # Names
 
 Share, Schema, and Table objects are identifiable by names. To ensure compatibility and avoid issues across different sharing servers, the following limitations apply for object names:
@@ -3392,5 +3391,4 @@
   - All ASCII control characters (`00-1F` hex)
   - The DELETE character (`7f` hex)
 - Table and Schema object names additionally do not allow special character Period (`.`)
-- Object names are case-insensitive
->>>>>>> a90a732f
+- Object names are case-insensitive