--- conflicted
+++ resolved
@@ -17,13 +17,8 @@
 
 public class jarTest {
 
-<<<<<<< HEAD
     @Test
     public void evaluateGetShare() {
-=======
-     @Test
-     public void evaluateGetShare() {
->>>>>>> e8189432
         SharedTableManager tableManager = getSharedTableManager();
         Share s = tableManager.getShare("share1");
         assertEquals("share1", s.getName());
@@ -31,28 +26,10 @@
 
     @Test
     public void evaluateListShare(){
-<<<<<<< HEAD
         SharedTableManager tableManager = getSharedTableManager();
         Option<String> nextPageToken= Option.apply(null);
         Option<Object> maxResult = Option.apply(500);
-        //Tuple2<Seq<Share>, Option<String>> result = tableManager.listShares(nextPageToken, maxResult);
         var result = tableManager.listShares(nextPageToken, maxResult);
-=======
-         SharedTableManager tableManager = getSharedTableManager();
-         Option<String> nextPageToken= Option.empty();
-         Option<Object> maxResult = Option.apply(500);
-         var result = tableManager.listShares(nextPageToken, maxResult);
-         Seq<Share> shares = result._1();
-         int i=0;
-         for (Share share : JavaConverters.seqAsJavaList(shares)) {
-             if(i==0){
-                 assertEquals("share1",share.getName());
-             }
-             if(i==1){
-                 assertEquals("share2",share.getName());
-             }
-             i++;
->>>>>>> e8189432
 
         Seq<Share> shares = result._1();
         int i=0;
@@ -65,7 +42,6 @@
             }
             i++;
 
-<<<<<<< HEAD
         }
     }
 
@@ -94,32 +70,6 @@
         SharedTableManager tableManager = getSharedTableManager();
         Option<String> nextPageToken= Option.apply(null);
         Option<Object> maxResult = Option.apply(500);
-=======
-     @Test
-     public void evaluateListTables(){
-         SharedTableManager tableManager = getSharedTableManager();
-         Option<String> nextPageToken= Option.empty();
-         Option<Object> maxResult = Option.apply(500);
-         var result = tableManager.listAllTables("share1",nextPageToken,maxResult);
-         Seq<Table> tableSeq = result._1();
-         int i=0;
-         for (Table table : JavaConverters.seqAsJavaList(tableSeq)) {
-             if(i==0){
-                 assertEquals("test1",table.getName());
-             }
-             else if(i==1){
-                 assertEquals("test2",table.getName());
-             }
-             i++;
-         }
-     }
-
-    @Test
-    public void evaluateListScehmas(){
-        SharedTableManager tableManager = getSharedTableManager();
-        Option<String> nextPageToken= Option.empty();
-        Option<Object> maxResult = Option.apply(500);
->>>>>>> e8189432
         var result = tableManager.listSchemas("share1",nextPageToken,maxResult);
         Seq<Schema> schemaSeq = result._1();
         for (Schema schema : JavaConverters.seqAsJavaList(schemaSeq)) {
@@ -127,7 +77,6 @@
         }
     }
 
-<<<<<<< HEAD
     @Test
     public void evaluateQuery(){
         SharedTableManager tableManager = getSharedTableManager();
@@ -160,37 +109,6 @@
                 i++;
 
             }
-=======
-     @Test
-     public void evaluateQuery(){
-         SharedTableManager tableManager = getSharedTableManager();
-         DeltaSharedTableLoader tableLoader = new DeltaSharedTableLoader(getServerConfig());
-         TableConfig tableConfig = tableManager.getTable("share1","schema1","test1");
-         Option<Object> noneObject = Option.empty();
-         Option<String> timeStamp = Option.empty();
-         Seq<String> predicateHint = JavaConverters.asScalaBuffer(Arrays.asList("data", ">=", "'2021-01-01'")).seq();
-         var result = tableLoader.loadTable(tableConfig).query(true,predicateHint,noneObject,noneObject,timeStamp,noneObject);
-         Seq<SingleAction> actions = result._2();
-         int i=0;
-         for (SingleAction action : JavaConverters.seqAsJavaList(actions)) {
-             if(action.file()!=null){
-                 if(i==0){
-                     assertEquals("{\"numRecords\":1,\"minValues\":{\"id\":1,\"data\":\"batch1\",\"category\":\"cat\"},\"maxValues\":{\"id\":1,\"data\":\"batch1\",\"category\":\"cat\"},\"nullCount\":{\"id\":0,\"data\":0,\"category\":0}}",action.file().stats());
-                 }
-                 else if(i==1){
-                     assertEquals("{\"numRecords\":1,\"minValues\":{\"id\":1,\"data\":\"batch1\",\"category\":\"cat\"},\"maxValues\":{\"id\":1,\"data\":\"batch1\",\"category\":\"cat\"},\"nullCount\":{\"id\":0,\"data\":0,\"category\":0}}",action.file().stats());
-                 }
-                 else if(i==2){
-                     assertEquals("{\"numRecords\":1,\"minValues\":{\"id\":3,\"data\":\"batch3\",\"category\":\"mouse\"},\"maxValues\":{\"id\":3,\"data\":\"batch3\",\"category\":\"mouse\"},\"nullCount\":{\"id\":0,\"data\":0,\"category\":0}}",action.file().stats());
-                 }
-                 else if(i==3){
-                     assertEquals("{\"numRecords\":1,\"minValues\":{\"id\":3,\"data\":\"batch3\",\"category\":\"mouse\"},\"maxValues\":{\"id\":3,\"data\":\"batch3\",\"category\":\"mouse\"},\"nullCount\":{\"id\":0,\"data\":0,\"category\":0}}",action.file().stats());
-                 }
-                 else if(i==4){
-                     assertEquals("{\"numRecords\":1,\"minValues\":{\"id\":2,\"data\":\"batch2\",\"category\":\"dog\"},\"maxValues\":{\"id\":2,\"data\":\"batch2\",\"category\":\"dog\"},\"nullCount\":{\"id\":0,\"data\":0,\"category\":0}}",action.file().stats());
-                 }
-                 i++;
->>>>>>> e8189432
 
         }
     }
@@ -249,63 +167,4 @@
         return config;
     }
 
-<<<<<<< HEAD
-=======
-         }
-        
-        public SharedTableManager getSharedTableManager(){
-            return new SharedTableManager(getServerConfig());
-         }
-
-         public ServerConfig getServerConfig(){
-             String jsonInput = "{\n" +
-                     "  \"version\": 1,\n" +
-                     "  \"shares\": [\n" +
-                     "    {\n" +
-                     "      \"name\": \"share1\",\n" +
-                     "      \"schemas\": [\n" +
-                     "        {\n" +
-                     "          \"name\": \"schema1\",\n" +
-                     "          \"tables\": [\n" +
-                     "            {\n" +
-                     "              \"name\": \"test1\",\n" +
-                     "              \"location\": \"s3a://hdl-test-data-eu-central-1/delta_lake/tab/\"\n" +
-                     "            }\n" +
-                     "          ]\n" +
-                     "        }\n" +
-                     "      ]\n" +
-                     "    },\n" +
-                     "    {\n" +
-                     "      \"name\": \"share2\",\n" +
-                     "      \"schemas\": [\n" +
-                     "        {\n" +
-                     "          \"name\": \"schema2\",\n" +
-                     "          \"tables\": [\n" +
-                     "            {\n" +
-                     "              \"name\": \"test2\",\n" +
-                     "              \"location\": \"s3a://hdl-test-data-eu-central-1/delta_lake/tab_demo1/\"\n" +
-                     "            }\n" +
-                     "          ]\n" +
-                     "        }\n" +
-                     "      ]\n" +
-                     "    }\n" +
-                     "  ],\n" +
-                     "  \"authorization\": {\n" +
-                     "    \"bearerToken\": \"123456\"\n" +
-                     "  },\n" +
-                     "  \"host\": \"localhost\",\n" +
-                     "  \"port\": 8081,\n" +
-                     "  \"endpoint\": \"/delta_sharing\",\n" +
-                     "  \"preSignedUrlTimeoutSeconds\": 3600,\n" +
-                     "  \"deltaTableCacheSize\": 10,\n" +
-                     "  \"stalenessAcceptable\": false,\n" +
-                     "  \"evaluatePredicateHints\": false\n" +
-                     "}";
-             // ServerConfig config = ServerConfig.load("/Users/i574237/delta_sharing/delta-sharing/delta-sharing-server.yaml");
-             ServerConfig config = ServerConfig.loadJson(jsonInput);
-             return config;
-         }
-
-     }
->>>>>>> e8189432
 }