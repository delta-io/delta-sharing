/*
 * Copyright (2021) The Delta Lake Project Authors.
 *
 * Licensed under the Apache License, Version 2.0 (the "License");
 * you may not use this file except in compliance with the License.
 * You may obtain a copy of the License at
 *
 * http://www.apache.org/licenses/LICENSE-2.0
 *
 * Unless required by applicable law or agreed to in writing, software
 * distributed under the License is distributed on an "AS IS" BASIS,
 * WITHOUT WARRANTIES OR CONDITIONS OF ANY KIND, either express or implied.
 * See the License for the specific language governing permissions and
 * limitations under the License.
 */

package io.delta.sharing.server

import java.io.IOException
import java.net.{URL, URLEncoder}
import java.nio.charset.StandardCharsets.UTF_8
import java.security.cert.X509Certificate
import java.sql.Timestamp
import javax.net.ssl._

import scala.collection.mutable.ArrayBuffer

import com.linecorp.armeria.server.Server
import io.delta.standalone.internal.DeltaCDFErrors
import org.apache.commons.io.IOUtils
import org.scalatest.{BeforeAndAfterAll, FunSuite}
import scalapb.json4s.JsonFormat

import io.delta.sharing.server.config.ServerConfig
import io.delta.sharing.server.dsmodel.{
  DeltaSharingAddFile,
  DeltaSharingMetadata,
  DeltaSharingProtocol,
  DeltaSharingSingleAction
}
import io.delta.sharing.server.model._
import io.delta.sharing.server.protocol._
import io.delta.sharing.server.util.JsonUtils

// scalastyle:off maxLineLength
class DeltaSharingServiceSuite extends FunSuite with BeforeAndAfterAll {

  def shouldRunIntegrationTest: Boolean = {
    sys.env.get("AWS_ACCESS_KEY_ID").exists(_.length > 0) &&
      sys.env.get("AZURE_TEST_ACCOUNT_KEY").exists(_.length > 0) &&
      sys.env.get("GOOGLE_APPLICATION_CREDENTIALS").exists(_.length > 0)
  }

  private var serverConfig: ServerConfig = _
  private var server: Server = _

  /**
   * Disable the ssl verification for Java's HTTP client because our local test server doesn't have
   * CA-signed certificate.
   */
  private def allowUntrustedServer(): Unit = {
    val trustAllCerts = Array[TrustManager](new X509TrustManager {
      override def getAcceptedIssuers(): Array[X509Certificate] = null

      override def checkClientTrusted(certs: Array[X509Certificate], authType: String) = {}

      override def checkServerTrusted(certs: Array[X509Certificate], authType: String) = {}
    })
    val sc = SSLContext.getInstance("SSL")
    sc.init(null, trustAllCerts, new java.security.SecureRandom())
    HttpsURLConnection.setDefaultSSLSocketFactory(sc.getSocketFactory())
    val allHostsValid = new HostnameVerifier {
      override def verify(s: String, sslSession: SSLSession): Boolean = true
    }
    HttpsURLConnection.setDefaultHostnameVerifier(allHostsValid)
  }

  private def verifyPreSignedUrl(url: String, expectedLength: Int): Unit = {
    // We should be able to read from the url
    assert(IOUtils.toByteArray(new URL(url)).size == expectedLength)

    // Modifying the file to access a different path should fail. This ensures the url is scoped
    // down to the specific file.
    val urlForDifferentObject = url.replaceAll("\\.parquet", ".orc")
    assert(url != urlForDifferentObject)
    val e = intercept[IOException] {
      IOUtils.toByteArray(new URL(urlForDifferentObject))
    }
    assert(e.getMessage.contains("Server returned HTTP response code: 403")) // 403 Forbidden
  }

  def requestPath(path: String): String = {
    s"https://${serverConfig.getHost}:${serverConfig.getPort}${serverConfig.getEndpoint}$path"
  }

  override def beforeAll() {
    if (shouldRunIntegrationTest) {
      allowUntrustedServer()
      val serverConfigPath = TestResource.setupTestTables().getCanonicalPath
      serverConfig = ServerConfig.load(serverConfigPath)
      serverConfig.evaluateJsonPredicateHints = true
      server = DeltaSharingService.start(serverConfig)
    }
  }

  override def afterAll() {
    if (server != null) {
      server.stop().get()
    }
  }

  def readJson(url: String, expectedTableVersion: Option[Long] = None): String = {
    readHttpContent(url, None, None, expectedTableVersion, "application/json; charset=utf-8")
  }

  def readNDJson(
    url: String,
    method: Option[String] = None,
    data: Option[String] = None,
    expectedTableVersion: Option[Long] = None): String = {
    readHttpContent(
      url,
      method,
      data,
      expectedTableVersion,
      "application/x-ndjson; charset=utf-8"
    )
  }


  def readHttpContent(
    url: String,
    method: Option[String],
    data: Option[String] = None,
    expectedTableVersion: Option[Long] = None,
    expectedContentType: String): String = {
    val connection = new URL(url).openConnection().asInstanceOf[HttpsURLConnection]
    connection.setRequestProperty("Authorization", s"Bearer ${TestResource.testAuthorizationToken}")
    method.foreach(connection.setRequestMethod)
    data.foreach { d =>
      connection.setDoOutput(true)
      connection.setRequestProperty("Content-Type", "application/json; charset=utf8")
      val output = connection.getOutputStream()
      try {
        output.write(d.getBytes(UTF_8))
      } finally {
        output.close()
      }
    }
    val input = connection.getInputStream()
    val content = try {
      IOUtils.toString(input)
    } finally {
      input.close()
    }
    val contentType = connection.getHeaderField("Content-Type")
    assert(
      expectedContentType == contentType,
      s"Incorrect content type: $contentType. Error: $content")
    val deltaTableVersion = connection.getHeaderField("Delta-Table-Version")
    expectedTableVersion.foreach { v =>
      assert(v.toString == deltaTableVersion)
    }
    content
  }

  def integrationTest(testName: String)(func: => Unit): Unit = {
    test(testName) {
      assume(shouldRunIntegrationTest)
      func
    }
  }

  test("getCdfOptionsMap") {
    intercept[IllegalArgumentException] {
      DeltaSharingService.getCdfOptionsMap(None, None, None, None)
    }.getMessage.contains("No startingVersion or startingTimestamp provided for CDF read")

    intercept[IllegalArgumentException] {
      DeltaSharingService.getCdfOptionsMap(None, None, None, Some("endingTimestamp"))
    }.getMessage.contains("No startingVersion or startingTimestamp provided for CDF read")

    intercept[IllegalArgumentException] {
      DeltaSharingService.getCdfOptionsMap(Some("startingV"), None, Some("startingT"), None)
    }.getMessage.contains("Multiple starting arguments provided for CDF read")

    intercept[IllegalArgumentException] {
      DeltaSharingService.getCdfOptionsMap(Some("startV"), Some("endV"), None, Some("endT"))
    }.getMessage.contains("Multiple ending arguments provided for CDF read")

    intercept[IllegalArgumentException] {
      DeltaSharingService.getCdfOptionsMap(Some("startV"), Some("3"), None, None)
    }.getMessage.contains("startingVersion is not a valid number")

    intercept[IllegalArgumentException] {
      DeltaSharingService.getCdfOptionsMap(Some("2"), Some("endV"), None, None)
    }.getMessage.contains("endingVersion is not a valid number")
  }

  integrationTest("401 Unauthorized Error: incorrect token") {
    val url = requestPath("/shares")
    val connection = new URL(url).openConnection().asInstanceOf[HttpsURLConnection]
    connection.setRequestProperty("Authorization", s"Bearer incorrect-token")
    val e = intercept[IOException] {
      connection.getInputStream()
    }
    assert(e.getMessage.contains("Server returned HTTP response code: 401"))
  }

  integrationTest("401 Unauthorized Error: no token") {
    val url = requestPath("/shares")
    val connection = new URL(url).openConnection().asInstanceOf[HttpsURLConnection]
    val e = intercept[IOException] {
      connection.getInputStream()
    }
    assert(e.getMessage.contains("Server returned HTTP response code: 401"))
  }

  integrationTest("/shares") {
    val response = readJson(requestPath("/shares"))
    val expected = ListSharesResponse(
      Vector(
        Share().withName("share1"),
        Share().withName("share2"),
        Share().withName("share3"),
        Share().withName("share4"),
        Share().withName("share5"),
        Share().withName("share6"),
        Share().withName("share7"),
        Share().withName("share_azure"),
        Share().withName("share_gcp"),
        Share().withName("share8")
      )
    )
    assert(expected == JsonFormat.fromJsonString[ListSharesResponse](response))
  }

  integrationTest("/shares: maxResults") {
    var response =
      JsonFormat.fromJsonString[ListSharesResponse](readJson(requestPath("/shares?maxResults=1")))
    val shares = ArrayBuffer[Share]()
    shares ++= response.items
    while (response.nextPageToken.nonEmpty) {
      response = JsonFormat.fromJsonString[ListSharesResponse](readJson(requestPath(s"/shares?pageToken=${response.nextPageToken.get}&maxResults=1")))
      shares ++= response.items
    }
    val expected = Seq(
      Share().withName("share1"),
      Share().withName("share2"),
      Share().withName("share3"),
      Share().withName("share4"),
      Share().withName("share5"),
      Share().withName("share6"),
      Share().withName("share7"),
      Share().withName("share_azure"),
      Share().withName("share_gcp"),
      Share().withName("share8")
    )
    assert(expected == shares)
  }

  integrationTest("/shares/{share}") {
    val response = readJson(requestPath("/shares/share1"))
    val expected = GetShareResponse(Some(Share().withName("share1")))
    assert(expected == JsonFormat.fromJsonString[GetShareResponse](response))
  }

  integrationTest("/shares/{share}/schemas") {
    val response = readJson(requestPath("/shares/share1/schemas"))
    val expected = ListSchemasResponse(
      Schema().withName("default").withShare("share1") :: Nil)
    assert(expected == JsonFormat.fromJsonString[ListSchemasResponse](response))
  }

  integrationTest("/shares/{share}/schemas/{schema}/tables") {
    val response = readJson(requestPath("/shares/share1/schemas/default/tables"))
    val expected = ListTablesResponse(
      Table(
        name = Some("table1"),
        schema = Some("default"),
        share = Some("share1"),
        id = Some("00000000-0000-0000-0000-000000000001")
      )::
        Table(
          name = Some("table3"),
          schema = Some("default"),
          share = Some("share1"),
          id = Some("00000000-0000-0000-0000-000000000003")
        )::
        Table(
          name = Some("table7"),
          schema = Some("default"),
          share = Some("share1"),
          id = Some("00000000-0000-0000-0000-000000000007")
        )::Nil
    )
    assert(expected == JsonFormat.fromJsonString[ListTablesResponse](response))
  }

  integrationTest("/shares/{share}/schemas/{schema}/tables: maxResults") {
    var response = JsonFormat.fromJsonString[ListTablesResponse](readJson(requestPath("/shares/share1/schemas/default/tables?maxResults=1")))
    val tables = ArrayBuffer[Table]()
    tables ++= response.items
    while (response.nextPageToken.nonEmpty) {
      response = JsonFormat.fromJsonString[ListTablesResponse](readJson(requestPath(s"/shares/share1/schemas/default/tables?pageToken=${response.nextPageToken.get}&maxResults=1")))
      tables ++= response.items
    }
    val expected =
      Table(
        name = Some("table1"),
        schema = Some("default"),
        share = Some("share1"),
        id = Some("00000000-0000-0000-0000-000000000001")
      )::
        Table(
          name = Some("table3"),
          schema = Some("default"),
          share = Some("share1"),
          id = Some("00000000-0000-0000-0000-000000000003")
        )::
        Table(
          name = Some("table7"),
          schema = Some("default"),
          share = Some("share1"),
          id = Some("00000000-0000-0000-0000-000000000007")
        )::Nil
    assert(expected == tables)
  }

  integrationTest("/shares/{share}/all-tables") {
    val response = readJson(requestPath("/shares/share7/all-tables"))
    val expected = ListAllTablesResponse(
      Table(
        name = Some("table8"),
        schema = Some("schema1"),
        share = Some("share7"),
        id = Some("00000000-0000-0000-0000-000000000008")
      )::
        Table(
          name = Some("table9"),
          schema = Some("schema2"),
          share = Some("share7"),
          id = Some("00000000-0000-0000-0000-000000000009")
        )::Nil
    )
    assert(expected == JsonFormat.fromJsonString[ListAllTablesResponse](response))
  }

  integrationTest("/shares/{share}/all-tables: maxResults") {
    var response = JsonFormat.fromJsonString[ListAllTablesResponse](readJson(requestPath("/shares/share7/all-tables?maxResults=1")))
    val tables = ArrayBuffer[Table]()
    tables ++= response.items
    while (response.nextPageToken.nonEmpty) {
      response = JsonFormat.fromJsonString[ListAllTablesResponse](readJson(requestPath(s"/shares/share7/all-tables?pageToken=${response.nextPageToken.get}&maxResults=1")))
      tables ++= response.items
    }
    val expected =
      Table(
        name = Some("table8"),
        schema = Some("schema1"),
        share = Some("share7"),
        id = Some("00000000-0000-0000-0000-000000000008")
      )::
        Table(
          name = Some("table9"),
          schema = Some("schema2"),
          share = Some("share7"),
          id = Some("00000000-0000-0000-0000-000000000009")
        )::Nil
    assert(expected == tables)
  }


  integrationTest("table1 - head - /shares/{share}/schemas/{schema}/tables/{table}") {
    // getTableVersion succeeds without parameters
    var url = requestPath("/shares/share1/schemas/default/tables/table1")
    var connection = new URL(url).openConnection().asInstanceOf[HttpsURLConnection]
    connection.setRequestMethod("HEAD")
    connection.setRequestProperty("Authorization", s"Bearer ${TestResource.testAuthorizationToken}")
    var input = connection.getInputStream()
    try {
      IOUtils.toString(input)
    } finally {
      input.close()
    }
    var deltaTableVersion = connection.getHeaderField("Delta-Table-Version")
    assert(deltaTableVersion == "2")

    // getTableVersion succeeds with parameters
    url = requestPath("/shares/share8/schemas/default/tables/cdf_table_cdf_enabled?startingTimestamp=2000-01-01T00:00:00Z")
    connection = new URL(url).openConnection().asInstanceOf[HttpsURLConnection]
    connection.setRequestMethod("HEAD")
    connection.setRequestProperty("Authorization", s"Bearer ${TestResource.testAuthorizationToken}")
    input = connection.getInputStream()
    try {
      IOUtils.toString(input)
    } finally {
      input.close()
    }
    deltaTableVersion = connection.getHeaderField("Delta-Table-Version")
    assert(deltaTableVersion == "0")
  }

  integrationTest("table1 - get - /shares/{share}/schemas/{schema}/tables/{table}/version") {
    // getTableVersion succeeds without parameters
    var url = requestPath("/shares/share1/schemas/default/tables/table1/version")
    var connection = new URL(url).openConnection().asInstanceOf[HttpsURLConnection]
    connection.setRequestMethod("GET")
    connection.setRequestProperty("Authorization", s"Bearer ${TestResource.testAuthorizationToken}")
    var input = connection.getInputStream()
    try {
      IOUtils.toString(input)
    } finally {
      input.close()
    }
    var deltaTableVersion = connection.getHeaderField("Delta-Table-Version")
    assert(deltaTableVersion == "2")

    // getTableVersion succeeds with parameters
    url = requestPath("/shares/share8/schemas/default/tables/cdf_table_cdf_enabled/version?startingTimestamp=2000-01-01T00:00:00Z")
    connection = new URL(url).openConnection().asInstanceOf[HttpsURLConnection]
    connection.setRequestMethod("GET")
    connection.setRequestProperty("Authorization", s"Bearer ${TestResource.testAuthorizationToken}")
    input = connection.getInputStream()
    try {
      IOUtils.toString(input)
    } finally {
      input.close()
    }
    deltaTableVersion = connection.getHeaderField("Delta-Table-Version")
    assert(deltaTableVersion == "0")
  }

  integrationTest("getTableVersion - head exceptions") {
    // timestamp can be any string here, it's resolved in DeltaSharedTableLoader
    assertHttpError(
      url = requestPath("/shares/share2/schemas/default/tables/table2?startingTimestamp=abc"),
      method = "HEAD",
      data = None,
      expectedErrorCode = 400,
      expectedErrorMessage = "Reading table by version or timestamp is not supported because "
    )

    // invalid startingTimestamp format
    assertHttpError(
      url = requestPath(
        "/shares/share8/schemas/default/tables/cdf_table_cdf_enabled?startingTimestamp=abc"
      ),
      method = "HEAD",
      data = None,
      expectedErrorCode = 400,
      expectedErrorMessage = "Invalid startingTimestamp"
    )

    // timestamp after the latest version
    assertHttpError(
      url = requestPath("/shares/share8/schemas/default/tables/cdf_table_cdf_enabled?startingTimestamp=9999-01-01T00:00:00Z"),
      method = "HEAD",
      data = None,
      expectedErrorCode = 400,
      expectedErrorMessage = "The provided timestamp (9999-01-01 00:00:00.0) is after the latest version available"
    )
  }

  integrationTest("getTableVersion - get exceptions") {
    // timestamp can be any string here, it's resolved in DeltaSharedTableLoader
    assertHttpError(
      url = requestPath("/shares/share2/schemas/default/tables/table2/version?startingTimestamp=abc"),
      method = "GET",
      data = None,
      expectedErrorCode = 400,
      expectedErrorMessage = "Reading table by version or timestamp is not supported because "
    )

    // invalid startingTimestamp format
    assertHttpError(
      url = requestPath(
        "/shares/share8/schemas/default/tables/cdf_table_cdf_enabled/version?startingTimestamp=abc"
      ),
      method = "GET",
      data = None,
      expectedErrorCode = 400,
      expectedErrorMessage = "Invalid startingTimestamp"
    )

    // timestamp after the latest version
    assertHttpError(
      url = requestPath("/shares/share8/schemas/default/tables/cdf_table_cdf_enabled/version?startingTimestamp=9999-01-01T00:00:00-08:00"),
      method = "GET",
      data = None,
      expectedErrorCode = 400,
      expectedErrorMessage = "The provided timestamp ("
    )
  }

  integrationTest("table1 - non partitioned - /shares/{share}/schemas/{schema}/tables/{table}/metadata") {
    Seq(true, false).foreach { queryDeltaLog =>
      val response = readNDJson(requestPath(s"/shares/share1/schemas/default/tables/table1/metadata?queryDeltaLog=${queryDeltaLog}"), expectedTableVersion = Some(2))
      val Array(protocol, metadata) = response.split("\n")
      if (queryDeltaLog) {
        val expectedProtocol = DeltaSharingProtocol(minReaderVersion = 1).wrap
        assert(expectedProtocol == JsonUtils.fromJson[DeltaSharingSingleAction](protocol))
        val expectedMetadata = DeltaSharingMetadata(
          id = "ed96aa41-1d81-4b7f-8fb5-846878b4b0cf",
          format = Format(),
          schemaString = """{"type":"struct","fields":[{"name":"eventTime","type":"timestamp","nullable":true,"metadata":{}},{"name":"date","type":"date","nullable":true,"metadata":{}}]}""",
          partitionColumns = Seq.empty,
          createdTime = Some(1619591469476L)).wrap
        assert(expectedMetadata == JsonUtils.fromJson[DeltaSharingSingleAction](metadata))
      } else {
        val expectedProtocol = Protocol(minReaderVersion = 1).wrap
        assert(expectedProtocol == JsonUtils.fromJson[SingleAction](protocol))
        val expectedMetadata = Metadata(
          id = "ed96aa41-1d81-4b7f-8fb5-846878b4b0cf",
          format = Format(),
          schemaString = """{"type":"struct","fields":[{"name":"eventTime","type":"timestamp","nullable":true,"metadata":{}},{"name":"date","type":"date","nullable":true,"metadata":{}}]}""",
          partitionColumns = Nil).wrap
        assert(expectedMetadata == JsonUtils.fromJson[SingleAction](metadata))
      }
    }
  }

  integrationTest("table1 - non partitioned - /shares/{share}/schemas/{schema}/tables/{table}/query") {
<<<<<<< HEAD
    Seq(true, false).foreach { queryDeltaLog =>
      val p =
        s"""
          |{
          |  "predicateHints": [
          |    "date = CAST('2021-04-28' AS DATE)"
          |  ],
          |  "queryDeltaLog": $queryDeltaLog
          |}
          |""".stripMargin
      val response = readNDJson(requestPath("/shares/share1/schemas/default/tables/table1/query"), Some("POST"), Some(p), Some(2))
      val lines = response.split("\n")
      val protocol = lines(0)
      val metadata = lines(1)
      if (queryDeltaLog) {
        val expectedProtocol = DeltaSharingProtocol(minReaderVersion = 1).wrap
        assert(expectedProtocol == JsonUtils.fromJson[DeltaSharingSingleAction](protocol))
        val expectedMetadata = DeltaSharingMetadata(
          id = "ed96aa41-1d81-4b7f-8fb5-846878b4b0cf",
          format = Format(),
          schemaString = """{"type":"struct","fields":[{"name":"eventTime","type":"timestamp","nullable":true,"metadata":{}},{"name":"date","type":"date","nullable":true,"metadata":{}}]}""",
          partitionColumns = Seq.empty,
          createdTime = Some(1619591469476L)).wrap
        assert(expectedMetadata == JsonUtils.fromJson[DeltaSharingSingleAction](metadata))
        val actualFiles = lines.drop(2).map(f => JsonUtils.fromJson[DeltaSharingSingleAction](f).add)
        val expectedFiles = Seq(
          DeltaSharingAddFile(
            path = actualFiles(0).path,
            partitionValues = Map.empty,
            size = 781,
            modificationTime = 1619591543000L,
            dataChange = false,
            stats = """{"numRecords":1,"minValues":{"eventTime":"2021-04-28T06:32:22.421Z","date":"2021-04-28"},"maxValues":{"eventTime":"2021-04-28T06:32:22.421Z","date":"2021-04-28"},"nullCount":{"eventTime":0,"date":0}}"""
          ),
          DeltaSharingAddFile(
            path = actualFiles(1).path,
            partitionValues = Map.empty,
            size = 781,
            modificationTime = 1619591525000L,
            dataChange = false,
            stats = """{"numRecords":1,"minValues":{"eventTime":"2021-04-28T06:32:02.070Z","date":"2021-04-28"},"maxValues":{"eventTime":"2021-04-28T06:32:02.070Z","date":"2021-04-28"},"nullCount":{"eventTime":0,"date":0}}"""
          )
        )
        assert(expectedFiles == actualFiles.toList)
        verifyPreSignedUrl(actualFiles(0).path, 781)
        verifyPreSignedUrl(actualFiles(1).path, 781)
      } else {
        val expectedProtocol = Protocol(minReaderVersion = 1).wrap
        assert(expectedProtocol == JsonUtils.fromJson[SingleAction](protocol))
        val expectedMetadata = Metadata(
          id = "ed96aa41-1d81-4b7f-8fb5-846878b4b0cf",
          format = Format(),
          schemaString = """{"type":"struct","fields":[{"name":"eventTime","type":"timestamp","nullable":true,"metadata":{}},{"name":"date","type":"date","nullable":true,"metadata":{}}]}""",
          partitionColumns = Nil).wrap
        assert(expectedMetadata == JsonUtils.fromJson[SingleAction](metadata))
        val files = lines.drop(2)
        val actualFiles = files.map(f => JsonUtils.fromJson[SingleAction](f).file)
        assert(actualFiles.size == 2)
        val expectedFiles = Seq(
          AddFile(
            url = actualFiles(0).url,
            id = "061cb3683a467066995f8cdaabd8667d",
            partitionValues = Map.empty,
            size = 781,
            stats = """{"numRecords":1,"minValues":{"eventTime":"2021-04-28T06:32:22.421Z","date":"2021-04-28"},"maxValues":{"eventTime":"2021-04-28T06:32:22.421Z","date":"2021-04-28"},"nullCount":{"eventTime":0,"date":0}}"""
          ),
          AddFile(
            url = actualFiles(1).url,
            id = "e268cbf70dbaa6143e7e9fa3e2d3b00e",
            partitionValues = Map.empty,
            size = 781,
            stats = """{"numRecords":1,"minValues":{"eventTime":"2021-04-28T06:32:02.070Z","date":"2021-04-28"},"maxValues":{"eventTime":"2021-04-28T06:32:02.070Z","date":"2021-04-28"},"nullCount":{"eventTime":0,"date":0}}"""
          )
        )
        assert(expectedFiles == actualFiles.toList)
        verifyPreSignedUrl(actualFiles(0).url, 781)
        verifyPreSignedUrl(actualFiles(1).url, 781)
      }
    }
=======
    val p =
      """
        |{
        |  "predicateHints": [
        |    "date = CAST('2021-04-28' AS DATE)"
        |  ]
        |}
        |""".stripMargin
    val response = readNDJson(requestPath("/shares/share1/schemas/default/tables/table1/query"), Some("POST"), Some(p), Some(2))
    val lines = response.split("\n")
    val protocol = lines(0)
    val metadata = lines(1)
    val expectedProtocol = Protocol(minReaderVersion = 1).wrap
    assert(expectedProtocol == JsonUtils.fromJson[SingleAction](protocol))
    val expectedMetadata = Metadata(
      id = "ed96aa41-1d81-4b7f-8fb5-846878b4b0cf",
      format = Format(),
      schemaString = """{"type":"struct","fields":[{"name":"eventTime","type":"timestamp","nullable":true,"metadata":{}},{"name":"date","type":"date","nullable":true,"metadata":{}}]}""",
      partitionColumns = Nil).wrap
    assert(expectedMetadata == JsonUtils.fromJson[SingleAction](metadata))
    val files = lines.drop(2)
    val actualFiles = files.map(f => JsonUtils.fromJson[SingleAction](f).file)
    assert(actualFiles.size == 2)
    val expectedFiles = Seq(
      AddFile(
        url = actualFiles(0).url,
        expirationTimestamp = actualFiles(0).expirationTimestamp,
        id = "061cb3683a467066995f8cdaabd8667d",
        partitionValues = Map.empty,
        size = 781,
        stats = """{"numRecords":1,"minValues":{"eventTime":"2021-04-28T06:32:22.421Z","date":"2021-04-28"},"maxValues":{"eventTime":"2021-04-28T06:32:22.421Z","date":"2021-04-28"},"nullCount":{"eventTime":0,"date":0}}"""
      ),
      AddFile(
        url = actualFiles(1).url,
        expirationTimestamp = actualFiles(1).expirationTimestamp,
        id = "e268cbf70dbaa6143e7e9fa3e2d3b00e",
        partitionValues = Map.empty,
        size = 781,
        stats = """{"numRecords":1,"minValues":{"eventTime":"2021-04-28T06:32:02.070Z","date":"2021-04-28"},"maxValues":{"eventTime":"2021-04-28T06:32:02.070Z","date":"2021-04-28"},"nullCount":{"eventTime":0,"date":0}}"""
      )
    )
    assert(actualFiles.count(_.expirationTimestamp != null) == 2)
    assert(expectedFiles == actualFiles.toList)
    verifyPreSignedUrl(actualFiles(0).url, 781)
    verifyPreSignedUrl(actualFiles(1).url, 781)
>>>>>>> 8499a811
  }

  integrationTest("table2 - partitioned - /shares/{share}/schemas/{schema}/tables/{table}/metadata") {
    val response = readNDJson(requestPath("/shares/share2/schemas/default/tables/table2/metadata"), expectedTableVersion = Some(2))
    val Array(protocol, metadata) = response.split("\n")
    val expectedProtocol = Protocol(minReaderVersion = 1).wrap
    assert(expectedProtocol == JsonUtils.fromJson[SingleAction](protocol))
    val expectedMetadata = Metadata(
      id = "f8d5c169-3d01-4ca3-ad9e-7dc3355aedb2",
      format = Format(),
      schemaString = """{"type":"struct","fields":[{"name":"eventTime","type":"timestamp","nullable":true,"metadata":{}},{"name":"date","type":"date","nullable":true,"metadata":{}}]}""",
      partitionColumns = Seq("date")).wrap
    assert(expectedMetadata == JsonUtils.fromJson[SingleAction](metadata))
  }

  integrationTest("table_with_no_metadata - metadata missing") {
    assertHttpError(
      url = requestPath("/shares/share8/schemas/default/tables/table_with_no_metadata/version"),
      method = "GET",
      data = None,
      expectedErrorCode = 500,
      expectedErrorMessage = ""
    )
  }

  integrationTest("table2 - version 1 : cdfEnabled is false") {
    assertHttpError(
      url = requestPath("/shares/share2/schemas/default/tables/table2/query"),
      method = "POST",
      data = Some("""{"version": 1}"""),
      expectedErrorCode = 400,
      expectedErrorMessage = "Reading table by version or timestamp is not supported because change data feed is not enabled on table: share2.default.table2"
    )
  }

  integrationTest("table2 - timestamp not supported: cdfEnabled is false") {
    // timestamp can be any string here, it's resolved in DeltaSharedTableLoader
    assertHttpError(
      url = requestPath("/shares/share2/schemas/default/tables/table2/query"),
      method = "POST",
      data = Some("""{"timestamp": "abc"}"""),
      expectedErrorCode = 400,
      expectedErrorMessage = "Reading table by version or timestamp is not supported because change data feed is not enabled on table: share2.default.table2"
    )
  }

  integrationTest("table2 - partitioned - /shares/{share}/schemas/{schema}/tables/{table}/query") {
    val p =
      """
        |{
        |  "predicateHints": [
        |    "date = CAST('2021-04-28' AS DATE)"
        |  ],
        |  "limitHint": 123
        |}
        |""".stripMargin
    val response = readNDJson(requestPath("/shares/share2/schemas/default/tables/table2/query"), Some("POST"), Some(p), Some(2))
    val lines = response.split("\n")
    val protocol = lines(0)
    val metadata = lines(1)
    val expectedProtocol = Protocol(minReaderVersion = 1).wrap
    assert(expectedProtocol == JsonUtils.fromJson[SingleAction](protocol))
    val expectedMetadata = Metadata(
      id = "f8d5c169-3d01-4ca3-ad9e-7dc3355aedb2",
      format = Format(),
      schemaString = """{"type":"struct","fields":[{"name":"eventTime","type":"timestamp","nullable":true,"metadata":{}},{"name":"date","type":"date","nullable":true,"metadata":{}}]}""",
      partitionColumns = Seq("date")).wrap
    assert(expectedMetadata == JsonUtils.fromJson[SingleAction](metadata))
    val files = lines.drop(2)
    val actualFiles = files.map(f => JsonUtils.fromJson[SingleAction](f).file)
    assert(actualFiles.size == 2)
    val expectedFiles = Seq(
      AddFile(
        url = actualFiles(0).url,
        expirationTimestamp = actualFiles(0).expirationTimestamp,
        id = "9f1a49539c5cffe1ea7f9e055d5c003c",
        partitionValues = Map("date" -> "2021-04-28"),
        size = 573,
        stats = """{"numRecords":1,"minValues":{"eventTime":"2021-04-28T23:33:57.955Z"},"maxValues":{"eventTime":"2021-04-28T23:33:57.955Z"},"nullCount":{"eventTime":0}}"""
      ),
      AddFile(
        url = actualFiles(1).url,
        expirationTimestamp = actualFiles(1).expirationTimestamp,
        id = "cd2209b32f5ed5305922dd50f5908a75",
        partitionValues = Map("date" -> "2021-04-28"),
        size = 573,
        stats = """{"numRecords":1,"minValues":{"eventTime":"2021-04-28T23:33:48.719Z"},"maxValues":{"eventTime":"2021-04-28T23:33:48.719Z"},"nullCount":{"eventTime":0}}"""
      )
    )
    assert(actualFiles.count(_.expirationTimestamp != null) == 2)
    assert(expectedFiles == actualFiles.toList)
    verifyPreSignedUrl(actualFiles(0).url, 573)
    verifyPreSignedUrl(actualFiles(1).url, 573)
  }

  integrationTest("jsonPredicateTest") {
    // A test function that applies specified predicate hints on cdf_table_with_partition
    // table which has two files with dates (2020-01-01, 2020-02-02)
    //
    // The param "expectedDatesSorted" specifies which of the two files we expect for the
    // specified hints.
    def testPredicateHints(hints: String, expectedDatesSorted: Seq[String]): Unit = {
      val jsonPredicateStr = JsonUtils.toJson(Map("jsonPredicateHints" -> hints))
      val response = readNDJson(
        requestPath("/shares/share8/schemas/default/tables/cdf_table_with_partition/query"),
        Some("POST"),
        Some(jsonPredicateStr),
        Some(3)
      )

      // Sort the files and match the expected dates.
      // The date string should be present in the corresponding file name.
      val lines = response.split("\n").toSeq
      val files = lines.drop(2).map(f => JsonUtils.fromJson[SingleAction](f).file.url).sorted
      assert(files.size == expectedDatesSorted.size)
      for (i <- 0 to expectedDatesSorted.size - 1) {
        assert(files(i).contains(expectedDatesSorted(i)))
      }
    }
    testPredicateHints("", Seq("2020-01-01", "2020-02-02"))

    val hints1 =
      """{"op":"and","children":[
           |  {"op":"not","children":[
           |    {"op":"isNull","children":[
           |      {"op":"column","name":"birthday","valueType":"date"}]}]},
           |  {"op":"equal","children":[
           |    {"op":"column","name":"birthday","valueType":"date"},
           |    {"op":"literal","value":"2020-01-01","valueType":"date"}]}
           |]}""".stripMargin.replaceAll("\n", "").replaceAll(" ", "")
    testPredicateHints(hints1, Seq("2020-01-01"))

    val hints2 =
      """{"op":"and","children":[
           |  {"op":"not","children":[
           |    {"op":"isNull","children":[
           |      {"op":"column","name":"birthday","valueType":"date"}]}]},
           |  {"op":"greaterThan","children":[
           |    {"op":"column","name":"birthday","valueType":"date"},
           |    {"op":"literal","value":"2020-01-01","valueType":"date"}]}
           |]}""".stripMargin.replaceAll("\n", "").replaceAll(" ", "")
    testPredicateHints(hints2, Seq("2020-02-02"))

    val hints3 =
      """{"op":"and","children":[
           |  {"op":"lessThan","children":[
           |    {"op":"column","name":"birthday","valueType":"date"},
           |    {"op":"literal","value":"2020-02-03","valueType":"date"}]},
           |  {"op":"greaterThanOrEqual","children":[
           |    {"op":"column","name":"birthday","valueType":"date"},
           |    {"op":"literal","value":"2020-01-01","valueType":"date"}]}
           |]}""".stripMargin.replaceAll("\n", "").replaceAll(" ", "")
    testPredicateHints(hints3, Seq("2020-01-01", "2020-02-02"))
  }

  integrationTest("table3 - different data file schemas - /shares/{share}/schemas/{schema}/tables/{table}/metadata") {
    val response = readNDJson(requestPath("/shares/share1/schemas/default/tables/table3/metadata"), expectedTableVersion = Some(4))
    val Array(protocol, metadata) = response.split("\n")
    val expectedProtocol = Protocol(minReaderVersion = 1).wrap
    assert(expectedProtocol == JsonUtils.fromJson[SingleAction](protocol))
    val expectedMetadata = Metadata(
      id = "7ba6d727-a578-4234-a138-953f790b427c",
      format = Format(),
      schemaString = """{"type":"struct","fields":[{"name":"eventTime","type":"timestamp","nullable":true,"metadata":{}},{"name":"date","type":"date","nullable":true,"metadata":{}},{"name":"type","type":"string","nullable":true,"metadata":{}}]}""",
      partitionColumns = Seq("date")).wrap
    assert(expectedMetadata == JsonUtils.fromJson[SingleAction](metadata))
  }

  integrationTest("table3 - different data file schemas - /shares/{share}/schemas/{schema}/tables/{table}/query") {
    val response = readNDJson(requestPath("/shares/share1/schemas/default/tables/table3/query"), Some("POST"), Some("{}"), Some(4))
    val lines = response.split("\n")
    val protocol = lines(0)
    val metadata = lines(1)
    val expectedProtocol = Protocol(minReaderVersion = 1).wrap
    assert(expectedProtocol == JsonUtils.fromJson[SingleAction](protocol))
    val expectedMetadata = Metadata(
      id = "7ba6d727-a578-4234-a138-953f790b427c",
      format = Format(),
      schemaString = """{"type":"struct","fields":[{"name":"eventTime","type":"timestamp","nullable":true,"metadata":{}},{"name":"date","type":"date","nullable":true,"metadata":{}},{"name":"type","type":"string","nullable":true,"metadata":{}}]}""",
      partitionColumns = Seq("date")).wrap
    assert(expectedMetadata == JsonUtils.fromJson[SingleAction](metadata))
    val files = lines.drop(2)
    val actualFiles = files.map(f => JsonUtils.fromJson[SingleAction](f).file)
    assert(actualFiles.size == 3)
    val expectedFiles = Seq(
      AddFile(
        url = actualFiles(0).url,
        expirationTimestamp = actualFiles(0).expirationTimestamp,
        id = "db213271abffec6fd6c7fc2aad9d4b3f",
        partitionValues = Map("date" -> "2021-04-28"),
        size = 778,
        stats = """{"numRecords":1,"minValues":{"eventTime":"2021-04-28T23:36:51.945Z","type":"bar"},"maxValues":{"eventTime":"2021-04-28T23:36:51.945Z","type":"bar"},"nullCount":{"eventTime":0,"type":0}}"""
      ),
      AddFile(
        url = actualFiles(1).url,
        expirationTimestamp = actualFiles(1).expirationTimestamp,
        id = "f1f8be229d8b18eb6d6a34255f2d7089",
        partitionValues = Map("date" -> "2021-04-28"),
        size = 778,
        stats = """{"numRecords":1,"minValues":{"eventTime":"2021-04-28T23:36:47.599Z","type":"foo"},"maxValues":{"eventTime":"2021-04-28T23:36:47.599Z","type":"foo"},"nullCount":{"eventTime":0,"type":0}}"""
      ),
      AddFile(
        url = actualFiles(2).url,
        expirationTimestamp = actualFiles(2).expirationTimestamp,
        id = "a892a55d770ee70b34ffb2ebf7dc2fd0",
        partitionValues = Map("date" -> "2021-04-28"),
        size = 573,
        stats = """{"numRecords":1,"minValues":{"eventTime":"2021-04-28T23:35:53.156Z"},"maxValues":{"eventTime":"2021-04-28T23:35:53.156Z"},"nullCount":{"eventTime":0}}"""
      )
    )
    assert(actualFiles.count(_.expirationTimestamp != null) == 3)
    assert(expectedFiles == actualFiles.toList)
    verifyPreSignedUrl(actualFiles(0).url, 778)
    verifyPreSignedUrl(actualFiles(1).url, 778)
    verifyPreSignedUrl(actualFiles(2).url, 573)
  }

  integrationTest("case insensitive") {
    val response = readNDJson(requestPath("/shares/sHare1/schemas/deFault/tables/taBle3/metadata"), expectedTableVersion = Some(4))
    val Array(protocol, metadata) = response.split("\n")
    val expectedProtocol = Protocol(minReaderVersion = 1).wrap
    assert(expectedProtocol == JsonUtils.fromJson[SingleAction](protocol))
    val expectedMetadata = Metadata(
      id = "7ba6d727-a578-4234-a138-953f790b427c",
      format = Format(),
      schemaString = """{"type":"struct","fields":[{"name":"eventTime","type":"timestamp","nullable":true,"metadata":{}},{"name":"date","type":"date","nullable":true,"metadata":{}},{"name":"type","type":"string","nullable":true,"metadata":{}}]}""",
      partitionColumns = Seq("date")).wrap
    assert(expectedMetadata == JsonUtils.fromJson[SingleAction](metadata))
  }

  integrationTest("cdf_table_cdf_enabled - /shares/{share}/schemas/{schema}/tables/{table}/metadata") {
    val response = readNDJson(requestPath("/shares/share8/schemas/default/tables/cdf_table_cdf_enabled/metadata"), expectedTableVersion = Some(5))
    val Array(protocol, metadata) = response.split("\n")
    val expectedProtocol = Protocol(minReaderVersion = 1).wrap
    assert(expectedProtocol == JsonUtils.fromJson[SingleAction](protocol))
    val expectedMetadata = Metadata(
      id = "16736144-3306-4577-807a-d3f899b77670",
      format = Format(),
      schemaString = """{"type":"struct","fields":[{"name":"name","type":"string","nullable":true,"metadata":{}},{"name":"age","type":"integer","nullable":true,"metadata":{}},{"name":"birthday","type":"date","nullable":true,"metadata":{}}]}""",
      configuration = Map("enableChangeDataFeed" -> "true"),
      partitionColumns = Nil).wrap
    assert(expectedMetadata == JsonUtils.fromJson[SingleAction](metadata))
  }

  integrationTest("cdf_table_cdf_enabled - version 1 - /shares/{share}/schemas/{schema}/tables/{table}/query") {
    val p =
      """
        |{
        | "version": 1
        |}
        |""".stripMargin
    val response = readNDJson(requestPath("/shares/share8/schemas/default/tables/cdf_table_cdf_enabled/query"), Some("POST"), Some(p), Some(1))
    val lines = response.split("\n")
    val protocol = lines(0)
    val metadata = lines(1)
    val expectedProtocol = Protocol(minReaderVersion = 1).wrap
    assert(expectedProtocol == JsonUtils.fromJson[SingleAction](protocol))
    val expectedMetadata = Metadata(
      id = "16736144-3306-4577-807a-d3f899b77670",
      format = Format(),
      schemaString = """{"type":"struct","fields":[{"name":"name","type":"string","nullable":true,"metadata":{}},{"name":"age","type":"integer","nullable":true,"metadata":{}},{"name":"birthday","type":"date","nullable":true,"metadata":{}}]}""",
      configuration = Map("enableChangeDataFeed" -> "true"),
      partitionColumns = Nil).wrap
    assert(expectedMetadata == JsonUtils.fromJson[SingleAction](metadata))
    val files = lines.drop(2)
    val actualFiles = files.map(f => JsonUtils.fromJson[SingleAction](f).file)
    assert(actualFiles.size == 3)
    val expectedFiles = Seq(
      AddFile(
        url = actualFiles(0).url,
        expirationTimestamp = actualFiles(0).expirationTimestamp,
        id = "60d0cf57f3e4367db154aa2c36152a1f",
        partitionValues = Map.empty,
        size = 1030,
        stats = """{"numRecords":1,"minValues":{"name":"1","age":1,"birthday":"2020-01-01"},"maxValues":{"name":"1","age":1,"birthday":"2020-01-01"},"nullCount":{"name":0,"age":0,"birthday":0}}""",
        version = 1,
        timestamp = 1651272635000L
      ),
      AddFile(
        url = actualFiles(1).url,
        expirationTimestamp = actualFiles(1).expirationTimestamp,
        id = "d7ed708546dd70fdff9191b3e3d6448b",
        partitionValues = Map.empty,
        size = 1030,
        stats = """{"numRecords":1,"minValues":{"name":"3","age":3,"birthday":"2020-01-01"},"maxValues":{"name":"3","age":3,"birthday":"2020-01-01"},"nullCount":{"name":0,"age":0,"birthday":0}}""",
        version = 1,
        timestamp = 1651272635000L
      ),
      AddFile(
        url = actualFiles(2).url,
        expirationTimestamp = actualFiles(2).expirationTimestamp,
        id = "a6dc5694a4ebcc9a067b19c348526ad6",
        partitionValues = Map.empty,
        size = 1030,
        stats = """{"numRecords":1,"minValues":{"name":"2","age":2,"birthday":"2020-01-01"},"maxValues":{"name":"2","age":2,"birthday":"2020-01-01"},"nullCount":{"name":0,"age":0,"birthday":0}}""",
        version = 1,
        timestamp = 1651272635000L
      )
    )
    assert(actualFiles.count(_.expirationTimestamp != null) == 3)
    assert(expectedFiles == actualFiles.toList)
    verifyPreSignedUrl(actualFiles(0).url, 1030)
    verifyPreSignedUrl(actualFiles(1).url, 1030)
    verifyPreSignedUrl(actualFiles(2).url, 1030)
  }

  integrationTest("query table with version/timestamp/startingVersion - exceptions") {
    // only one of version/timestamp/startingVersion is supported
    assertHttpError(
      url = requestPath("/shares/share8/schemas/default/tables/cdf_table_cdf_enabled/query"),
      method = "POST",
      data = Some("""{"timestamp": "abc", "version": "3"}"""),
      expectedErrorCode = 400,
      expectedErrorMessage = ErrorStrings.multipleParametersSetErrorMsg(
        Seq("version", "timestamp", "startingVersion"))
    )
    assertHttpError(
      url = requestPath("/shares/share8/schemas/default/tables/cdf_table_cdf_enabled/query"),
      method = "POST",
      data = Some("""{"timestamp": "abc", "startingVersion": "3"}"""),
      expectedErrorCode = 400,
      expectedErrorMessage = ErrorStrings.multipleParametersSetErrorMsg(
        Seq("version", "timestamp", "startingVersion"))
    )
    assertHttpError(
      url = requestPath("/shares/share8/schemas/default/tables/cdf_table_cdf_enabled/query"),
      method = "POST",
      data = Some("""{"startingVersion": 2, "version": "3"}"""),
      expectedErrorCode = 400,
      expectedErrorMessage = ErrorStrings.multipleParametersSetErrorMsg(
        Seq("version", "timestamp", "startingVersion"))
    )
    assertHttpError(
      url = requestPath("/shares/share8/schemas/default/tables/cdf_table_cdf_enabled/query"),
      method = "POST",
      data = Some("""{"timestamp": "abc", "version": "3", "startingVersion": "2"}"""),
      expectedErrorCode = 400,
      expectedErrorMessage = ErrorStrings.multipleParametersSetErrorMsg(
        Seq("version", "timestamp", "startingVersion"))
    )

    // version/startVersion cannot be negative, and needs to be numeric
    assertHttpError(
      url = requestPath("/shares/share1/schemas/default/tables/table1/query"),
      method = "POST",
      data = Some("""
        {"version": -2}
      """),
      expectedErrorCode = 400,
      expectedErrorMessage = "table version cannot be negative"
    )
    assertHttpError(
      url = requestPath("/shares/share1/schemas/default/tables/table1/query"),
      method = "POST",
      data = Some("""
        {"startingVersion": -2}
      """),
      expectedErrorCode = 400,
      expectedErrorMessage = "startingVersion cannot be negative"
    )
    assertHttpError(
      url = requestPath("/shares/share1/schemas/default/tables/table1/query"),
      method = "POST",
      data = Some("""
        {"version": "x3"}
      """),
      expectedErrorCode = 400,
      expectedErrorMessage = "Not a numeric value: x3"
    )
    assertHttpError(
      url = requestPath("/shares/share1/schemas/default/tables/table1/query"),
      method = "POST",
      data = Some("""
        {"startingVersion": "x3"}
      """),
      expectedErrorCode = 400,
      expectedErrorMessage = "Not a numeric value: x3"
    )
    assertHttpError(
      url = requestPath("/shares/share8/schemas/default/tables/cdf_table_cdf_enabled/query"),
      method = "POST",
      data = Some("""
        {"startingVersion": "3", "endingVersion": "x3"}
      """),
      expectedErrorCode = 400,
      expectedErrorMessage = "Not a numeric value: x3"
    )
    assertHttpError(
      url = requestPath("/shares/share8/schemas/default/tables/cdf_table_cdf_enabled/query"),
      method = "POST",
      data = Some("""
        {"startingVersion": 3, "endingVersion": 2}
      """),
      expectedErrorCode = 400,
      expectedErrorMessage = "startingVersion(3) must be smaller than or equal to endingVersion(2)"
    )
    assertHttpError(
      url = requestPath("/shares/share8/schemas/default/tables/cdf_table_cdf_enabled/query"),
      method = "POST",
      data = Some("""
        {"startingVersion": 2, "endingVersion": 10}
      """),
      expectedErrorCode = 400,
      expectedErrorMessage = "End version cannot be greater than the latest version"
    )

    // timestamp before the earliest version
    assertHttpError(
      url = requestPath("/shares/share8/schemas/default/tables/cdf_table_cdf_enabled/query"),
      method = "POST",
      data = Some("""{"timestamp": "2000-01-01T00:00:00-08:00"}"""),
      expectedErrorCode = 400,
      expectedErrorMessage = "The provided timestamp "
    )

    // timestamp after the latest version
    assertHttpError(
      url = requestPath("/shares/share8/schemas/default/tables/cdf_table_cdf_enabled/query"),
      method = "POST",
      data = Some("""{"timestamp": "9999-01-01T00:00:00-08:00"}"""),
      expectedErrorCode = 400,
      expectedErrorMessage = "The provided timestamp "
    )

    // can only query table data since version 1
    // 1651614979 PST: 2022-05-03T14:56:19.000-08:00, version 1 is 1 second later
    val tsStr = new Timestamp(1651614979000L).toInstant.toString
    assertHttpError(
      url = requestPath("/shares/share8/schemas/default/tables/cdf_table_with_partition/query"),
      method = "POST",
      data = Some(s"""{"timestamp": "$tsStr"}"""),
      expectedErrorCode = 400,
      expectedErrorMessage = "You can only query table data since version 1"
    )
  }

  integrationTest("cdf_table_cdf_enabled - timestamp on version 1 - /shares/{share}/schemas/{schema}/tables/{table}/query") {
    // 1651272635000, PST: 2022-04-29 15:50:35.0 -> version 1
    // endingVersion is ignored
    val tsStr = new Timestamp(1651272635000L).toInstant.toString
    val p =
      s"""
         |{
         | "timestamp": "$tsStr",
         | "endingVersion": 2
         |}
         |""".stripMargin
    val response = readNDJson(requestPath("/shares/share8/schemas/default/tables/cdf_table_cdf_enabled/query"), Some("POST"), Some(p), Some(1))
    val lines = response.split("\n")
    val protocol = lines(0)
    val metadata = lines(1)
    val expectedProtocol = Protocol(minReaderVersion = 1).wrap
    assert(expectedProtocol == JsonUtils.fromJson[SingleAction](protocol))
    val expectedMetadata = Metadata(
      id = "16736144-3306-4577-807a-d3f899b77670",
      format = Format(),
      schemaString = """{"type":"struct","fields":[{"name":"name","type":"string","nullable":true,"metadata":{}},{"name":"age","type":"integer","nullable":true,"metadata":{}},{"name":"birthday","type":"date","nullable":true,"metadata":{}}]}""",
      configuration = Map("enableChangeDataFeed" -> "true"),
      partitionColumns = Nil).wrap
    assert(expectedMetadata == JsonUtils.fromJson[SingleAction](metadata))
    val files = lines.drop(2)
    val actualFiles = files.map(f => JsonUtils.fromJson[SingleAction](f).file)
    assert(actualFiles.size == 3)
    val expectedFiles = Seq(
      AddFile(
        url = actualFiles(0).url,
        expirationTimestamp = actualFiles(0).expirationTimestamp,
        id = "60d0cf57f3e4367db154aa2c36152a1f",
        partitionValues = Map.empty,
        size = 1030,
        stats = """{"numRecords":1,"minValues":{"name":"1","age":1,"birthday":"2020-01-01"},"maxValues":{"name":"1","age":1,"birthday":"2020-01-01"},"nullCount":{"name":0,"age":0,"birthday":0}}""",
        version = 1,
        timestamp = 1651272635000L
      ),
      AddFile(
        url = actualFiles(1).url,
        expirationTimestamp = actualFiles(1).expirationTimestamp,
        id = "d7ed708546dd70fdff9191b3e3d6448b",
        partitionValues = Map.empty,
        size = 1030,
        stats = """{"numRecords":1,"minValues":{"name":"3","age":3,"birthday":"2020-01-01"},"maxValues":{"name":"3","age":3,"birthday":"2020-01-01"},"nullCount":{"name":0,"age":0,"birthday":0}}""",
        version = 1,
        timestamp = 1651272635000L
      ),
      AddFile(
        url = actualFiles(2).url,
        expirationTimestamp = actualFiles(2).expirationTimestamp,
        id = "a6dc5694a4ebcc9a067b19c348526ad6",
        partitionValues = Map.empty,
        size = 1030,
        stats = """{"numRecords":1,"minValues":{"name":"2","age":2,"birthday":"2020-01-01"},"maxValues":{"name":"2","age":2,"birthday":"2020-01-01"},"nullCount":{"name":0,"age":0,"birthday":0}}""",
        version = 1,
        timestamp = 1651272635000L
      )
    )
    assert(actualFiles.count(_.expirationTimestamp != null) == 3)
    assert(expectedFiles == actualFiles.toList)
    verifyPreSignedUrl(actualFiles(0).url, 1030)
    verifyPreSignedUrl(actualFiles(1).url, 1030)
    verifyPreSignedUrl(actualFiles(2).url, 1030)
  }

  integrationTest("streaming_table_with_optimize - startingVersion success") {
    Seq(true, false).foreach { queryDeltaLog =>
      val p =
        s"""
           |{
           | "startingVersion": 0,
           | "queryDeltaLog": $queryDeltaLog
           |}
           |""".stripMargin
      val response = readNDJson(requestPath("/shares/share8/schemas/default/tables/streaming_table_with_optimize/query"), Some("POST"), Some(p), Some(0))
      val lines = response.split("\n")
      val protocol = lines(0)
      val metadata = lines(1)
      if (queryDeltaLog) {
        val expectedProtocol = DeltaSharingProtocol(minReaderVersion = 1).wrap
        assert(expectedProtocol == JsonUtils.fromJson[DeltaSharingSingleAction](protocol))
        val expectedMetadata = DeltaSharingMetadata(
          id = "4929d09e-b085-4d22-a95e-7416fb2f78ab",
          format = Format(),
          schemaString = """{"type":"struct","fields":[{"name":"name","type":"string","nullable":true,"metadata":{}},{"name":"age","type":"integer","nullable":true,"metadata":{}},{"name":"birthday","type":"date","nullable":true,"metadata":{}}]}""",
          configuration = Map("delta.enableChangeDataFeed" -> "true"),
          partitionColumns = Seq.empty,
          createdTime = Some(1664325322573L),
          version = 0).wrap
        assert(expectedMetadata == JsonUtils.fromJson[DeltaSharingSingleAction](metadata))
      } else {
        val expectedProtocol = Protocol(minReaderVersion = 1).wrap
        assert(expectedProtocol == JsonUtils.fromJson[SingleAction](protocol))
        val expectedMetadata = Metadata(
          id = "4929d09e-b085-4d22-a95e-7416fb2f78ab",
          format = Format(),
          schemaString = """{"type":"struct","fields":[{"name":"name","type":"string","nullable":true,"metadata":{}},{"name":"age","type":"integer","nullable":true,"metadata":{}},{"name":"birthday","type":"date","nullable":true,"metadata":{}}]}""",
          configuration = Map("enableChangeDataFeed" -> "true"),
          partitionColumns = Nil,
          version = 0).wrap
        assert(expectedMetadata == JsonUtils.fromJson[SingleAction](metadata))
      }
      val files = lines.drop(2)
      assert(files.size == 7)
      // version 1: INSERT
      // version 2: INSERT
      // version 3: INSERT
      // version 4: OPTIMIZE
      // version 5: REMOVE
      // version 6: REMOVE
      verifyAddFile(
        files(0),
        size = 1030,
        stats =
          """{"numRecords":1,"minValues":{"name":"1","age":1,"birthday":"2020-01-01"},"maxValues":{"name":"1","age":1,"birthday":"2020-01-01"},"nullCount":{"name":0,"age":0,"birthday":0}}""",
        partitionValues = Map.empty,
        version = 1,
        timestamp = 1664325366000L,
        queryDeltaLog
      )
      verifyAddFile(
        files(1),
        size = 1030,
        stats =
          """{"numRecords":1,"minValues":{"name":"2","age":2,"birthday":"2020-01-01"},"maxValues":{"name":"2","age":2,"birthday":"2020-01-01"},"nullCount":{"name":0,"age":0,"birthday":0}}""",
        partitionValues = Map.empty,
        version = 2,
        timestamp = 1664325372000L,
        queryDeltaLog
      )
      verifyAddFile(
        files(2),
        size = 1030,
        stats =
          """{"numRecords":1,"minValues":{"name":"3","age":3,"birthday":"2020-01-01"},"maxValues":{"name":"3","age":3,"birthday":"2020-01-01"},"nullCount":{"name":0,"age":0,"birthday":0}}""",
        partitionValues = Map.empty,
        version = 3,
        timestamp = 1664325375000L,
        queryDeltaLog
      )
      verifyRemove(
        files(3),
        size = 1075,
        partitionValues = Map.empty,
        version = 5,
        timestamp = 1664325546000L,
        queryDeltaLog
      )
      verifyAddFile(
        files(4),
        size = 1283,
        stats =
          """{"numRecords":2,"minValues":{"name":"2","age":2,"birthday":"2020-01-01"},"maxValues":{"name":"3","age":3,"birthday":"2020-01-01"},"nullCount":{"name":0,"age":0,"birthday":0,"_change_type":2}}""",
        partitionValues = Map.empty,
        version = 5,
        timestamp = 1664325546000L,
        queryDeltaLog
      )
      verifyRemove(
        files(5),
        size = 1283,
        partitionValues = Map.empty,
        version = 6,
        timestamp = 1664325549000L,
        queryDeltaLog
      )
      verifyAddFile(
        files(6),
        size = 1247,
        stats =
          """{"numRecords":1,"minValues":{"name":"3","age":3,"birthday":"2020-01-01"},"maxValues":{"name":"3","age":3,"birthday":"2020-01-01"},"nullCount":{"name":0,"age":0,"birthday":0,"_change_type":1}}""",
        partitionValues = Map.empty,
        version = 6,
        timestamp = 1664325549000L,
        queryDeltaLog
      )
    }
  }

  integrationTest("streaming_table_metadata_protocol - startingVersion 0 success") {
    val p =
      s"""
         |{
         | "startingVersion": 0
         |}
         |""".stripMargin
    val response = readNDJson(requestPath("/shares/share8/schemas/default/tables/streaming_table_metadata_protocol/query"), Some("POST"), Some(p), Some(0))
    val actions = response.split("\n").map(JsonUtils.fromJson[SingleAction](_))
    assert(actions.size == 6)

    // version 0: CREATE TABLE, protocol/metadata
    // version 1: INSERT
    // version 2: ALTER TABLE, metadata
    // version 3: ALTER TABLE, metadata
    // version 4: INSERT
    val expectedProtocol = Protocol(minReaderVersion = 1)
    assert(expectedProtocol == actions(0).protocol)
    var expectedMetadata = Metadata(
      id = "eaca659e-28ac-4c68-8c72-0c96205c8160",
      format = Format(),
      schemaString = """{"type":"struct","fields":[{"name":"name","type":"string","nullable":true,"metadata":{}},{"name":"age","type":"integer","nullable":true,"metadata":{}},{"name":"birthday","type":"date","nullable":true,"metadata":{}}]}""",
      partitionColumns = Nil,
      version = 0)
    assert(expectedMetadata == actions(1).metaData)

    assert(actions(2).add != null)

    // Check metadata for version 2.
    expectedMetadata = expectedMetadata.copy(
      configuration = Map("enableChangeDataFeed" -> "true"),
      version = 2)
    assert(expectedMetadata == actions(3).metaData)

    // Check metadata for version 3.
    expectedMetadata = expectedMetadata.copy(
      configuration = Map.empty,
      version = 3)
    assert(expectedMetadata == actions(4).metaData)

    assert(actions(5).add != null)
  }

  integrationTest("streaming_table_metadata_protocol - startingVersion 2 success") {
    val p =
      s"""
         |{
         | "startingVersion": 2
         |}
         |""".stripMargin
    val response = readNDJson(requestPath("/shares/share8/schemas/default/tables/streaming_table_metadata_protocol/query"), Some("POST"), Some(p), Some(2))
    val actions = response.split("\n").map(JsonUtils.fromJson[SingleAction](_))
    assert(actions.size == 4)

    // version 2: ALTER TABLE, protocol/metadata
    // version 3: ALTER TABLE, metadata
    // version 4: INSERT

    // Check metadata for version 2.
    val expectedProtocol = Protocol(minReaderVersion = 1)
    assert(expectedProtocol == actions(0).protocol)
    var expectedMetadata = Metadata(
      id = "eaca659e-28ac-4c68-8c72-0c96205c8160",
      format = Format(),
      schemaString = """{"type":"struct","fields":[{"name":"name","type":"string","nullable":true,"metadata":{}},{"name":"age","type":"integer","nullable":true,"metadata":{}},{"name":"birthday","type":"date","nullable":true,"metadata":{}}]}""",
      partitionColumns = Nil,
      configuration = Map("enableChangeDataFeed" -> "true"),
      version = 2)
    assert(expectedMetadata == actions(1).metaData)

    // Check metadata for version 3.
    expectedMetadata = expectedMetadata.copy(
      configuration = Map.empty,
      version = 3)
    assert(expectedMetadata == actions(2).metaData)

    assert(actions(3).add != null)
  }

  integrationTest("streaming_table_metadata_protocol - startingVersion with endingVersion success") {
    val p =
      s"""
         |{
         | "startingVersion": 0,
         | "endingVersion": 2
         |}
         |""".stripMargin
    val response = readNDJson(requestPath("/shares/share8/schemas/default/tables/streaming_table_metadata_protocol/query"), Some("POST"), Some(p), Some(0))
    val actions = response.split("\n").map(JsonUtils.fromJson[SingleAction](_))
    assert(actions.size == 4)

    // version 0: CREATE TABLE, protocol/metadata
    // version 1: INSERT
    // version 2: ALTER TABLE, metadata
    val expectedProtocol = Protocol(minReaderVersion = 1)
    assert(expectedProtocol == actions(0).protocol)
    var expectedMetadata = Metadata(
      id = "eaca659e-28ac-4c68-8c72-0c96205c8160",
      format = Format(),
      schemaString = """{"type":"struct","fields":[{"name":"name","type":"string","nullable":true,"metadata":{}},{"name":"age","type":"integer","nullable":true,"metadata":{}},{"name":"birthday","type":"date","nullable":true,"metadata":{}}]}""",
      partitionColumns = Nil,
      version = 0)
    assert(expectedMetadata == actions(1).metaData)

    assert(actions(2).add != null)

    // Check metadata for version 2.
    expectedMetadata = expectedMetadata.copy(
      configuration = Map("enableChangeDataFeed" -> "true"),
      version = 2)
    assert(expectedMetadata == actions(3).metaData)
  }

  integrationTest("streaming_table_metadata_protocol - startingVersion equal endingVersion success 1") {
    val p =
      s"""
         |{
         | "startingVersion": 1,
         | "endingVersion": 1
         |}
         |""".stripMargin
    val response = readNDJson(requestPath("/shares/share8/schemas/default/tables/streaming_table_metadata_protocol/query"), Some("POST"), Some(p), Some(1))
    val actions = response.split("\n").map(JsonUtils.fromJson[SingleAction](_))
    assert(actions.size == 3)

    // version 2: ALTER TABLE, metadata
    // Check metadata for version 2.
    val expectedProtocol = Protocol(minReaderVersion = 1)
    assert(expectedProtocol == actions(0).protocol)
    var expectedMetadata = Metadata(
      id = "eaca659e-28ac-4c68-8c72-0c96205c8160",
      format = Format(),
      schemaString = """{"type":"struct","fields":[{"name":"name","type":"string","nullable":true,"metadata":{}},{"name":"age","type":"integer","nullable":true,"metadata":{}},{"name":"birthday","type":"date","nullable":true,"metadata":{}}]}""",
      partitionColumns = Nil,
      version = 1)
    assert(expectedMetadata == actions(1).metaData)

    assert(actions(2).add != null)
    assert(actions(2).add.version == 1)
  }

  integrationTest("streaming_table_metadata_protocol - startingVersion equal endingVersion success 2") {
    val p =
      s"""
         |{
         | "startingVersion": 2,
         | "endingVersion": 2
         |}
         |""".stripMargin
    val response = readNDJson(requestPath("/shares/share8/schemas/default/tables/streaming_table_metadata_protocol/query"), Some("POST"), Some(p), Some(2))
    val actions = response.split("\n").map(JsonUtils.fromJson[SingleAction](_))
    assert(actions.size == 2)

    // version 2: ALTER TABLE, metadata
    // Check metadata for version 2.
    val expectedProtocol = Protocol(minReaderVersion = 1)
    assert(expectedProtocol == actions(0).protocol)
    var expectedMetadata = Metadata(
      id = "eaca659e-28ac-4c68-8c72-0c96205c8160",
      format = Format(),
      schemaString = """{"type":"struct","fields":[{"name":"name","type":"string","nullable":true,"metadata":{}},{"name":"age","type":"integer","nullable":true,"metadata":{}},{"name":"birthday","type":"date","nullable":true,"metadata":{}}]}""",
      partitionColumns = Nil,
      configuration = Map("enableChangeDataFeed" -> "true"),
      version = 2)
    assert(expectedMetadata == actions(1).metaData)
  }

  integrationTest("streaming_notnull_to_null - no exceptions") {
    // Changing a column from not null to null
    val p =
      s"""
         |{
         | "startingVersion": 0
         |}
         |""".stripMargin
    val response = readNDJson(requestPath("/shares/share8/schemas/default/tables/streaming_notnull_to_null/query"), Some("POST"), Some(p), Some(0))
    val actions = response.split("\n").map(JsonUtils.fromJson[SingleAction](_))
    assert(actions.size == 5)

    val expectedProtocol = Protocol(minReaderVersion = 1)
    assert(expectedProtocol == actions(0).protocol)
    var expectedMetadata = Metadata(
      id = "1e2201ff-12ad-4c3b-a539-4d34e9e36680",
      format = Format(),
      schemaString = """{"type":"struct","fields":[{"name":"name","type":"string","nullable":false,"metadata":{}}]}""",
      configuration = Map("enableChangeDataFeed" -> "true"),
      partitionColumns = Nil,
      version = 0)
    assert(expectedMetadata == actions(1).metaData)

    assert(actions(2).add != null)

    expectedMetadata = expectedMetadata.copy(
      schemaString = """{"type":"struct","fields":[{"name":"name","type":"string","nullable":true,"metadata":{}}]}""",
      version = 2
    )
    assert(expectedMetadata == actions(3).metaData)

    assert(actions(4).add != null)
  }

  integrationTest("streaming_null_to_notnull - no exceptions") {
    // Changing a column from null to not null
    val p =
      s"""
         |{
         | "startingVersion": 0
         |}
         |""".stripMargin
    val response = readNDJson(requestPath("/shares/share8/schemas/default/tables/streaming_null_to_notnull/query"), Some("POST"), Some(p), Some(0))
    val actions = response.split("\n").map(JsonUtils.fromJson[SingleAction](_))
    assert(actions.size == 7)

    val expectedProtocol = Protocol(minReaderVersion = 1)
    assert(expectedProtocol == actions(0).protocol)
    var expectedMetadata = Metadata(
      id = "f49d6102-3fca-4452-ab83-6e71fecfb118",
      format = Format(),
      schemaString = """{"type":"struct","fields":[{"name":"name","type":"string","nullable":true,"metadata":{}}]}""",
      configuration = Map.empty,
      partitionColumns = Nil,
      version = 0)
    assert(expectedMetadata == actions(1).metaData)

    assert(actions(2).add != null)
    assert(actions(3).remove != null)
    assert(actions(4).add != null)

    expectedMetadata = expectedMetadata.copy(
      schemaString = """{"type":"struct","fields":[{"name":"name","type":"string","nullable":false,"metadata":{}}]}""",
      version = 3
    )
    assert(expectedMetadata == actions(5).metaData)

    assert(actions(6).add != null)
  }

  integrationTest("table_reader_version_increased - exception") {
    assertHttpError(
      url = requestPath("/shares/share8/schemas/default/tables/table_reader_version_increased/query"),
      method = "POST",
      data = Some("""{"startingVersion": 0}"""),
      expectedErrorCode = 400,
      expectedErrorMessage = "Delta protocol version (2,2) is too new for this version of Delta"
    )
  }

  integrationTest("cdf_table_cdf_enabled_changes - query table changes") {
    Seq(true, false).foreach { queryDeltaLog =>
      val response = readNDJson(requestPath(s"/shares/share8/schemas/default/tables/cdf_table_cdf_enabled/changes?startingVersion=0&endingVersion=3&queryDeltaLog=$queryDeltaLog"), Some("GET"), None, Some(0))
      val lines = response.split("\n")
      val protocol = lines(0)
      val metadata = lines(1)
      if (queryDeltaLog) {
        val expectedProtocol = DeltaSharingProtocol(minReaderVersion = 1).wrap
        assert(expectedProtocol == JsonUtils.fromJson[DeltaSharingSingleAction](protocol))
        val expectedMetadata = DeltaSharingMetadata(
          id = "16736144-3306-4577-807a-d3f899b77670",
          format = Format(),
          schemaString = """{"type":"struct","fields":[{"name":"name","type":"string","nullable":true,"metadata":{}},{"name":"age","type":"integer","nullable":true,"metadata":{}},{"name":"birthday","type":"date","nullable":true,"metadata":{}}]}""",
          configuration = Map("delta.enableChangeDataFeed" -> "true"),
          partitionColumns = Seq.empty,
          createdTime = Some(1651272615011L),
          version = 5).wrap
          assert(expectedMetadata == JsonUtils.fromJson[DeltaSharingSingleAction](metadata))
      } else {
        val expectedProtocol = Protocol(minReaderVersion = 1).wrap
        assert(expectedProtocol == JsonUtils.fromJson[SingleAction](protocol))
        val expectedMetadata = Metadata(
          id = "16736144-3306-4577-807a-d3f899b77670",
          format = Format(),
          schemaString = """{"type":"struct","fields":[{"name":"name","type":"string","nullable":true,"metadata":{}},{"name":"age","type":"integer","nullable":true,"metadata":{}},{"name":"birthday","type":"date","nullable":true,"metadata":{}}]}""",
          configuration = Map("enableChangeDataFeed" -> "true"),
          partitionColumns = Nil,
          version = 5).wrap
        assert(expectedMetadata == JsonUtils.fromJson[SingleAction](metadata))
      }
      val files = lines.drop(2)
      assert(files.size == 5)
      verifyAddCDCFile(
        files(0),
        size = 1301,
        partitionValues = Map.empty,
        version = 2,
        timestamp = 1651272655000L,
        queryDeltaLog
      )
      verifyAddCDCFile(
        files(1),
        size = 1416,
        partitionValues = Map.empty,
        version = 3,
        timestamp = 1651272660000L,
        queryDeltaLog
      )
      verifyAddFile(
        files(2),
        size = 1030,
        stats =
          """{"numRecords":1,"minValues":{"name":"1","age":1,"birthday":"2020-01-01"},"maxValues":{"name":"1","age":1,"birthday":"2020-01-01"},"nullCount":{"name":0,"age":0,"birthday":0}}""",
        partitionValues = Map.empty,
        version = 1,
        timestamp = 1651272635000L,
        queryDeltaLog
      )
      verifyAddFile(
        files(3),
        size = 1030,
        stats =
          """{"numRecords":1,"minValues":{"name":"2","age":2,"birthday":"2020-01-01"},"maxValues":{"name":"2","age":2,"birthday":"2020-01-01"},"nullCount":{"name":0,"age":0,"birthday":0}}""",
        partitionValues = Map.empty,
        version = 1,
        timestamp = 1651272635000L,
        queryDeltaLog
      )
      verifyAddFile(
        files(4),
        size = 1030,
        stats =
          """{"numRecords":1,"minValues":{"name":"3","age":3,"birthday":"2020-01-01"},"maxValues":{"name":"3","age":3,"birthday":"2020-01-01"},"nullCount":{"name":0,"age":0,"birthday":0}}""",
        partitionValues = Map.empty,
        version = 1,
        timestamp = 1651272635000L,
        queryDeltaLog
      )
    }
  }


  integrationTest("cdf_table_cdf_enabled_changes - timestamp works") {
    // 1651272616000, PST: 2022-04-29 15:50:16.0 -> version 0
    val startStr = new Timestamp(1651272616000L).toInstant.toString
    // 1651272660000, PST: 2022-04-29 15:51:00.0 -> version 3
    val endStr = new Timestamp(1651272660000L).toInstant.toString

    val response = readNDJson(requestPath(s"/shares/share8/schemas/default/tables/cdf_table_cdf_enabled/changes?startingTimestamp=${startStr}&endingTimestamp=${endStr}"), Some("GET"), None, Some(0))
    val lines = response.split("\n")
    val protocol = lines(0)
    val metadata = lines(1)
    val expectedProtocol = Protocol(minReaderVersion = 1).wrap
    assert(expectedProtocol == JsonUtils.fromJson[SingleAction](protocol))
    val expectedMetadata = Metadata(
      id = "16736144-3306-4577-807a-d3f899b77670",
      format = Format(),
      schemaString = """{"type":"struct","fields":[{"name":"name","type":"string","nullable":true,"metadata":{}},{"name":"age","type":"integer","nullable":true,"metadata":{}},{"name":"birthday","type":"date","nullable":true,"metadata":{}}]}""",
      configuration = Map("enableChangeDataFeed" -> "true"),
      partitionColumns = Nil,
      version = 5).wrap
    assert(expectedMetadata == JsonUtils.fromJson[SingleAction](metadata))
    val files = lines.drop(2)
    assert(files.size == 5)
  }

  integrationTest("cdf_table_with_partition - query table changes") {
    Seq(true, false).foreach { queryDeltaLog =>
      val response = readNDJson(requestPath(s"/shares/share8/schemas/default/tables/cdf_table_with_partition/changes?startingVersion=1&endingVersion=3&queryDeltaLog=$queryDeltaLog"), Some("GET"), None, Some(1))
      val lines = response.split("\n")
      val files = lines.drop(2)
      assert(files.size == 6)
      // In version 2, birthday is updated from 2020-01-01 to 2020-02-02 for one row, which result in
      // 2 cdc files below.
      verifyAddCDCFile(
        files(0),
        size = 1125,
        partitionValues = Map("birthday" -> "2020-01-01"),
        version = 2,
        timestamp = 1651614986000L,
        queryDeltaLog
      )
      verifyAddCDCFile(
        files(1),
        size = 1132,
        partitionValues = Map("birthday" -> "2020-02-02"),
        version = 2,
        timestamp = 1651614986000L,
        queryDeltaLog
      )
      verifyAddFile(
        files(2),
        size = 791,
        stats =
          """{"numRecords":1,"minValues":{"name":"1","age":1},"maxValues":{"name":"1","age":1},"nullCount":{"name":0,"age":0}}""",
        partitionValues = Map("birthday" -> "2020-01-01"),
        version = 1,
        timestamp = 1651614980000L,
        queryDeltaLog
      )
      verifyAddFile(
        files(3),
        size = 791,
        stats =
          """{"numRecords":1,"minValues":{"name":"2","age":2},"maxValues":{"name":"2","age":2},"nullCount":{"name":0,"age":0}}""",
        partitionValues = Map("birthday" -> "2020-01-01"),
        version = 1,
        timestamp = 1651614980000L,
        queryDeltaLog
      )
      verifyAddFile(
        files(4),
        size = 791,
        stats =
          """{"numRecords":1,"minValues":{"name":"3","age":3},"maxValues":{"name":"3","age":3},"nullCount":{"name":0,"age":0}}""",
        partitionValues = Map("birthday" -> "2020-03-03"),
        version = 1,
        timestamp = 1651614980000L,
        queryDeltaLog
      )
      verifyRemove(
        files(5),
        size = 791,
        partitionValues = Map("birthday" -> "2020-03-03"),
        version = 3,
        timestamp = 1651614994000L,
        queryDeltaLog
      )
    }
  }

  integrationTest("streaming_notnull_to_null - additional metadata returned") {
    // additional metadata returned for streaming query
    val response = readNDJson(
      requestPath("/shares/share8/schemas/default/tables/streaming_notnull_to_null/changes?startingVersion=0&includeHistoricalMetadata=true"),
      Some("GET"),
      None,
      Some(0)
    )
    val actions = response.split("\n").map(JsonUtils.fromJson[SingleAction](_))
    assert(actions.size == 5)
    val expectedProtocol = Protocol(minReaderVersion = 1)
    assert(expectedProtocol == actions(0).protocol)
    var expectedMetadata = Metadata(
      id = "1e2201ff-12ad-4c3b-a539-4d34e9e36680",
      format = Format(),
      schemaString = """{"type":"struct","fields":[{"name":"name","type":"string","nullable":false,"metadata":{}}]}""",
      configuration = Map("enableChangeDataFeed" -> "true"),
      partitionColumns = Nil,
      version = 0)
    assert(expectedMetadata == actions(1).metaData)

    expectedMetadata = expectedMetadata.copy(
      schemaString = """{"type":"struct","fields":[{"name":"name","type":"string","nullable":true,"metadata":{}}]}""",
      version = 2
    )
    assert(expectedMetadata == actions(2).metaData)
    assert(actions(3).add != null)
    assert(actions(4).add != null)
  }

  integrationTest("streaming_notnull_to_null - additional metadata not returned") {
    // additional metadata not returned when includeHistoricalMetadata is not set
    val response = readNDJson(requestPath("/shares/share8/schemas/default/tables/streaming_notnull_to_null/changes?startingVersion=0"), Some("GET"), None, Some(0))
    val actions = response.split("\n").map(JsonUtils.fromJson[SingleAction](_))
    assert(actions.size == 4)
    val expectedProtocol = Protocol(minReaderVersion = 1)
    assert(expectedProtocol == actions(0).protocol)
    var expectedMetadata = Metadata(
      id = "1e2201ff-12ad-4c3b-a539-4d34e9e36680",
      format = Format(),
      schemaString = """{"type":"struct","fields":[{"name":"name","type":"string","nullable":true,"metadata":{}}]}""",
      configuration = Map("enableChangeDataFeed" -> "true"),
      partitionColumns = Nil,
      version = 3)
    assert(expectedMetadata == actions(1).metaData)

    assert(actions(2).add != null)
    assert(actions(3).add != null)
  }

  private def verifyAddFile(
      actionStr: String,
      size: Long,
      stats: String,
      partitionValues: Map[String, String],
      version: Long,
      timestamp: Long,
      queryDeltaLog: Boolean = false): Unit = {
    assert(actionStr.startsWith("{\"add\":{"))
<<<<<<< HEAD
    if (queryDeltaLog) {
      val addFile = JsonUtils.fromJson[DeltaSharingSingleAction](actionStr).add
      assert(addFile.size == size)
      assert(addFile.stats == stats)
      assert(addFile.partitionValues == partitionValues)
      assert(addFile.version == version)
      assert(addFile.timestamp == timestamp)
      verifyPreSignedUrl(addFile.path, size.toInt)
    } else {
      val addFile = JsonUtils.fromJson[SingleAction](actionStr).add
      assert(addFile.size == size)
      assert(addFile.stats == stats)
      assert(addFile.partitionValues == partitionValues)
      assert(addFile.version == version)
      assert(addFile.timestamp == timestamp)
      verifyPreSignedUrl(addFile.url, size.toInt)
    }
=======
    val addFile = JsonUtils.fromJson[SingleAction](actionStr).add
    assert(addFile.size == size)
    assert(addFile.stats == stats)
    assert(addFile.partitionValues == partitionValues)
    assert(addFile.version == version)
    assert(addFile.timestamp == timestamp)
    verifyPreSignedUrl(addFile.url, size.toInt)
    val timeToExpiration = addFile.expirationTimestamp - System.currentTimeMillis()
    assert(timeToExpiration < 60 * 60 * 1000 && timeToExpiration > 50 * 60 * 1000)
>>>>>>> 8499a811
  }

  private def verifyAddCDCFile(
      actionStr: String,
      size: Long,
      partitionValues: Map[String, String],
      version: Long,
<<<<<<< HEAD
      timestamp: Long,
      queryDeltaLog: Boolean = false): Unit = {
    if (queryDeltaLog) {
      assert(actionStr.startsWith("{\"cdc\":{"))
      val addCDCFile = JsonUtils.fromJson[DeltaSharingSingleAction](actionStr).cdc
      assert(addCDCFile.size == size)
      assert(addCDCFile.partitionValues == partitionValues)
      assert(addCDCFile.version == version)
      assert(addCDCFile.timestamp == timestamp)
      verifyPreSignedUrl(addCDCFile.path, size.toInt)
    } else {
      assert(actionStr.startsWith("{\"cdf\":{"))
      val addCDCFile = JsonUtils.fromJson[SingleAction](actionStr).cdf
      assert(addCDCFile.size == size)
      assert(addCDCFile.partitionValues == partitionValues)
      assert(addCDCFile.version == version)
      assert(addCDCFile.timestamp == timestamp)
      verifyPreSignedUrl(addCDCFile.url, size.toInt)
    }
=======
      timestamp: Long): Unit = {
    assert(actionStr.startsWith("{\"cdf\":{"))
    val addCDCFile = JsonUtils.fromJson[SingleAction](actionStr).cdf
    assert(addCDCFile.size == size)
    assert(addCDCFile.partitionValues == partitionValues)
    assert(addCDCFile.version == version)
    assert(addCDCFile.timestamp == timestamp)
    verifyPreSignedUrl(addCDCFile.url, size.toInt)
    val timeToExpiration = addCDCFile.expirationTimestamp - System.currentTimeMillis()
    assert(timeToExpiration < 60 * 60 * 1000 && timeToExpiration > 50 * 60 * 1000)
>>>>>>> 8499a811
  }

  private def verifyRemove(
      actionStr: String,
      size: Long,
      partitionValues: Map[String, String],
      version: Long,
      timestamp: Long,
      queryDeltaLog: Boolean = false): Unit = {
    assert(actionStr.startsWith("{\"remove\":{"))
<<<<<<< HEAD
    if (queryDeltaLog) {
      val removeFile = JsonUtils.fromJson[DeltaSharingSingleAction](actionStr).remove
      assert(removeFile.size == Some(size))
      assert(removeFile.partitionValues == partitionValues)
      assert(removeFile.version == version)
      assert(removeFile.timestamp == timestamp)
      verifyPreSignedUrl(removeFile.path, size.toInt)
    } else {
      val removeFile = JsonUtils.fromJson[SingleAction](actionStr).remove
      assert(removeFile.size == size)
      assert(removeFile.partitionValues == partitionValues)
      assert(removeFile.version == version)
      assert(removeFile.timestamp == timestamp)
      verifyPreSignedUrl(removeFile.url, size.toInt)
    }
=======
    val removeFile = JsonUtils.fromJson[SingleAction](actionStr).remove
    assert(removeFile.size == size)
    assert(removeFile.partitionValues == partitionValues)
    assert(removeFile.version == version)
    assert(removeFile.timestamp == timestamp)
    verifyPreSignedUrl(removeFile.url, size.toInt)
    val timeToExpiration = removeFile.expirationTimestamp - System.currentTimeMillis()
    assert(timeToExpiration < 60 * 60 * 1000 && timeToExpiration > 50 * 60 * 1000)
>>>>>>> 8499a811
  }

  integrationTest("table_data_loss_with_checkpoint - /shares/{share}/schemas/{schema}/tables/{table}/query") {
    // For table_data_loss_with_checkpoint:
    // VERSION 1: INSERT 2 rows
    // VERSION 2: INSERT 1 row
    // generated a checkpoint at version 2.
    // deleted json file for version 1 -- data loss
    val expectedProtocol = Protocol(minReaderVersion = 1)

    // queryTable, latest snapshot at version 2, works because of checkpoint
    var response = readNDJson(requestPath("/shares/share8/schemas/default/tables/table_data_loss_with_checkpoint/query"), Some("POST"), Some("{}"), Some(2))
    var lines = response.split("\n")
    assert(expectedProtocol == JsonUtils.fromJson[SingleAction](lines(0)).protocol)
    val metadata = JsonUtils.fromJson[SingleAction](lines(1)).metaData
    val expectedMetadata = Metadata(
      id = metadata.id,
      format = Format(),
      schemaString = """{"type":"struct","fields":[{"name":"name","type":"string","nullable":true,"metadata":{}},{"name":"age","type":"integer","nullable":true,"metadata":{}},{"name":"birthday","type":"date","nullable":true,"metadata":{}}]}""",
      configuration = Map("enableChangeDataFeed" -> "true"),
      partitionColumns = Nil)
    assert(expectedMetadata == metadata)
    assert(lines.size == 4)

    // queryTable, version 2, works because of checkpoint
    var p =
      """
        |{
        |  "version": "2"
        |}
        |""".stripMargin
    response = readNDJson(requestPath("/shares/share8/schemas/default/tables/table_data_loss_with_checkpoint/query"), Some("POST"), Some(p), Some(2))
    lines = response.split("\n")
    assert(expectedProtocol == JsonUtils.fromJson[SingleAction](lines(0)).protocol)
    assert(expectedMetadata == JsonUtils.fromJson[SingleAction](lines(1)).metaData)
    assert(lines.size == 4)

    // queryTable, startingVersion 2, works because of checkpoint
    p =
      """
        |{
        |  "startingVersion": "2"
        |}
        |""".stripMargin
    response = readNDJson(requestPath("/shares/share8/schemas/default/tables/table_data_loss_with_checkpoint/query"), Some("POST"), Some(p), Some(2))
    lines = response.split("\n")
    assert(expectedProtocol == JsonUtils.fromJson[SingleAction](lines(0)).protocol)
    assert(expectedMetadata.copy(version = 2) ==
      JsonUtils.fromJson[SingleAction](lines(1)).metaData)
    assert(lines.size == 3)

    // queryTable, startingVersion 1, fails because data loss
    p =
      """
        |{
        |  "startingVersion": "1"
        |}
        |""".stripMargin
    assertHttpError(
      url = requestPath("/shares/share8/schemas/default/tables/table_data_loss_with_checkpoint/query"),
      method = "POST",
      data = Some(p),
      expectedErrorCode = 500,
      expectedErrorMessage = ""
    )
  }

  integrationTest("table_data_loss_no_checkpoint - /shares/{share}/schemas/{schema}/tables/{table}/query") {
    val expectedProtocol = Protocol(minReaderVersion = 1)

    // queryTable, latest snapshot
    assertHttpError(
      url = requestPath("/shares/share8/schemas/default/tables/table_data_loss_no_checkpoint/query"),
      method = "POST",
      data = Some("{}"),
      expectedErrorCode = 500,
      expectedErrorMessage = ""
    )

    // queryTable, version 2
    var p =
      """
        |{
        |  "version": "2"
        |}
        |""".stripMargin
    assertHttpError(
      url = requestPath("/shares/share8/schemas/default/tables/table_data_loss_no_checkpoint/query"),
      method = "POST",
      data = Some(p),
      expectedErrorCode = 500,
      expectedErrorMessage = ""
    )

    // queryTable, startingVersion 1
    p =
      """
        |{
        |  "startingVersion": "2"
        |}
        |""".stripMargin
    assertHttpError(
      url = requestPath("/shares/share8/schemas/default/tables/table_data_loss_no_checkpoint/query"),
      method = "POST",
      data = Some(p),
      expectedErrorCode = 500,
      expectedErrorMessage = ""
    )
  }

  def assertHttpError(
    url: String,
    method: String,
    data: Option[String],
    expectedErrorCode: Int,
    expectedErrorMessage: String): Unit = {
    val connection = new URL(url).openConnection().asInstanceOf[HttpsURLConnection]
    connection.setRequestProperty("Authorization", s"Bearer ${TestResource.testAuthorizationToken}")
    connection.setRequestMethod(method)
    data.foreach { d =>
      connection.setDoOutput(true)
      connection.setRequestProperty("Content-Type", "application/json; charset=utf8")
      val output = connection.getOutputStream()
      try {
        output.write(d.getBytes(UTF_8))
      } finally {
        output.close()
      }
    }
    val responseStatusCode = connection.getResponseCode()
    assert(responseStatusCode == expectedErrorCode)
    // If the http method is HEAD, error message is not returned from the server.
    assert(method == "HEAD" || IOUtils.toString(connection.getErrorStream()).contains(expectedErrorMessage))
  }

  integrationTest("valid request json but incorrect field type") {
    assertHttpError(
      url = requestPath("/shares/share1/schemas/default/tables/table1/query"),
      method = "POST",
      data = Some(
        """
          |{
          |  "predicateHints": {}
          |}
          |""".stripMargin),
      expectedErrorCode = 400,
      expectedErrorMessage =
        "Expected an array for repeated field predicateHints of QueryTableRequest"
    )
  }

  integrationTest("invalid request json") {
    assertHttpError(
      url = requestPath("/shares/share1/schemas/default/tables/table1/query"),
      method = "POST",
      data = Some(""),
      expectedErrorCode = 400,
      expectedErrorMessage = "No content to map due to end-of-input"
    )
  }

  integrationTest("wrong 'maxResults' type") {
    assertHttpError(
      url = requestPath("/shares?maxResults=string"),
      method = "GET",
      data = None,
      expectedErrorCode = 400,
      expectedErrorMessage = "expected a number but the string didn't have the appropriate format"
    )
  }

  integrationTest("table1 - cannot query table changes") {
    assertHttpError(
      url = requestPath("/shares/share1/schemas/default/tables/table1/changes"),
      method = "GET",
      data = None,
      expectedErrorCode = 400,
      expectedErrorMessage = "cdf is not enabled on table share1.default.table1"
    )
  }

  integrationTest("cdf_table_cdf_enabled_changes - exceptions") {
    assertHttpError(
      url = requestPath("/shares/share8/schemas/default/tables/cdf_table_cdf_enabled/changes?startingTimestamp=2000-01-01T00:00:00-08:00"),
      method = "GET",
      data = None,
      expectedErrorCode = 400,
      expectedErrorMessage = "The provided timestamp ("
    )

    assertHttpError(
      url = requestPath("/shares/share8/schemas/default/tables/cdf_table_cdf_enabled/changes?startingTimestamp=9999-01-01T00:00:00-08:00"),
      method = "GET",
      data = None,
      expectedErrorCode = 400,
      expectedErrorMessage = "The provided timestamp ("
    )

    assertHttpError(
      url = requestPath("/shares/share8/schemas/default/tables/cdf_table_cdf_enabled/changes"),
      method = "GET",
      data = None,
      expectedErrorCode = 400,
      expectedErrorMessage = "No startingVersion or startingTimestamp provided for CDF read"
    )

    assertHttpError(
      url = requestPath("/shares/share8/schemas/default/tables/cdf_table_cdf_enabled/changes?startingVersion=1&startingTimestamp=2022-02-02T00:00:00Z"),
      method = "GET",
      data = None,
      expectedErrorCode = 400,
      expectedErrorMessage = "Multiple starting arguments provided for CDF read"
    )

    assertHttpError(
      url = requestPath("/shares/share8/schemas/default/tables/cdf_table_cdf_enabled/changes?startingVersion=1&endingVersion=3&endingTimestamp=randomString"),
      method = "GET",
      data = None,
      expectedErrorCode = 400,
      expectedErrorMessage = "Multiple ending arguments provided for CDF read"
    )

    assertHttpError(
      url = requestPath("/shares/share8/schemas/default/tables/cdf_table_cdf_enabled/changes?startingTimestamp=2022-04-29"),
      method = "GET",
      data = None,
      expectedErrorCode = 400,
      expectedErrorMessage = "Invalid startingTimestamp"
    )

    assertHttpError(
      url = requestPath("/shares/share8/schemas/default/tables/cdf_table_cdf_enabled/changes?startingVersion=2&endingVersion=1"),
      method = "GET",
      data = None,
      expectedErrorCode = 400,
      expectedErrorMessage = "CDF range from start 2 to end 1 was invalid. End cannot be before start"
    )

    assertHttpError(
      url = requestPath("/shares/share8/schemas/default/tables/cdf_table_cdf_enabled/changes?startingVersion=6"),
      method = "GET",
      data = None,
      expectedErrorCode = 400,
      expectedErrorMessage = "Provided Start version(6) for reading change data is invalid. Start version cannot be greater than the latest version of the table(5)"
    )

    assertHttpError(
      url = requestPath("/shares/share8/schemas/default/tables/cdf_table_cdf_enabled/changes?startingVersion=0&endingVersion=5"),
      method = "GET",
      data = None,
      expectedErrorCode = 400,
      expectedErrorMessage = "Error getting change data for range [0, 5] as change data was not recorded for version [4]"
    )

    assertHttpError(
      url = requestPath("/shares/share8/schemas/default/tables/cdf_table_cdf_enabled/changes?startingVersion=4"),
      method = "GET",
      data = None,
      expectedErrorCode = 400,
      expectedErrorMessage = "Error getting change data for range [4, 5] as change data was not recorded for version [4]"
    )
  }

  integrationTest("cdf_table_with_partition - exceptions on startVersion") {
    assertHttpError(
      url = requestPath("/shares/share8/schemas/default/tables/cdf_table_with_partition/changes?startingVersion=0"),
      method = "GET",
      data = None,
      expectedErrorCode = 400,
      expectedErrorMessage = "You can only query table changes since version 1"
    )

    assertHttpError(
      url = requestPath("/shares/share8/schemas/default/tables/cdf_table_with_partition/query"),
      method = "POST",
      data = Some("""
        {"version": "0"}
      """),
      expectedErrorCode = 400,
      expectedErrorMessage = "You can only query table data since version 1"
    )

    assertHttpError(
      url = requestPath("/shares/share8/schemas/default/tables/cdf_table_with_partition/query"),
      method = "POST",
      data = Some("""
        {"startingVersion": "0"}
      """),
      expectedErrorCode = 400,
      expectedErrorMessage = "You can only query table data since version 1"
    )
  }

  integrationTest("azure support") {
    for (azureTableName <- "table_wasb" :: "table_abfs" :: Nil) {
      val response = readNDJson(requestPath(s"/shares/share_azure/schemas/default/tables/${azureTableName}/query"), Some("POST"), Some("{}"), Some(0))
      val lines = response.split("\n")
      val protocol = lines(0)
      val metadata = lines(1)
      val expectedProtocol = Protocol(minReaderVersion = 1).wrap
      assert(expectedProtocol == JsonUtils.fromJson[SingleAction](protocol))
      val expectedMetadata = Metadata(
        id = "de102585-bd69-4bba-bb10-fa92c50a7f85",
        format = Format(),
        schemaString = """{"type":"struct","fields":[{"name":"c1","type":"string","nullable":true,"metadata":{}},{"name":"c2","type":"string","nullable":true,"metadata":{}}]}""",
        partitionColumns = Seq("c2")).wrap
      assert(expectedMetadata == JsonUtils.fromJson[SingleAction](metadata))
      val files = lines.drop(2)
      val actualFiles = files.map(f => JsonUtils.fromJson[SingleAction](f).file)
      assert(actualFiles.size == 1)
      val expectedFiles = Seq(
        AddFile(
          url = actualFiles(0).url,
          expirationTimestamp = actualFiles(0).expirationTimestamp,
          id = "84f5f9e4de01e99837f77bfc2b7215b0",
          partitionValues = Map("c2" -> "foo bar"),
          size = 568,
          stats = """{"numRecords":1,"minValues":{"c1":"foo bar"},"maxValues":{"c1":"foo bar"},"nullCount":{"c1":0}}"""
        )
      )
      assert(expectedFiles == actualFiles.toList)
      verifyPreSignedUrl(actualFiles(0).url, 568)
    }
  }

  integrationTest("gcp support") {
    val gcsTableName = "table_gcs"
    val response = readNDJson(requestPath(s"/shares/share_gcp/schemas/default/tables/${gcsTableName}/query"), Some("POST"), Some("{}"), Some(0))
    val lines = response.split("\n")
    val protocol = lines(0)
    val metadata = lines(1)
    val expectedProtocol = Protocol(minReaderVersion = 1).wrap
    assert(expectedProtocol == JsonUtils.fromJson[SingleAction](protocol))
    val expectedMetadata = Metadata(
      id = "de102585-bd69-4bba-bb10-fa92c50a7f85",
      format = Format(),
      schemaString = """{"type":"struct","fields":[{"name":"c1","type":"string","nullable":true,"metadata":{}},{"name":"c2","type":"string","nullable":true,"metadata":{}}]}""",
      partitionColumns = Seq("c2")).wrap
    assert(expectedMetadata == JsonUtils.fromJson[SingleAction](metadata))
    val files = lines.drop(2)
    val actualFiles = files.map(f => JsonUtils.fromJson[SingleAction](f).file)
    assert(actualFiles.size == 1)
    val expectedFiles = Seq(
      AddFile(
        url = actualFiles(0).url,
        expirationTimestamp = actualFiles(0).expirationTimestamp,
        id = "84f5f9e4de01e99837f77bfc2b7215b0",
        partitionValues = Map("c2" -> "foo bar"),
        size = 568,
        stats = """{"numRecords":1,"minValues":{"c1":"foo bar"},"maxValues":{"c1":"foo bar"},"nullCount":{"c1":0}}"""
      )
    )
    assert(expectedFiles == actualFiles.toList)
    verifyPreSignedUrl(actualFiles(0).url, 568)
  }
}<|MERGE_RESOLUTION|>--- conflicted
+++ resolved
@@ -521,7 +521,6 @@
   }
 
   integrationTest("table1 - non partitioned - /shares/{share}/schemas/{schema}/tables/{table}/query") {
-<<<<<<< HEAD
     Seq(true, false).foreach { queryDeltaLog =>
       val p =
         s"""
@@ -583,6 +582,7 @@
         val expectedFiles = Seq(
           AddFile(
             url = actualFiles(0).url,
+            expirationTimestamp = actualFiles(0).expirationTimestamp,
             id = "061cb3683a467066995f8cdaabd8667d",
             partitionValues = Map.empty,
             size = 781,
@@ -590,64 +590,19 @@
           ),
           AddFile(
             url = actualFiles(1).url,
+            expirationTimestamp = actualFiles(1).expirationTimestamp,
             id = "e268cbf70dbaa6143e7e9fa3e2d3b00e",
             partitionValues = Map.empty,
             size = 781,
             stats = """{"numRecords":1,"minValues":{"eventTime":"2021-04-28T06:32:02.070Z","date":"2021-04-28"},"maxValues":{"eventTime":"2021-04-28T06:32:02.070Z","date":"2021-04-28"},"nullCount":{"eventTime":0,"date":0}}"""
           )
         )
+        assert(actualFiles.count(_.expirationTimestamp != null) == 2)
         assert(expectedFiles == actualFiles.toList)
         verifyPreSignedUrl(actualFiles(0).url, 781)
         verifyPreSignedUrl(actualFiles(1).url, 781)
       }
     }
-=======
-    val p =
-      """
-        |{
-        |  "predicateHints": [
-        |    "date = CAST('2021-04-28' AS DATE)"
-        |  ]
-        |}
-        |""".stripMargin
-    val response = readNDJson(requestPath("/shares/share1/schemas/default/tables/table1/query"), Some("POST"), Some(p), Some(2))
-    val lines = response.split("\n")
-    val protocol = lines(0)
-    val metadata = lines(1)
-    val expectedProtocol = Protocol(minReaderVersion = 1).wrap
-    assert(expectedProtocol == JsonUtils.fromJson[SingleAction](protocol))
-    val expectedMetadata = Metadata(
-      id = "ed96aa41-1d81-4b7f-8fb5-846878b4b0cf",
-      format = Format(),
-      schemaString = """{"type":"struct","fields":[{"name":"eventTime","type":"timestamp","nullable":true,"metadata":{}},{"name":"date","type":"date","nullable":true,"metadata":{}}]}""",
-      partitionColumns = Nil).wrap
-    assert(expectedMetadata == JsonUtils.fromJson[SingleAction](metadata))
-    val files = lines.drop(2)
-    val actualFiles = files.map(f => JsonUtils.fromJson[SingleAction](f).file)
-    assert(actualFiles.size == 2)
-    val expectedFiles = Seq(
-      AddFile(
-        url = actualFiles(0).url,
-        expirationTimestamp = actualFiles(0).expirationTimestamp,
-        id = "061cb3683a467066995f8cdaabd8667d",
-        partitionValues = Map.empty,
-        size = 781,
-        stats = """{"numRecords":1,"minValues":{"eventTime":"2021-04-28T06:32:22.421Z","date":"2021-04-28"},"maxValues":{"eventTime":"2021-04-28T06:32:22.421Z","date":"2021-04-28"},"nullCount":{"eventTime":0,"date":0}}"""
-      ),
-      AddFile(
-        url = actualFiles(1).url,
-        expirationTimestamp = actualFiles(1).expirationTimestamp,
-        id = "e268cbf70dbaa6143e7e9fa3e2d3b00e",
-        partitionValues = Map.empty,
-        size = 781,
-        stats = """{"numRecords":1,"minValues":{"eventTime":"2021-04-28T06:32:02.070Z","date":"2021-04-28"},"maxValues":{"eventTime":"2021-04-28T06:32:02.070Z","date":"2021-04-28"},"nullCount":{"eventTime":0,"date":0}}"""
-      )
-    )
-    assert(actualFiles.count(_.expirationTimestamp != null) == 2)
-    assert(expectedFiles == actualFiles.toList)
-    verifyPreSignedUrl(actualFiles(0).url, 781)
-    verifyPreSignedUrl(actualFiles(1).url, 781)
->>>>>>> 8499a811
   }
 
   integrationTest("table2 - partitioned - /shares/{share}/schemas/{schema}/tables/{table}/metadata") {
@@ -1741,7 +1696,6 @@
       timestamp: Long,
       queryDeltaLog: Boolean = false): Unit = {
     assert(actionStr.startsWith("{\"add\":{"))
-<<<<<<< HEAD
     if (queryDeltaLog) {
       val addFile = JsonUtils.fromJson[DeltaSharingSingleAction](actionStr).add
       assert(addFile.size == size)
@@ -1758,18 +1712,9 @@
       assert(addFile.version == version)
       assert(addFile.timestamp == timestamp)
       verifyPreSignedUrl(addFile.url, size.toInt)
-    }
-=======
-    val addFile = JsonUtils.fromJson[SingleAction](actionStr).add
-    assert(addFile.size == size)
-    assert(addFile.stats == stats)
-    assert(addFile.partitionValues == partitionValues)
-    assert(addFile.version == version)
-    assert(addFile.timestamp == timestamp)
-    verifyPreSignedUrl(addFile.url, size.toInt)
-    val timeToExpiration = addFile.expirationTimestamp - System.currentTimeMillis()
-    assert(timeToExpiration < 60 * 60 * 1000 && timeToExpiration > 50 * 60 * 1000)
->>>>>>> 8499a811
+      val timeToExpiration = addFile.expirationTimestamp - System.currentTimeMillis()
+      assert(timeToExpiration < 60 * 60 * 1000 && timeToExpiration > 50 * 60 * 1000)
+    }
   }
 
   private def verifyAddCDCFile(
@@ -1777,7 +1722,6 @@
       size: Long,
       partitionValues: Map[String, String],
       version: Long,
-<<<<<<< HEAD
       timestamp: Long,
       queryDeltaLog: Boolean = false): Unit = {
     if (queryDeltaLog) {
@@ -1796,19 +1740,9 @@
       assert(addCDCFile.version == version)
       assert(addCDCFile.timestamp == timestamp)
       verifyPreSignedUrl(addCDCFile.url, size.toInt)
-    }
-=======
-      timestamp: Long): Unit = {
-    assert(actionStr.startsWith("{\"cdf\":{"))
-    val addCDCFile = JsonUtils.fromJson[SingleAction](actionStr).cdf
-    assert(addCDCFile.size == size)
-    assert(addCDCFile.partitionValues == partitionValues)
-    assert(addCDCFile.version == version)
-    assert(addCDCFile.timestamp == timestamp)
-    verifyPreSignedUrl(addCDCFile.url, size.toInt)
-    val timeToExpiration = addCDCFile.expirationTimestamp - System.currentTimeMillis()
-    assert(timeToExpiration < 60 * 60 * 1000 && timeToExpiration > 50 * 60 * 1000)
->>>>>>> 8499a811
+      val timeToExpiration = addCDCFile.expirationTimestamp - System.currentTimeMillis()
+      assert(timeToExpiration < 60 * 60 * 1000 && timeToExpiration > 50 * 60 * 1000)
+    }
   }
 
   private def verifyRemove(
@@ -1819,7 +1753,6 @@
       timestamp: Long,
       queryDeltaLog: Boolean = false): Unit = {
     assert(actionStr.startsWith("{\"remove\":{"))
-<<<<<<< HEAD
     if (queryDeltaLog) {
       val removeFile = JsonUtils.fromJson[DeltaSharingSingleAction](actionStr).remove
       assert(removeFile.size == Some(size))
@@ -1834,17 +1767,9 @@
       assert(removeFile.version == version)
       assert(removeFile.timestamp == timestamp)
       verifyPreSignedUrl(removeFile.url, size.toInt)
-    }
-=======
-    val removeFile = JsonUtils.fromJson[SingleAction](actionStr).remove
-    assert(removeFile.size == size)
-    assert(removeFile.partitionValues == partitionValues)
-    assert(removeFile.version == version)
-    assert(removeFile.timestamp == timestamp)
-    verifyPreSignedUrl(removeFile.url, size.toInt)
-    val timeToExpiration = removeFile.expirationTimestamp - System.currentTimeMillis()
-    assert(timeToExpiration < 60 * 60 * 1000 && timeToExpiration > 50 * 60 * 1000)
->>>>>>> 8499a811
+      val timeToExpiration = removeFile.expirationTimestamp - System.currentTimeMillis()
+      assert(timeToExpiration < 60 * 60 * 1000 && timeToExpiration > 50 * 60 * 1000)
+    }
   }
 
   integrationTest("table_data_loss_with_checkpoint - /shares/{share}/schemas/{schema}/tables/{table}/query") {
