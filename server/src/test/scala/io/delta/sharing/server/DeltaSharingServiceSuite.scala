--- conflicted
+++ resolved
@@ -26,10 +26,7 @@
 import scala.collection.mutable.ArrayBuffer
 
 import com.linecorp.armeria.server.Server
-<<<<<<< HEAD
-=======
 import io.delta.standalone.internal.DeltaSharedTable.{RESPONSE_FORMAT_DELTA, RESPONSE_FORMAT_PARQUET}
->>>>>>> ef18d8de
 import org.apache.commons.io.IOUtils
 import org.scalatest.{BeforeAndAfterAll, FunSuite}
 import scalapb.json4s.JsonFormat
@@ -111,11 +108,7 @@
       url,
       None,
       None,
-<<<<<<< HEAD
-      "parquet",
-=======
       RESPONSE_FORMAT_PARQUET,
->>>>>>> ef18d8de
       expectedTableVersion,
       "application/json; charset=utf-8"
     )
@@ -126,11 +119,7 @@
     method: Option[String] = None,
     data: Option[String] = None,
     expectedTableVersion: Option[Long] = None,
-<<<<<<< HEAD
-    responseFormat: String = "parquet"): String = {
-=======
     responseFormat: String = RESPONSE_FORMAT_PARQUET): String = {
->>>>>>> ef18d8de
     readHttpContent(
       url,
       method,
@@ -151,11 +140,7 @@
     expectedContentType: String): String = {
     val connection = new URL(url).openConnection().asInstanceOf[HttpsURLConnection]
     connection.setRequestProperty("Authorization", s"Bearer ${TestResource.testAuthorizationToken}")
-<<<<<<< HEAD
-    if (responseFormat == "delta") {
-=======
     if (responseFormat == RESPONSE_FORMAT_DELTA) {
->>>>>>> ef18d8de
       connection.setRequestProperty("delta-sharing-capabilities", "responseFormat=delta")
     }
     method.foreach(connection.setRequestMethod)
@@ -521,17 +506,10 @@
   }
 
   integrationTest("table1 - non partitioned - /shares/{share}/schemas/{schema}/tables/{table}/metadata") {
-<<<<<<< HEAD
-    Seq("parquet", "delta").foreach { responseFormat =>
-      val response = readNDJson(requestPath(s"/shares/share1/schemas/default/tables/table1/metadata"), responseFormat = responseFormat, expectedTableVersion = Some(2))
-      val Array(protocol, metadata) = response.split("\n")
-      if (responseFormat == "delta") {
-=======
     Seq(RESPONSE_FORMAT_PARQUET, RESPONSE_FORMAT_DELTA).foreach { responseFormat =>
       val response = readNDJson(requestPath(s"/shares/share1/schemas/default/tables/table1/metadata"), responseFormat = responseFormat, expectedTableVersion = Some(2))
       val Array(protocol, metadata) = response.split("\n")
       if (responseFormat == RESPONSE_FORMAT_DELTA) {
->>>>>>> ef18d8de
         val expectedProtocol = DeltaProtocol(minReaderVersion = 1).wrap
         assert(expectedProtocol == JsonUtils.fromJson[DeltaSingleAction](protocol))
         val expectedMetadata = DeltaMetadata(
@@ -555,11 +533,7 @@
   }
 
   integrationTest("table1 - non partitioned - /shares/{share}/schemas/{schema}/tables/{table}/query") {
-<<<<<<< HEAD
-    Seq("parquet", "delta").foreach { responseFormat =>
-=======
     Seq(RESPONSE_FORMAT_PARQUET, RESPONSE_FORMAT_DELTA).foreach { responseFormat =>
->>>>>>> ef18d8de
       val p =
         s"""
           |{
@@ -572,11 +546,7 @@
       val lines = response.split("\n")
       val protocol = lines(0)
       val metadata = lines(1)
-<<<<<<< HEAD
-      if (responseFormat == "delta") {
-=======
       if (responseFormat == RESPONSE_FORMAT_DELTA) {
->>>>>>> ef18d8de
         val expectedProtocol = DeltaProtocol(minReaderVersion = 1).wrap
         assert(expectedProtocol == JsonUtils.fromJson[DeltaSingleAction](protocol))
         val expectedMetadata = DeltaMetadata(
@@ -1152,11 +1122,7 @@
   }
 
   integrationTest("streaming_table_with_optimize - startingVersion success") {
-<<<<<<< HEAD
-    Seq("parquet", "delta").foreach { responseFormat =>
-=======
     Seq(RESPONSE_FORMAT_PARQUET, RESPONSE_FORMAT_DELTA).foreach { responseFormat =>
->>>>>>> ef18d8de
       val p =
         s"""
            |{
@@ -1167,11 +1133,7 @@
       val lines = response.split("\n")
       val protocol = lines(0)
       val metadata = lines(1)
-<<<<<<< HEAD
-      if (responseFormat == "delta") {
-=======
       if (responseFormat == RESPONSE_FORMAT_DELTA) {
->>>>>>> ef18d8de
         val expectedProtocol = DeltaProtocol(minReaderVersion = 1).wrap
         assert(expectedProtocol == JsonUtils.fromJson[DeltaSingleAction](protocol))
         val expectedMetadata = DeltaMetadata(
@@ -1520,20 +1482,12 @@
   }
 
   integrationTest("cdf_table_cdf_enabled_changes - query table changes") {
-<<<<<<< HEAD
-    Seq("parquet", "delta").foreach { responseFormat =>
-=======
     Seq(RESPONSE_FORMAT_PARQUET, RESPONSE_FORMAT_DELTA).foreach { responseFormat =>
->>>>>>> ef18d8de
       val response = readNDJson(requestPath(s"/shares/share8/schemas/default/tables/cdf_table_cdf_enabled/changes?startingVersion=0&endingVersion=3"), Some("GET"), None, Some(0), responseFormat)
       val lines = response.split("\n")
       val protocol = lines(0)
       val metadata = lines(1)
-<<<<<<< HEAD
-      if (responseFormat == "delta") {
-=======
       if (responseFormat == RESPONSE_FORMAT_DELTA) {
->>>>>>> ef18d8de
         val expectedProtocol = DeltaProtocol(minReaderVersion = 1).wrap
         assert(expectedProtocol == JsonUtils.fromJson[DeltaSingleAction](protocol))
         val expectedMetadata = DeltaMetadata(
@@ -1634,11 +1588,7 @@
   }
 
   integrationTest("cdf_table_with_partition - query table changes") {
-<<<<<<< HEAD
-    Seq("parquet", "delta").foreach { responseFormat =>
-=======
     Seq(RESPONSE_FORMAT_PARQUET, RESPONSE_FORMAT_DELTA).foreach { responseFormat =>
->>>>>>> ef18d8de
       val response = readNDJson(requestPath(s"/shares/share8/schemas/default/tables/cdf_table_with_partition/changes?startingVersion=1&endingVersion=3"), Some("GET"), None, Some(1), responseFormat)
       val lines = response.split("\n")
       val files = lines.drop(2)
@@ -1759,15 +1709,9 @@
       partitionValues: Map[String, String],
       version: Long,
       timestamp: Long,
-<<<<<<< HEAD
-      responseFormat: String = "parquet"): Unit = {
-    assert(actionStr.startsWith("{\"add\":{"))
-    if (responseFormat == "delta") {
-=======
       responseFormat: String = RESPONSE_FORMAT_PARQUET): Unit = {
     assert(actionStr.startsWith("{\"add\":{"))
     if (responseFormat == RESPONSE_FORMAT_DELTA) {
->>>>>>> ef18d8de
       val addFile = JsonUtils.fromJson[DeltaSingleAction](actionStr).add
       assert(addFile.size == size)
       assert(addFile.stats == stats)
@@ -1796,13 +1740,8 @@
       partitionValues: Map[String, String],
       version: Long,
       timestamp: Long,
-<<<<<<< HEAD
-      responseFormat: String = "parquet"): Unit = {
-    if (responseFormat == "delta") {
-=======
       responseFormat: String = RESPONSE_FORMAT_PARQUET): Unit = {
     if (responseFormat == RESPONSE_FORMAT_DELTA) {
->>>>>>> ef18d8de
       assert(actionStr.startsWith("{\"cdc\":{"))
       val addCDCFile = JsonUtils.fromJson[DeltaSingleAction](actionStr).cdc
       assert(addCDCFile.size == size)
@@ -1831,15 +1770,9 @@
       partitionValues: Map[String, String],
       version: Long,
       timestamp: Long,
-<<<<<<< HEAD
-      responseFormat: String = "parquet"): Unit = {
-    assert(actionStr.startsWith("{\"remove\":{"))
-    if (responseFormat == "delta") {
-=======
       responseFormat: String = RESPONSE_FORMAT_PARQUET): Unit = {
     assert(actionStr.startsWith("{\"remove\":{"))
     if (responseFormat == RESPONSE_FORMAT_DELTA) {
->>>>>>> ef18d8de
       val removeFile = JsonUtils.fromJson[DeltaSingleAction](actionStr).remove
       assert(removeFile.size == Some(size))
       assert(removeFile.partitionValues == partitionValues)
