/*
 * Copyright (2021) The Delta Lake Project Authors.
 *
 * Licensed under the Apache License, Version 2.0 (the "License");
 * you may not use this file except in compliance with the License.
 * You may obtain a copy of the License at
 *
 * http://www.apache.org/licenses/LICENSE-2.0
 *
 * Unless required by applicable law or agreed to in writing, software
 * distributed under the License is distributed on an "AS IS" BASIS,
 * WITHOUT WARRANTIES OR CONDITIONS OF ANY KIND, either express or implied.
 * See the License for the specific language governing permissions and
 * limitations under the License.
 */

package io.delta.sharing.server

import java.io.IOException
import java.net.{URL, URLEncoder}
import java.nio.charset.StandardCharsets.UTF_8
import java.security.cert.X509Certificate
import java.sql.Timestamp
import javax.net.ssl._

import scala.collection.mutable.ArrayBuffer

import com.linecorp.armeria.server.Server
import io.delta.standalone.internal.DeltaSharedTable.{RESPONSE_FORMAT_DELTA, RESPONSE_FORMAT_PARQUET}
import org.apache.commons.io.IOUtils
import org.scalatest.{BeforeAndAfterAll, FunSuite}
import scalapb.json4s.JsonFormat

import io.delta.sharing.server.common.JsonUtils
import io.delta.sharing.server.common.actions.{ColumnMappingTableFeature, DeletionVectorDescriptor, DeletionVectorsTableFeature, DeltaAddFile, DeltaFormat, DeltaProtocol, DeltaSingleAction}
import io.delta.sharing.server.config.ServerConfig
import io.delta.sharing.server.model._
import io.delta.sharing.server.protocol._

// scalastyle:off maxLineLength
class DeltaSharingServiceSuite extends FunSuite with BeforeAndAfterAll {

  def shouldRunIntegrationTest: Boolean = {
    sys.env.get("AWS_ACCESS_KEY_ID").exists(_.length > 0) &&
      sys.env.get("AZURE_TEST_ACCOUNT_KEY").exists(_.length > 0) &&
      sys.env.get("GOOGLE_APPLICATION_CREDENTIALS").exists(_.length > 0)
  }

  private var serverConfig: ServerConfig = _
  private var server: Server = _

  /**
   * Disable the ssl verification for Java's HTTP client because our local test server doesn't have
   * CA-signed certificate.
   */
  private def allowUntrustedServer(): Unit = {
    val trustAllCerts = Array[TrustManager](new X509TrustManager {
      override def getAcceptedIssuers(): Array[X509Certificate] = null

      override def checkClientTrusted(certs: Array[X509Certificate], authType: String) = {}

      override def checkServerTrusted(certs: Array[X509Certificate], authType: String) = {}
    })
    val sc = SSLContext.getInstance("SSL")
    sc.init(null, trustAllCerts, new java.security.SecureRandom())
    HttpsURLConnection.setDefaultSSLSocketFactory(sc.getSocketFactory())
    val allHostsValid = new HostnameVerifier {
      override def verify(s: String, sslSession: SSLSession): Boolean = true
    }
    HttpsURLConnection.setDefaultHostnameVerifier(allHostsValid)
  }

  private def verifyPreSignedUrl(url: String, expectedLength: Int): Unit = {
    // We should be able to read from the url
    assert(IOUtils.toByteArray(new URL(url)).size == expectedLength)

    // Modifying the file to access a different path should fail. This ensures the url is scoped
    // down to the specific file.
    val urlForDifferentObject = url.replaceAll("\\.parquet", ".orc")
    assert(url != urlForDifferentObject)
    val e = intercept[IOException] {
      IOUtils.toByteArray(new URL(urlForDifferentObject))
    }
    assert(e.getMessage.contains("Server returned HTTP response code: 403")) // 403 Forbidden
  }

  def requestPath(path: String): String = {
    s"https://${serverConfig.getHost}:${serverConfig.getPort}${serverConfig.getEndpoint}$path"
  }

  override def beforeAll() {
    if (shouldRunIntegrationTest) {
      allowUntrustedServer()
      val serverConfigPath = TestResource.setupTestTables().getCanonicalPath
      serverConfig = ServerConfig.load(serverConfigPath)
      serverConfig.evaluateJsonPredicateHints = true
      serverConfig.evaluateJsonPredicateHintsV2 = true
      server = DeltaSharingService.start(serverConfig)
    }
  }

  override def afterAll() {
    if (server != null) {
      server.stop().get()
    }
  }

  def readJson(
      url: String,
      expectedTableVersion: Option[Long] = None,
      asyncQuery: String = "false"): String = {
    readHttpContent(
      url,
      None,
      None,
      RESPONSE_FORMAT_PARQUET,
      expectedTableVersion,
      "application/json; charset=utf-8",
      asyncQuery = asyncQuery
    )
  }

  def readNDJson(
    url: String,
    method: Option[String] = None,
    data: Option[String] = None,
    expectedTableVersion: Option[Long] = None,
    responseFormat: String = RESPONSE_FORMAT_PARQUET,
    asyncQuery: String = "false",
    readerFeatures: String = "",
    includeEndStreamAction: Boolean = false): String = {
    readHttpContent(
      url,
      method,
      data,
      responseFormat,
      expectedTableVersion,
      "application/x-ndjson; charset=utf-8",
      asyncQuery = asyncQuery,
      readerFeatures = readerFeatures,
      includeEndStreamAction = includeEndStreamAction
    )
  }

  def readHttpContent(
    url: String,
    method: Option[String],
    data: Option[String] = None,
    responseFormat: String = RESPONSE_FORMAT_PARQUET,
    expectedTableVersion: Option[Long] = None,
    expectedContentType: String,
    asyncQuery: String = "true",
    readerFeatures: String = "",
    includeEndStreamAction: Boolean = false): String = {
    val connection = new URL(url).openConnection().asInstanceOf[HttpsURLConnection]
    connection.setRequestProperty("Authorization", s"Bearer ${TestResource.testAuthorizationToken}")
    var deltaSharingCapabilities = s"asyncquery=$asyncQuery"
    deltaSharingCapabilities += s";responseformat=$responseFormat"
    deltaSharingCapabilities += readerFeatures
    if (includeEndStreamAction) {
      deltaSharingCapabilities += s";includeendstreamaction=true"
    }
    connection.setRequestProperty("delta-sharing-capabilities", deltaSharingCapabilities)

    method.foreach(connection.setRequestMethod)
    data.foreach { d =>
      connection.setDoOutput(true)
      connection.setRequestProperty("Content-Type", "application/json; charset=utf8")
      val output = connection.getOutputStream()
      try {
        output.write(d.getBytes(UTF_8))
      } finally {
        output.close()
      }
    }
    val input = connection.getInputStream()
    val content = try {
      IOUtils.toString(input)
    } finally {
      input.close()
    }
    val contentType = connection.getHeaderField("Content-Type")
    assert(
      expectedContentType == contentType,
      s"Incorrect content type: $contentType. Error: $content")
    if (expectedTableVersion.isDefined) {
      val responseCapabilities = connection.getHeaderField("delta-sharing-capabilities")
      var expectedHeader = s"responseformat=$responseFormat"
      if (includeEndStreamAction) {
        expectedHeader += s";includeendstreamaction=true"
      }
<<<<<<< HEAD
      assert(responseCapabilities == expectedHeader,
        s"Incorrect response format: $responseCapabilities")
=======
      assert(responseCapabilities == expectedHeader, s"Incorrect header: $responseCapabilities")
>>>>>>> ec4733ad
    }
    val deltaTableVersion = connection.getHeaderField("Delta-Table-Version")
    expectedTableVersion.foreach { v =>
      assert(v.toString == deltaTableVersion)
    }
    content
  }

  def integrationTest(testName: String)(func: => Unit): Unit = {
    test(testName) {
      assume(shouldRunIntegrationTest)
      func
    }
  }

  test("getCdfOptionsMap") {
    intercept[IllegalArgumentException] {
      DeltaSharingService.getCdfOptionsMap(None, None, None, None)
    }.getMessage.contains("No startingVersion or startingTimestamp provided for CDF read")

    intercept[IllegalArgumentException] {
      DeltaSharingService.getCdfOptionsMap(None, None, None, Some("endingTimestamp"))
    }.getMessage.contains("No startingVersion or startingTimestamp provided for CDF read")

    intercept[IllegalArgumentException] {
      DeltaSharingService.getCdfOptionsMap(Some("startingV"), None, Some("startingT"), None)
    }.getMessage.contains("Multiple starting arguments provided for CDF read")

    intercept[IllegalArgumentException] {
      DeltaSharingService.getCdfOptionsMap(Some("startV"), Some("endV"), None, Some("endT"))
    }.getMessage.contains("Multiple ending arguments provided for CDF read")

    intercept[IllegalArgumentException] {
      DeltaSharingService.getCdfOptionsMap(Some("startV"), Some("3"), None, None)
    }.getMessage.contains("startingVersion is not a valid number")

    intercept[IllegalArgumentException] {
      DeltaSharingService.getCdfOptionsMap(Some("2"), Some("endV"), None, None)
    }.getMessage.contains("endingVersion is not a valid number")
  }

  integrationTest("401 Unauthorized Error: incorrect token") {
    val url = requestPath("/shares")
    val connection = new URL(url).openConnection().asInstanceOf[HttpsURLConnection]
    connection.setRequestProperty("Authorization", s"Bearer incorrect-token")
    val e = intercept[IOException] {
      connection.getInputStream()
    }
    assert(e.getMessage.contains("Server returned HTTP response code: 401"))
  }

  integrationTest("401 Unauthorized Error: no token") {
    val url = requestPath("/shares")
    val connection = new URL(url).openConnection().asInstanceOf[HttpsURLConnection]
    val e = intercept[IOException] {
      connection.getInputStream()
    }
    assert(e.getMessage.contains("Server returned HTTP response code: 401"))
  }

  integrationTest("/shares") {
    val response = readJson(requestPath("/shares"))
    val expected = ListSharesResponse(
      Vector(
        Share().withName("share1"),
        Share().withName("share2"),
        Share().withName("share3"),
        Share().withName("share4"),
        Share().withName("share5"),
        Share().withName("share6"),
        Share().withName("share7"),
        Share().withName("share_azure"),
        Share().withName("share_gcp"),
        Share().withName("share8")
      )
    )
    assert(expected == JsonFormat.fromJsonString[ListSharesResponse](response))
  }

  integrationTest("/shares: maxResults") {
    var response =
      JsonFormat.fromJsonString[ListSharesResponse](readJson(requestPath("/shares?maxResults=1")))
    val shares = ArrayBuffer[Share]()
    shares ++= response.items
    while (response.nextPageToken.nonEmpty) {
      response = JsonFormat.fromJsonString[ListSharesResponse](readJson(requestPath(s"/shares?pageToken=${response.nextPageToken.get}&maxResults=1")))
      shares ++= response.items
    }
    val expected = Seq(
      Share().withName("share1"),
      Share().withName("share2"),
      Share().withName("share3"),
      Share().withName("share4"),
      Share().withName("share5"),
      Share().withName("share6"),
      Share().withName("share7"),
      Share().withName("share_azure"),
      Share().withName("share_gcp"),
      Share().withName("share8")
    )
    assert(expected == shares)
  }

  integrationTest("/shares/{share}") {
    val response = readJson(requestPath("/shares/share1"))
    val expected = GetShareResponse(Some(Share().withName("share1")))
    assert(expected == JsonFormat.fromJsonString[GetShareResponse](response))
  }

  integrationTest("/shares/{share}/schemas") {
    val response = readJson(requestPath("/shares/share1/schemas"))
    val expected = ListSchemasResponse(
      Schema().withName("default").withShare("share1") :: Nil)
    assert(expected == JsonFormat.fromJsonString[ListSchemasResponse](response))
  }

  integrationTest("/shares/{share}/schemas/{schema}/tables") {
    val response = readJson(requestPath("/shares/share1/schemas/default/tables"))
    val expected = ListTablesResponse(
      Table(
        name = Some("table1"),
        schema = Some("default"),
        share = Some("share1"),
        id = Some("00000000-0000-0000-0000-000000000001")
      )::
        Table(
          name = Some("table3"),
          schema = Some("default"),
          share = Some("share1"),
          id = Some("00000000-0000-0000-0000-000000000003")
        )::
        Table(
          name = Some("table7"),
          schema = Some("default"),
          share = Some("share1"),
          id = Some("00000000-0000-0000-0000-000000000007")
        )::Nil
    )
    assert(expected == JsonFormat.fromJsonString[ListTablesResponse](response))
  }

  integrationTest("/shares/{share}/schemas/{schema}/tables: maxResults") {
    var response = JsonFormat.fromJsonString[ListTablesResponse](readJson(requestPath("/shares/share1/schemas/default/tables?maxResults=1")))
    val tables = ArrayBuffer[Table]()
    tables ++= response.items
    while (response.nextPageToken.nonEmpty) {
      response = JsonFormat.fromJsonString[ListTablesResponse](readJson(requestPath(s"/shares/share1/schemas/default/tables?pageToken=${response.nextPageToken.get}&maxResults=1")))
      tables ++= response.items
    }
    val expected =
      Table(
        name = Some("table1"),
        schema = Some("default"),
        share = Some("share1"),
        id = Some("00000000-0000-0000-0000-000000000001")
      )::
        Table(
          name = Some("table3"),
          schema = Some("default"),
          share = Some("share1"),
          id = Some("00000000-0000-0000-0000-000000000003")
        )::
        Table(
          name = Some("table7"),
          schema = Some("default"),
          share = Some("share1"),
          id = Some("00000000-0000-0000-0000-000000000007")
        )::Nil
    assert(expected == tables)
  }

  integrationTest("/shares/{share}/all-tables") {
    val response = readJson(requestPath("/shares/share7/all-tables"))
    val expected = ListAllTablesResponse(
      Table(
        name = Some("table8"),
        schema = Some("schema1"),
        share = Some("share7"),
        id = Some("00000000-0000-0000-0000-000000000008")
      )::
        Table(
          name = Some("table9"),
          schema = Some("schema2"),
          share = Some("share7"),
          id = Some("00000000-0000-0000-0000-000000000009")
        )::Nil
    )
    assert(expected == JsonFormat.fromJsonString[ListAllTablesResponse](response))
  }

  integrationTest("/shares/{share}/all-tables: maxResults") {
    var response = JsonFormat.fromJsonString[ListAllTablesResponse](readJson(requestPath("/shares/share7/all-tables?maxResults=1")))
    val tables = ArrayBuffer[Table]()
    tables ++= response.items
    while (response.nextPageToken.nonEmpty) {
      response = JsonFormat.fromJsonString[ListAllTablesResponse](readJson(requestPath(s"/shares/share7/all-tables?pageToken=${response.nextPageToken.get}&maxResults=1")))
      tables ++= response.items
    }
    val expected =
      Table(
        name = Some("table8"),
        schema = Some("schema1"),
        share = Some("share7"),
        id = Some("00000000-0000-0000-0000-000000000008")
      )::
        Table(
          name = Some("table9"),
          schema = Some("schema2"),
          share = Some("share7"),
          id = Some("00000000-0000-0000-0000-000000000009")
        )::Nil
    assert(expected == tables)
  }


  integrationTest("table1 - head - /shares/{share}/schemas/{schema}/tables/{table}") {
    // getTableVersion succeeds without parameters
    var url = requestPath("/shares/share1/schemas/default/tables/table1")
    var connection = new URL(url).openConnection().asInstanceOf[HttpsURLConnection]
    connection.setRequestMethod("HEAD")
    connection.setRequestProperty("Authorization", s"Bearer ${TestResource.testAuthorizationToken}")
    var input = connection.getInputStream()
    try {
      IOUtils.toString(input)
    } finally {
      input.close()
    }
    var deltaTableVersion = connection.getHeaderField("Delta-Table-Version")
    assert(deltaTableVersion == "2")

    // getTableVersion succeeds with timestamp before version 0
    url = requestPath("/shares/share8/schemas/default/tables/cdf_table_cdf_enabled?startingTimestamp=2000-01-01T00:00:00Z")
    connection = new URL(url).openConnection().asInstanceOf[HttpsURLConnection]
    connection.setRequestMethod("HEAD")
    connection.setRequestProperty("Authorization", s"Bearer ${TestResource.testAuthorizationToken}")
    input = connection.getInputStream()
    try {
      IOUtils.toString(input)
    } finally {
      input.close()
    }
    deltaTableVersion = connection.getHeaderField("Delta-Table-Version")
    assert(deltaTableVersion == "0")

    // getTableVersion succeeds with timestamp after creation
    url = requestPath("/shares/share8/schemas/default/tables/cdf_table_cdf_enabled?startingTimestamp=2022-04-29T22:51:12Z")
    connection = new URL(url).openConnection().asInstanceOf[HttpsURLConnection]
    connection.setRequestMethod("HEAD")
    connection.setRequestProperty("Authorization", s"Bearer ${TestResource.testAuthorizationToken}")
    input = connection.getInputStream()
    try {
      IOUtils.toString(input)
    } finally {
      input.close()
    }
    deltaTableVersion = connection.getHeaderField("Delta-Table-Version")
    assert(deltaTableVersion == "5")
  }

  integrationTest("table1 - get - /shares/{share}/schemas/{schema}/tables/{table}/version") {
    // getTableVersion succeeds without parameters
    var url = requestPath("/shares/share1/schemas/default/tables/table1/version")
    var connection = new URL(url).openConnection().asInstanceOf[HttpsURLConnection]
    connection.setRequestMethod("GET")
    connection.setRequestProperty("Authorization", s"Bearer ${TestResource.testAuthorizationToken}")
    var input = connection.getInputStream()
    try {
      IOUtils.toString(input)
    } finally {
      input.close()
    }
    var deltaTableVersion = connection.getHeaderField("Delta-Table-Version")
    assert(deltaTableVersion == "2")

    // getTableVersion succeeds with parameters
    url = requestPath("/shares/share8/schemas/default/tables/cdf_table_cdf_enabled/version?startingTimestamp=2000-01-01T00:00:00Z")
    connection = new URL(url).openConnection().asInstanceOf[HttpsURLConnection]
    connection.setRequestMethod("GET")
    connection.setRequestProperty("Authorization", s"Bearer ${TestResource.testAuthorizationToken}")
    input = connection.getInputStream()
    try {
      IOUtils.toString(input)
    } finally {
      input.close()
    }
    deltaTableVersion = connection.getHeaderField("Delta-Table-Version")
    assert(deltaTableVersion == "0")
  }

  integrationTest("getTableVersion - head exceptions") {
    // timestamp can be any string here, it's resolved in DeltaSharedTableLoader
    assertHttpError(
      url = requestPath("/shares/share2/schemas/default/tables/table2?startingTimestamp=abc"),
      method = "HEAD",
      data = None,
      expectedErrorCode = 400,
      expectedErrorMessage = "Reading table by version or timestamp is not supported because "
    )

    // invalid startingTimestamp format
    assertHttpError(
      url = requestPath(
        "/shares/share8/schemas/default/tables/cdf_table_cdf_enabled?startingTimestamp=abc"
      ),
      method = "HEAD",
      data = None,
      expectedErrorCode = 400,
      expectedErrorMessage = "Invalid startingTimestamp"
    )

    // timestamp after the latest version
    assertHttpError(
      url = requestPath("/shares/share8/schemas/default/tables/cdf_table_cdf_enabled?startingTimestamp=9999-01-01T00:00:00Z"),
      method = "HEAD",
      data = None,
      expectedErrorCode = 400,
      expectedErrorMessage = "The provided timestamp (9999-01-01 00:00:00.0) is after the latest version available"
    )
  }

  integrationTest("getTableVersion - get exceptions") {
    // timestamp can be any string here, it's resolved in DeltaSharedTableLoader
    assertHttpError(
      url = requestPath("/shares/share2/schemas/default/tables/table2/version?startingTimestamp=abc"),
      method = "GET",
      data = None,
      expectedErrorCode = 400,
      expectedErrorMessage = "Reading table by version or timestamp is not supported because "
    )

    // invalid startingTimestamp format
    assertHttpError(
      url = requestPath(
        "/shares/share8/schemas/default/tables/cdf_table_cdf_enabled/version?startingTimestamp=abc"
      ),
      method = "GET",
      data = None,
      expectedErrorCode = 400,
      expectedErrorMessage = "Invalid startingTimestamp"
    )

    // timestamp after the latest version
    assertHttpError(
      url = requestPath("/shares/share8/schemas/default/tables/cdf_table_cdf_enabled/version?startingTimestamp=9999-01-01T00:00:00-08:00"),
      method = "GET",
      data = None,
      expectedErrorCode = 400,
      expectedErrorMessage = "The provided timestamp "
    )
  }

  integrationTest("table1 - non partitioned - /shares/{share}/schemas/{schema}/tables/{table}/metadata") {
    Seq(
      RESPONSE_FORMAT_PARQUET,
      RESPONSE_FORMAT_DELTA,
      s"$RESPONSE_FORMAT_DELTA,$RESPONSE_FORMAT_PARQUET",
      s"$RESPONSE_FORMAT_PARQUET,$RESPONSE_FORMAT_DELTA"
    ).foreach { responseFormat =>
      val respondedFormat = if (responseFormat == RESPONSE_FORMAT_DELTA) {
        RESPONSE_FORMAT_DELTA
      } else {
        RESPONSE_FORMAT_PARQUET
      }
      val response = readNDJson(requestPath(s"/shares/share1/schemas/default/tables/table1/metadata"), responseFormat = respondedFormat, expectedTableVersion = Some(2))
      val Array(protocol, metadata) = response.split("\n")
      if (responseFormat == RESPONSE_FORMAT_DELTA) {
        val responseProtocol = JsonUtils.fromJson[DeltaResponseSingleAction](protocol).protocol
        assert(responseProtocol.deltaProtocol.minReaderVersion == 1)
        val responseMetadata = JsonUtils.fromJson[DeltaResponseSingleAction](metadata).metaData
        assert(responseMetadata.deltaMetadata.id == "ed96aa41-1d81-4b7f-8fb5-846878b4b0cf")
        assert(responseMetadata.deltaMetadata.schemaString == """{"type":"struct","fields":[{"name":"eventTime","type":"timestamp","nullable":true,"metadata":{}},{"name":"date","type":"date","nullable":true,"metadata":{}}]}""")
      } else {
        val expectedProtocol = Protocol(minReaderVersion = 1).wrap
        assert(expectedProtocol == JsonUtils.fromJson[SingleAction](protocol))
        val expectedMetadata = Metadata(
          id = "ed96aa41-1d81-4b7f-8fb5-846878b4b0cf",
          format = Format(),
          schemaString = """{"type":"struct","fields":[{"name":"eventTime","type":"timestamp","nullable":true,"metadata":{}},{"name":"date","type":"date","nullable":true,"metadata":{}}]}""",
          partitionColumns = Nil).wrap
        assert(expectedMetadata == JsonUtils.fromJson[SingleAction](metadata))
      }
    }
  }

  integrationTest("table1 - non partitioned - /shares/{share}/schemas/{schema}/tables/{table}/query") {
    Seq(true, false).foreach { includeEndStreamAction =>
      Seq(
        RESPONSE_FORMAT_PARQUET,
        RESPONSE_FORMAT_DELTA,
        s"$RESPONSE_FORMAT_DELTA,$RESPONSE_FORMAT_PARQUET",
        s"$RESPONSE_FORMAT_PARQUET,$RESPONSE_FORMAT_DELTA"
      ).foreach { responseFormat =>
        val respondedFormat = if (responseFormat == RESPONSE_FORMAT_DELTA) {
          RESPONSE_FORMAT_DELTA
        } else {
          RESPONSE_FORMAT_PARQUET
        }
        val p =
          s"""
             |{
             |  "predicateHints": [
             |    "date = CAST('2021-04-28' AS DATE)"
             |  ]
             |}
             |""".stripMargin
        val response = readNDJson(
          requestPath("/shares/share1/schemas/default/tables/table1/query"),
          Some("POST"),
          Some(p),
          Some(2),
          respondedFormat,
          includeEndStreamAction = includeEndStreamAction)
        var lines = response.split("\n").toSeq
        val protocol = lines(0)
        val metadata = lines(1)
        if (includeEndStreamAction) {
          val endAction = JsonUtils.fromJson[SingleAction](lines.last).endStreamAction
          assert(endAction != null)
          assert(endAction.minUrlExpirationTimestamp != null)
          lines = lines.dropRight(1)
        }
        if (responseFormat == RESPONSE_FORMAT_DELTA) {
          val responseProtocol = JsonUtils.fromJson[DeltaResponseSingleAction](protocol).protocol
          assert(responseProtocol.deltaProtocol.minReaderVersion == 1)

          // unable to construct the delta action because the cases classes like AddFile/Metadata
          // are private to io.delta.standalone.internal.
          // So we only verify a couple important fields.
          val responseMetadata = JsonUtils.fromJson[DeltaResponseSingleAction](metadata).metaData
          assert(responseMetadata.deltaMetadata.id == "ed96aa41-1d81-4b7f-8fb5-846878b4b0cf")

          val actualFiles = lines.drop(2).map(f => JsonUtils.fromJson[DeltaResponseSingleAction](f).file)
          assert(actualFiles(0).id == "061cb3683a467066995f8cdaabd8667d")
          assert(actualFiles(0).deltaSingleAction.add != null)
          assert(actualFiles(1).id == "e268cbf70dbaa6143e7e9fa3e2d3b00e")
          assert(actualFiles(1).deltaSingleAction.add != null)
          assert(actualFiles.count(_.expirationTimestamp > System.currentTimeMillis()) == 2)
          verifyPreSignedUrl(actualFiles(0).deltaSingleAction.add.path, 781)
          verifyPreSignedUrl(actualFiles(1).deltaSingleAction.add.path, 781)
        } else {
          val expectedProtocol = Protocol(minReaderVersion = 1).wrap
          assert(expectedProtocol == JsonUtils.fromJson[SingleAction](protocol))
          val expectedMetadata = Metadata(
            id = "ed96aa41-1d81-4b7f-8fb5-846878b4b0cf",
            format = Format(),
            schemaString = """{"type":"struct","fields":[{"name":"eventTime","type":"timestamp","nullable":true,"metadata":{}},{"name":"date","type":"date","nullable":true,"metadata":{}}]}""",
            partitionColumns = Nil).wrap
          assert(expectedMetadata == JsonUtils.fromJson[SingleAction](metadata))
          val files = lines.drop(2)
          val actualFiles = files.map(f => JsonUtils.fromJson[SingleAction](f).file)
          assert(actualFiles.size == 2)
          val expectedFiles = Seq(
            AddFile(
              url = actualFiles(0).url,
              expirationTimestamp = actualFiles(0).expirationTimestamp,
              id = "061cb3683a467066995f8cdaabd8667d",
              partitionValues = Map.empty,
              size = 781,
              stats = """{"numRecords":1,"minValues":{"eventTime":"2021-04-28T06:32:22.421Z","date":"2021-04-28"},"maxValues":{"eventTime":"2021-04-28T06:32:22.421Z","date":"2021-04-28"},"nullCount":{"eventTime":0,"date":0}}"""
            ),
            AddFile(
              url = actualFiles(1).url,
              expirationTimestamp = actualFiles(1).expirationTimestamp,
              id = "e268cbf70dbaa6143e7e9fa3e2d3b00e",
              partitionValues = Map.empty,
              size = 781,
              stats = """{"numRecords":1,"minValues":{"eventTime":"2021-04-28T06:32:02.070Z","date":"2021-04-28"},"maxValues":{"eventTime":"2021-04-28T06:32:02.070Z","date":"2021-04-28"},"nullCount":{"eventTime":0,"date":0}}"""
            )
          )
          assert(actualFiles.count(_.expirationTimestamp != null) == 2)
          assert(expectedFiles == actualFiles.toList)
          verifyPreSignedUrl(actualFiles(0).url, 781)
          verifyPreSignedUrl(actualFiles(1).url, 781)
        }
      }
    }
  }

  integrationTest("table1 async query without idempotency_key") {
    Seq(RESPONSE_FORMAT_PARQUET, RESPONSE_FORMAT_DELTA).foreach { responseFormat =>
      assertHttpError(
        requestPath("/shares/share1/schemas/default/tables/table1/query"),
        method = "POST",
        data = Some("""{"maxFiles": 1}"""),
        expectedErrorCode = 400,
        expectedErrorMessage = "idempotency_key is required for async query",
        headers = Map("delta-sharing-capabilities" -> s"asyncquery=true;responseFormat=$responseFormat")
      )
    }
  }

  integrationTest("table1 async query") {
    Seq(RESPONSE_FORMAT_PARQUET, RESPONSE_FORMAT_DELTA).foreach { responseFormat =>
      val response = readNDJson(
        requestPath("/shares/share1/schemas/default/tables/table1/query"),
        Some("POST"),
        Some("""{"idempotency_key": "random id"}"""),
        expectedTableVersion = None,
        responseFormat,
        asyncQuery = "true"
      )

      assert(JsonUtils.fromJson[SingleAction](response).queryStatus != null)
    }
  }

  integrationTest("table1 async query get status") {
    Seq(RESPONSE_FORMAT_PARQUET, RESPONSE_FORMAT_DELTA).foreach { responseFormat =>
      val response = readNDJson(
        requestPath("/shares/share1/schemas/default/tables/table1/queries/1234"),
        method = Some("POST"),
        Some("""{"maxFiles": 1}"""),
        expectedTableVersion = None,
        responseFormat,
        asyncQuery = "true"
      )

      var lines = response.split("\n")
      assert(lines.length == 4)

      print(s"response: $response")
    }
  }

  integrationTest("table1 - non partitioned - paginated query") {
    Seq(
      (RESPONSE_FORMAT_PARQUET, true),
      (RESPONSE_FORMAT_PARQUET, false),
      (RESPONSE_FORMAT_DELTA, true),
      (RESPONSE_FORMAT_DELTA, false)
    ).foreach { case (responseFormat, includeEndStreamAction) =>
      var response = readNDJson(
        requestPath("/shares/share1/schemas/default/tables/table1/query"),
        Some("POST"),
        Some("""{"maxFiles": 1}"""),
        Some(2),
        responseFormat,
        includeEndStreamAction = includeEndStreamAction
      )
      var lines = response.split("\n")
      assert(lines.length == 4)
      val protocol = lines(0)
      val metadata = lines(1)
      val files = ArrayBuffer[String]()
      files.append(lines(2))
      var endAction = JsonUtils.fromJson[SingleAction](lines(3)).endStreamAction
      assert(endAction.minUrlExpirationTimestamp != null)
      var numPages = 1
      while (endAction.nextPageToken != null) {
        numPages += 1
        response = readNDJson(
          requestPath("/shares/share1/schemas/default/tables/table1/query"),
          Some("POST"),
          Some(s"""{"maxFiles": 1, "pageToken": "${endAction.nextPageToken}"}"""),
          Some(2),
          responseFormat
        )
        lines = response.split("\n")
        assert(lines.length == 4)
        assert(protocol == lines(0))
        assert(metadata == lines(1))
        files.append(lines(2))
        endAction = JsonUtils.fromJson[SingleAction](lines(3)).endStreamAction
        assert(endAction.minUrlExpirationTimestamp != null)
      }
      assert(numPages == 2)

      if (responseFormat == RESPONSE_FORMAT_DELTA) {
        val responseProtocol = JsonUtils.fromJson[DeltaResponseSingleAction](protocol).protocol
        assert(responseProtocol.deltaProtocol.minReaderVersion == 1)

        // unable to construct the delta action because the cases classes like AddFile/Metadata
        // are private to io.delta.standalone.internal.
        // So we only verify a couple important fields.
        val responseMetadata = JsonUtils.fromJson[DeltaResponseSingleAction](metadata).metaData
        assert(responseMetadata.deltaMetadata.id == "ed96aa41-1d81-4b7f-8fb5-846878b4b0cf")

        val actualFiles = files.map(f => JsonUtils.fromJson[DeltaResponseSingleAction](f).file)
        assert(actualFiles(0).id == "061cb3683a467066995f8cdaabd8667d")
        assert(actualFiles(0).deltaSingleAction.add != null)
        assert(actualFiles(1).id == "e268cbf70dbaa6143e7e9fa3e2d3b00e")
        assert(actualFiles(1).deltaSingleAction.add != null)
        assert(actualFiles.count(_.expirationTimestamp > System.currentTimeMillis()) == 2)
        verifyPreSignedUrl(actualFiles(0).deltaSingleAction.add.path, 781)
        verifyPreSignedUrl(actualFiles(1).deltaSingleAction.add.path, 781)
      } else {
        val expectedProtocol = Protocol(minReaderVersion = 1).wrap
        assert(expectedProtocol == JsonUtils.fromJson[SingleAction](protocol))
        val expectedMetadata = Metadata(
          id = "ed96aa41-1d81-4b7f-8fb5-846878b4b0cf",
          format = Format(),
          schemaString =
            """{"type":"struct","fields":[{"name":"eventTime","type":"timestamp","nullable":true,"metadata":{}},{"name":"date","type":"date","nullable":true,"metadata":{}}]}""",
          partitionColumns = Nil
        ).wrap
        assert(expectedMetadata == JsonUtils.fromJson[SingleAction](metadata))
        val actualFiles = files.map(f => JsonUtils.fromJson[SingleAction](f).file)
        val expectedFiles = Seq(
          AddFile(
            url = actualFiles(0).url,
            expirationTimestamp = actualFiles(0).expirationTimestamp,
            id = "061cb3683a467066995f8cdaabd8667d",
            partitionValues = Map.empty,
            size = 781,
            stats =
              """{"numRecords":1,"minValues":{"eventTime":"2021-04-28T06:32:22.421Z","date":"2021-04-28"},"maxValues":{"eventTime":"2021-04-28T06:32:22.421Z","date":"2021-04-28"},"nullCount":{"eventTime":0,"date":0}}"""
          ),
          AddFile(
            url = actualFiles(1).url,
            expirationTimestamp = actualFiles(1).expirationTimestamp,
            id = "e268cbf70dbaa6143e7e9fa3e2d3b00e",
            partitionValues = Map.empty,
            size = 781,
            stats =
              """{"numRecords":1,"minValues":{"eventTime":"2021-04-28T06:32:02.070Z","date":"2021-04-28"},"maxValues":{"eventTime":"2021-04-28T06:32:02.070Z","date":"2021-04-28"},"nullCount":{"eventTime":0,"date":0}}"""
          )
        )
        assert(actualFiles.count(_.expirationTimestamp != null) == 2)
        assert(expectedFiles == actualFiles.toList)
        verifyPreSignedUrl(actualFiles(0).url, 781)
        verifyPreSignedUrl(actualFiles(1).url, 781)
      }
    }
  }

  integrationTest("refresh query returns the same set of files as initial query") {
    Seq(true, false).foreach { includeEndStreamAction =>
      val initialResponse = readNDJson(
        requestPath("/shares/share1/schemas/default/tables/table1/query"),
        Some("POST"),
        Some("""{"includeRefreshToken": true}"""),
        Some(2),
        includeEndStreamAction = includeEndStreamAction
      ).split("\n")
      assert(initialResponse.length == 5)
      val endAction = JsonUtils.fromJson[SingleAction](initialResponse.last).endStreamAction
      assert(endAction.refreshToken != null)

      val refreshResponse = readNDJson(
        requestPath("/shares/share1/schemas/default/tables/table1/query"),
        Some("POST"),
        Some(s"""{"includeRefreshToken": true, "refreshToken": "${endAction.refreshToken}"}"""),
        Some(2)
      ).split("\n")
      assert(refreshResponse.length == 5)
      // protocol
      assert(initialResponse(0) == refreshResponse(0))
      // metadata
      assert(initialResponse(1) == refreshResponse(1))
      // files
      val initialFiles = initialResponse.slice(2, 4).map(f => JsonUtils.fromJson[SingleAction](f).file)
      val refreshedFiles = refreshResponse.slice(2, 4).map(f => JsonUtils.fromJson[SingleAction](f).file)
      assert(initialFiles.map(_.id) sameElements refreshedFiles.map(_.id))
    }
  }

  integrationTest("refresh query - exception") {
    // invalid refresh token
    assertHttpError(
      url = requestPath("/shares/share1/schemas/default/tables/table1/query"),
      method = "POST",
      data = Some("""{"includeRefreshToken": true, "refreshToken": "foo"}"""),
      expectedErrorCode = 400,
      expectedErrorMessage = "Error decoding refresh token"
    )

    // invalid query parameters
    assertHttpError(
      url = requestPath("/shares/share8/schemas/default/tables/streaming_notnull_to_null/query"),
      method = "POST",
      data = Some("""{"version": 1, "includeRefreshToken": true}"""),
      expectedErrorCode = 400,
      expectedErrorMessage = "includeRefreshToken cannot be used when querying a specific version"
    )
    assertHttpError(
      url = requestPath("/shares/share1/schemas/default/tables/table1/query"),
      method = "POST",
      data = Some("""{"pageToken": "foo", "includeRefreshToken": true}"""),
      expectedErrorCode = 400,
      expectedErrorMessage = "includeRefreshToken must be used in the first page request"
    )
    assertHttpError(
      url = requestPath("/shares/share8/schemas/default/tables/streaming_notnull_to_null/query"),
      method = "POST",
      data = Some("""{"startingVersion": 1, "refreshToken": "foo"}"""),
      expectedErrorCode = 400,
      expectedErrorMessage = "refreshToken cannot be used when querying a specific version"
    )
    assertHttpError(
      url = requestPath("/shares/share1/schemas/default/tables/table1/query"),
      method = "POST",
      data = Some("""{"pageToken": "foo", "refreshToken": "foo"}"""),
      expectedErrorCode = 400,
      expectedErrorMessage = "refreshToken must be used in the first page request"
    )

    var response = readNDJson(
      requestPath("/shares/share1/schemas/default/tables/table1/query"),
      Some("POST"),
      Some("""{"includeRefreshToken": true}"""),
      Some(2)
    )
    var lines = response.split("\n")
    assert(lines.length == 5)
    var endAction = JsonUtils.fromJson[SingleAction](lines.last).endStreamAction
    assert(endAction.refreshToken != null)
    assertHttpError(
      url = requestPath("/shares/share2/schemas/default/tables/table2/query"),
      method = "POST",
      data = Some(s"""{"includeRefreshToken": true, "refreshToken": "${endAction.refreshToken}"}"""),
      expectedErrorCode = 400,
      expectedErrorMessage = "The table specified in the refresh token does not match the table being queried"
    )

    // refresh token expired
    val updatedServerConfig = serverConfig.copy(refreshTokenTtlMs = 0)
    server.stop().get()
    server = DeltaSharingService.start(updatedServerConfig)
    response = readNDJson(
      requestPath("/shares/share1/schemas/default/tables/table1/query"),
      Some("POST"),
      Some("""{"includeRefreshToken": true}"""),
      Some(2)
    )
    lines = response.split("\n")
    assert(lines.length == 5)
    endAction = JsonUtils.fromJson[SingleAction](lines.last).endStreamAction
    assert(endAction.refreshToken != null)

    assertHttpError(
      url = requestPath("/shares/share1/schemas/default/tables/table1/query"),
      method = "POST",
      data = Some(s"""{"includeRefreshToken": true, "refreshToken": "${endAction.refreshToken}"}"""),
      expectedErrorCode = 400,
      expectedErrorMessage = "The refresh token has expired"
    )

    server.stop().get()
    server = DeltaSharingService.start(serverConfig)
  }

  integrationTest("table2 - partitioned - /shares/{share}/schemas/{schema}/tables/{table}/metadata") {
    val response = readNDJson(requestPath("/shares/share2/schemas/default/tables/table2/metadata"), expectedTableVersion = Some(2))
    val Array(protocol, metadata) = response.split("\n")
    val expectedProtocol = Protocol(minReaderVersion = 1).wrap
    assert(expectedProtocol == JsonUtils.fromJson[SingleAction](protocol))
    val expectedMetadata = Metadata(
      id = "f8d5c169-3d01-4ca3-ad9e-7dc3355aedb2",
      format = Format(),
      schemaString = """{"type":"struct","fields":[{"name":"eventTime","type":"timestamp","nullable":true,"metadata":{}},{"name":"date","type":"date","nullable":true,"metadata":{}}]}""",
      partitionColumns = Seq("date")).wrap
    assert(expectedMetadata == JsonUtils.fromJson[SingleAction](metadata))
  }

  integrationTest("table_with_no_metadata - metadata missing") {
    assertHttpError(
      url = requestPath("/shares/share8/schemas/default/tables/table_with_no_metadata/version"),
      method = "GET",
      data = None,
      expectedErrorCode = 500,
      expectedErrorMessage = ""
    )
  }

  integrationTest("table2 - version 1 : historyShared is false") {
    assertHttpError(
      url = requestPath("/shares/share2/schemas/default/tables/table2/query"),
      method = "POST",
      data = Some("""{"version": 1}"""),
      expectedErrorCode = 400,
      expectedErrorMessage = "Reading table by version or timestamp is not supported because history sharing is not enabled on table: share2.default.table2"
    )
  }

  integrationTest("table2 - timestamp not supported: historyShared is false") {
    // timestamp can be any string here, it's resolved in DeltaSharedTableLoader
    assertHttpError(
      url = requestPath("/shares/share2/schemas/default/tables/table2/query"),
      method = "POST",
      data = Some("""{"timestamp": "abc"}"""),
      expectedErrorCode = 400,
      expectedErrorMessage = "Reading table by version or timestamp is not supported because history sharing is not enabled on table: share2.default.table2"
    )
  }

  integrationTest("table2 - time travel metadata not supported: historyShared is false") {
    // timestamp can be any string here, it's resolved in DeltaSharedTableLoader
    assertHttpError(
      url = requestPath("/shares/share2/schemas/default/tables/table2/metadata?version=1"),
      method = "GET",
      data = None,
      expectedErrorCode = 400,
      expectedErrorMessage = "Reading table by version or timestamp is not supported because history sharing is not enabled on table: share2.default.table2"
    )
  }

  integrationTest("table2 - partitioned - /shares/{share}/schemas/{schema}/tables/{table}/query") {
    val p =
      """
        |{
        |  "predicateHints": [
        |    "date = CAST('2021-04-28' AS DATE)"
        |  ],
        |  "limitHint": 123
        |}
        |""".stripMargin
    val response = readNDJson(requestPath("/shares/share2/schemas/default/tables/table2/query"), Some("POST"), Some(p), Some(2))
    val lines = response.split("\n")
    val protocol = lines(0)
    val metadata = lines(1)
    val expectedProtocol = Protocol(minReaderVersion = 1).wrap
    assert(expectedProtocol == JsonUtils.fromJson[SingleAction](protocol))
    val expectedMetadata = Metadata(
      id = "f8d5c169-3d01-4ca3-ad9e-7dc3355aedb2",
      format = Format(),
      schemaString = """{"type":"struct","fields":[{"name":"eventTime","type":"timestamp","nullable":true,"metadata":{}},{"name":"date","type":"date","nullable":true,"metadata":{}}]}""",
      partitionColumns = Seq("date")).wrap
    assert(expectedMetadata == JsonUtils.fromJson[SingleAction](metadata))
    val files = lines.drop(2)
    val actualFiles = files.map(f => JsonUtils.fromJson[SingleAction](f).file)
    assert(actualFiles.size == 2)
    val expectedFiles = Seq(
      AddFile(
        url = actualFiles(0).url,
        expirationTimestamp = actualFiles(0).expirationTimestamp,
        id = "9f1a49539c5cffe1ea7f9e055d5c003c",
        partitionValues = Map("date" -> "2021-04-28"),
        size = 573,
        stats = """{"numRecords":1,"minValues":{"eventTime":"2021-04-28T23:33:57.955Z"},"maxValues":{"eventTime":"2021-04-28T23:33:57.955Z"},"nullCount":{"eventTime":0}}"""
      ),
      AddFile(
        url = actualFiles(1).url,
        expirationTimestamp = actualFiles(1).expirationTimestamp,
        id = "cd2209b32f5ed5305922dd50f5908a75",
        partitionValues = Map("date" -> "2021-04-28"),
        size = 573,
        stats = """{"numRecords":1,"minValues":{"eventTime":"2021-04-28T23:33:48.719Z"},"maxValues":{"eventTime":"2021-04-28T23:33:48.719Z"},"nullCount":{"eventTime":0}}"""
      )
    )
    assert(actualFiles.count(_.expirationTimestamp != null) == 2)
    assert(expectedFiles == actualFiles.toList)
    verifyPreSignedUrl(actualFiles(0).url, 573)
    verifyPreSignedUrl(actualFiles(1).url, 573)
  }

  integrationTest("table2 - partitioned - paginated query") {
    var body =
      """
        |{
        |  "predicateHints": [
        |    "date = CAST('2021-04-28' AS DATE)"
        |  ],
        |  "maxFiles": 1
        |}
        |""".stripMargin
    var response = readNDJson(
      requestPath("/shares/share2/schemas/default/tables/table2/query"),
      Some("POST"),
      Some(body),
      Some(2)
    )
    var lines = response.split("\n")
    assert(lines.length == 4)
    val protocol = lines(0)
    val metadata = lines(1)
    val files = ArrayBuffer[String]()
    files.append(lines(2))
    var endAction = JsonUtils.fromJson[SingleAction](lines(3)).endStreamAction
    assert(endAction.minUrlExpirationTimestamp != null)
    var numPages = 1
    while (endAction.nextPageToken != null) {
      numPages += 1
      body =
        s"""
           |{
           |  "predicateHints": [
           |    "date = CAST('2021-04-28' AS DATE)"
           |  ],
           |  "maxFiles": 1,
           |  "pageToken": "${endAction.nextPageToken}"
           |}
           |""".stripMargin
      response = readNDJson(
        requestPath("/shares/share2/schemas/default/tables/table2/query"),
        Some("POST"),
        Some(body),
        Some(2)
      )
      lines = response.split("\n")
      assert(lines.length == 4)
      assert(protocol == lines(0))
      assert(metadata == lines(1))
      files.append(lines(2))
      endAction = JsonUtils.fromJson[SingleAction](lines(3)).endStreamAction
      assert(endAction.minUrlExpirationTimestamp != null)
    }
    assert(numPages == 2)

    val expectedProtocol = Protocol(minReaderVersion = 1).wrap
    assert(expectedProtocol == JsonUtils.fromJson[SingleAction](protocol))
    val expectedMetadata = Metadata(
      id = "f8d5c169-3d01-4ca3-ad9e-7dc3355aedb2",
      format = Format(),
      schemaString =
        """{"type":"struct","fields":[{"name":"eventTime","type":"timestamp","nullable":true,"metadata":{}},{"name":"date","type":"date","nullable":true,"metadata":{}}]}""",
      partitionColumns = Seq("date")
    ).wrap
    assert(expectedMetadata == JsonUtils.fromJson[SingleAction](metadata))
    val actualFiles = files.map(f => JsonUtils.fromJson[SingleAction](f).file)
    val expectedFiles = Seq(
      AddFile(
        url = actualFiles(0).url,
        expirationTimestamp = actualFiles(0).expirationTimestamp,
        id = "9f1a49539c5cffe1ea7f9e055d5c003c",
        partitionValues = Map("date" -> "2021-04-28"),
        size = 573,
        stats =
          """{"numRecords":1,"minValues":{"eventTime":"2021-04-28T23:33:57.955Z"},"maxValues":{"eventTime":"2021-04-28T23:33:57.955Z"},"nullCount":{"eventTime":0}}"""
      ),
      AddFile(
        url = actualFiles(1).url,
        expirationTimestamp = actualFiles(1).expirationTimestamp,
        id = "cd2209b32f5ed5305922dd50f5908a75",
        partitionValues = Map("date" -> "2021-04-28"),
        size = 573,
        stats =
          """{"numRecords":1,"minValues":{"eventTime":"2021-04-28T23:33:48.719Z"},"maxValues":{"eventTime":"2021-04-28T23:33:48.719Z"},"nullCount":{"eventTime":0}}"""
      )
    )
    assert(actualFiles.count(_.expirationTimestamp != null) == 2)
    assert(expectedFiles == actualFiles.toList)
    verifyPreSignedUrl(actualFiles(0).url, 573)
    verifyPreSignedUrl(actualFiles(1).url, 573)
  }

  integrationTest("jsonPredicateTest") {
    // A test function that applies specified predicate hints on cdf_table_with_partition
    // table which has two files with dates (2020-01-01, 2020-02-02)
    //
    // The param "expectedDatesSorted" specifies which of the two files we expect for the
    // specified hints.
    def testPredicateHints(hints: String, expectedDatesSorted: Seq[String]): Unit = {
      val jsonPredicateStr = JsonUtils.toJson(Map("jsonPredicateHints" -> hints))
      val response = readNDJson(
        requestPath("/shares/share8/schemas/default/tables/cdf_table_with_partition/query"),
        Some("POST"),
        Some(jsonPredicateStr),
        Some(3)
      )

      // Sort the files and match the expected dates.
      // The date string should be present in the corresponding file name.
      val lines = response.split("\n").toSeq
      val files = lines.drop(2).map(f => JsonUtils.fromJson[SingleAction](f).file.url).sorted
      assert(files.size == expectedDatesSorted.size)
      for (i <- 0 to expectedDatesSorted.size - 1) {
        assert(files(i).contains(expectedDatesSorted(i)))
      }
    }
    testPredicateHints("", Seq("2020-01-01", "2020-02-02"))

    val hints1 =
      """{"op":"and","children":[
           |  {"op":"not","children":[
           |    {"op":"isNull","children":[
           |      {"op":"column","name":"birthday","valueType":"date"}]}]},
           |  {"op":"equal","children":[
           |    {"op":"column","name":"birthday","valueType":"date"},
           |    {"op":"literal","value":"2020-01-01","valueType":"date"}]}
           |]}""".stripMargin.replaceAll("\n", "").replaceAll(" ", "")
    testPredicateHints(hints1, Seq("2020-01-01"))

    val hints2 =
      """{"op":"and","children":[
           |  {"op":"not","children":[
           |    {"op":"isNull","children":[
           |      {"op":"column","name":"birthday","valueType":"date"}]}]},
           |  {"op":"greaterThan","children":[
           |    {"op":"column","name":"birthday","valueType":"date"},
           |    {"op":"literal","value":"2020-01-01","valueType":"date"}]}
           |]}""".stripMargin.replaceAll("\n", "").replaceAll(" ", "")
    testPredicateHints(hints2, Seq("2020-02-02"))

    val hints3 =
      """{"op":"and","children":[
           |  {"op":"lessThan","children":[
           |    {"op":"column","name":"birthday","valueType":"date"},
           |    {"op":"literal","value":"2020-02-03","valueType":"date"}]},
           |  {"op":"greaterThanOrEqual","children":[
           |    {"op":"column","name":"birthday","valueType":"date"},
           |    {"op":"literal","value":"2020-01-01","valueType":"date"}]}
           |]}""".stripMargin.replaceAll("\n", "").replaceAll(" ", "")
    testPredicateHints(hints3, Seq("2020-01-01", "2020-02-02"))

    // hints on stats column age.
    val hints4 =
      """{"op":"and","children":[
           |  {"op":"not","children":[
           |    {"op":"isNull","children":[
           |      {"op":"column","name":"birthday","valueType":"date"}]}]},
           |  {"op":"equal","children":[
           |    {"op":"column","name":"age","valueType":"int"},
           |    {"op":"literal","value":"2","valueType":"int"}]}
           |]}""".stripMargin.replaceAll("\n", "").replaceAll(" ", "")
    testPredicateHints(hints4, Seq("2020-02-02"))

    // hints on stats column age.
    val hints5 =
      """{"op":"and","children":[
           |  {"op":"not","children":[
           |    {"op":"isNull","children":[
           |      {"op":"column","name":"birthday","valueType":"date"}]}]},
           |  {"op":"lessThan","children":[
           |    {"op":"column","name":"age","valueType":"int"},
           |    {"op":"literal","value":"3","valueType":"int"}]}
           |]}""".stripMargin.replaceAll("\n", "").replaceAll(" ", "")
    testPredicateHints(hints5, Seq("2020-01-01", "2020-02-02"))

    // hints on stats and partition columns.
    val hints6 =
      """{"op":"and","children":[
           |  {"op":"lessThan","children":[
           |    {"op":"column","name":"birthday","valueType":"date"},
           |    {"op":"literal","value":"2020-02-03","valueType":"date"}]},
           |  {"op":"greaterThanOrEqual","children":[
           |    {"op":"column","name":"birthday","valueType":"date"},
           |    {"op":"literal","value":"2020-01-01","valueType":"date"}]},
           |  {"op":"lessThan","children":[
           |    {"op":"column","name":"age","valueType":"int"},
           |    {"op":"literal","value":"2","valueType":"int"}]}
           |]}""".stripMargin.replaceAll("\n", "").replaceAll(" ", "")
    testPredicateHints(hints6, Seq("2020-01-01"))
  }

  integrationTest("paginated query with jsonPredicates") {
    // cdf_table_with_partition has two files with dates (2020-01-01, 2020-02-02)
    val hints =
      """{"op":"and","children":[
        |  {"op":"not","children":[
        |    {"op":"isNull","children":[
        |      {"op":"column","name":"birthday","valueType":"date"}]}]},
        |  {"op":"equal","children":[
        |    {"op":"column","name":"birthday","valueType":"date"},
        |    {"op":"literal","value":"2020-01-01","valueType":"date"}]}
        |]}""".stripMargin.replaceAll("\n", "").replaceAll(" ", "")
    val response = readNDJson(
      requestPath("/shares/share8/schemas/default/tables/cdf_table_with_partition/query"),
      Some("POST"),
      Some(JsonUtils.toJson(Map("jsonPredicateHints" -> hints, "maxFiles" -> 1))),
      Some(3)
    )
    val actions = response.split("\n").map(JsonUtils.fromJson[SingleAction](_))
    assert(actions.length == 4)
    val expectedProtocol = Protocol(minReaderVersion = 1)
    assert(expectedProtocol == actions(0).protocol)
    val expectedMetadata = Metadata(
      id = "e21eb083-6976-4159-90f2-ad88d06b7c7f",
      format = Format(),
      schemaString =
        """{"type":"struct","fields":[{"name":"name","type":"string","nullable":true,"metadata":{}},{"name":"age","type":"integer","nullable":true,"metadata":{}},{"name":"birthday","type":"date","nullable":true,"metadata":{}}]}""",
      configuration = Map("enableChangeDataFeed" -> "true"),
      partitionColumns = Seq("birthday")
    )
    assert(expectedMetadata == actions(1).metaData)
    val actualFile = actions(2).file
    val expectedAddFile = AddFile(
      url = actualFile.url,
      expirationTimestamp = actualFile.expirationTimestamp,
      id = "a04d61f17541fac1f9b5df5b8d26fff8",
      partitionValues = Map("birthday" -> "2020-01-01"),
      size = 791,
      stats =
        """{"numRecords":1,"minValues":{"name":"1","age":1},"maxValues":{"name":"1","age":1},"nullCount":{"name":0,"age":0}}"""
    )
    assert(expectedAddFile == actualFile)
    val endAction = actions(3).endStreamAction
    assert(endAction.nextPageToken == null)
    assert(endAction.minUrlExpirationTimestamp == actualFile.expirationTimestamp)
  }

  integrationTest("paginated query - exceptions") {
    // invalid page token
    assertHttpError(
      url = requestPath("/shares/share1/schemas/default/tables/table1/query"),
      method = "POST",
      data = Some("""{"pageToken": "randomPageToken"}"""),
      expectedErrorCode = 400,
      expectedErrorMessage = "Error decoding the page token"
    )

    // invalid query parameters
    var response = readNDJson(
      requestPath("/shares/share1/schemas/default/tables/table1/query"),
      Some("POST"),
      Some("""{"maxFiles": 1}"""),
      Some(2)
    )
    var lines = response.split("\n")
    assert(lines.length == 4)
    var endAction = JsonUtils.fromJson[SingleAction](lines(3)).endStreamAction
    assert(endAction.nextPageToken != null)

    assertHttpError(
      url = requestPath("/shares/share2/schemas/default/tables/table2/query"),
      method = "POST",
      data = Some(s"""{"pageToken": "${endAction.nextPageToken}"}"""),
      expectedErrorCode = 400,
      expectedErrorMessage = "The table specified in the page token does not match the table being queried"
    )
    assertHttpError(
      url = requestPath("/shares/share1/schemas/default/tables/table1/query"),
      method = "POST",
      data = Some(s"""{"limitHint": 123, "pageToken": "${endAction.nextPageToken}"}"""),
      expectedErrorCode = 400,
      expectedErrorMessage = "Query parameter mismatch detected for the next page query"
    )

    // page token expired
    val updatedServerConfig = serverConfig.copy(queryTablePageTokenTtlMs = 0)
    server.stop().get()
    server = DeltaSharingService.start(updatedServerConfig)
    response = readNDJson(
      requestPath("/shares/share1/schemas/default/tables/table1/query"),
      Some("POST"),
      Some("""{"maxFiles": 1}"""),
      Some(2)
    )
    lines = response.split("\n")
    assert(lines.length == 4)
    endAction = JsonUtils.fromJson[SingleAction](lines(3)).endStreamAction
    assert(endAction.nextPageToken != null)

    assertHttpError(
      url = requestPath("/shares/share1/schemas/default/tables/table1/query"),
      method = "POST",
      data = Some(s"""{"pageToken": "${endAction.nextPageToken}"}"""),
      expectedErrorCode = 400,
      expectedErrorMessage = "The page token has expired"
    )

    server.stop().get()
    server = DeltaSharingService.start(serverConfig)
  }

  integrationTest("table3 - different data file schemas - /shares/{share}/schemas/{schema}/tables/{table}/metadata") {
    val response = readNDJson(requestPath("/shares/share1/schemas/default/tables/table3/metadata"), expectedTableVersion = Some(4))
    val Array(protocol, metadata) = response.split("\n")
    val expectedProtocol = Protocol(minReaderVersion = 1).wrap
    assert(expectedProtocol == JsonUtils.fromJson[SingleAction](protocol))
    val expectedMetadata = Metadata(
      id = "7ba6d727-a578-4234-a138-953f790b427c",
      format = Format(),
      schemaString = """{"type":"struct","fields":[{"name":"eventTime","type":"timestamp","nullable":true,"metadata":{}},{"name":"date","type":"date","nullable":true,"metadata":{}},{"name":"type","type":"string","nullable":true,"metadata":{}}]}""",
      partitionColumns = Seq("date")).wrap
    assert(expectedMetadata == JsonUtils.fromJson[SingleAction](metadata))
  }

  integrationTest("table3 - different data file schemas - /shares/{share}/schemas/{schema}/tables/{table}/query") {
    val response = readNDJson(requestPath("/shares/share1/schemas/default/tables/table3/query"), Some("POST"), Some("{}"), Some(4))
    val lines = response.split("\n")
    val protocol = lines(0)
    val metadata = lines(1)
    val expectedProtocol = Protocol(minReaderVersion = 1).wrap
    assert(expectedProtocol == JsonUtils.fromJson[SingleAction](protocol))
    val expectedMetadata = Metadata(
      id = "7ba6d727-a578-4234-a138-953f790b427c",
      format = Format(),
      schemaString = """{"type":"struct","fields":[{"name":"eventTime","type":"timestamp","nullable":true,"metadata":{}},{"name":"date","type":"date","nullable":true,"metadata":{}},{"name":"type","type":"string","nullable":true,"metadata":{}}]}""",
      partitionColumns = Seq("date")).wrap
    assert(expectedMetadata == JsonUtils.fromJson[SingleAction](metadata))
    val files = lines.drop(2)
    val actualFiles = files.map(f => JsonUtils.fromJson[SingleAction](f).file)
    assert(actualFiles.size == 3)
    val expectedFiles = Seq(
      AddFile(
        url = actualFiles(0).url,
        expirationTimestamp = actualFiles(0).expirationTimestamp,
        id = "db213271abffec6fd6c7fc2aad9d4b3f",
        partitionValues = Map("date" -> "2021-04-28"),
        size = 778,
        stats = """{"numRecords":1,"minValues":{"eventTime":"2021-04-28T23:36:51.945Z","type":"bar"},"maxValues":{"eventTime":"2021-04-28T23:36:51.945Z","type":"bar"},"nullCount":{"eventTime":0,"type":0}}"""
      ),
      AddFile(
        url = actualFiles(1).url,
        expirationTimestamp = actualFiles(1).expirationTimestamp,
        id = "a892a55d770ee70b34ffb2ebf7dc2fd0",
        partitionValues = Map("date" -> "2021-04-28"),
        size = 573,
        stats = """{"numRecords":1,"minValues":{"eventTime":"2021-04-28T23:35:53.156Z"},"maxValues":{"eventTime":"2021-04-28T23:35:53.156Z"},"nullCount":{"eventTime":0}}"""
      ),
      AddFile(
        url = actualFiles(2).url,
        expirationTimestamp = actualFiles(2).expirationTimestamp,
        id = "f1f8be229d8b18eb6d6a34255f2d7089",
        partitionValues = Map("date" -> "2021-04-28"),
        size = 778,
        stats = """{"numRecords":1,"minValues":{"eventTime":"2021-04-28T23:36:47.599Z","type":"foo"},"maxValues":{"eventTime":"2021-04-28T23:36:47.599Z","type":"foo"},"nullCount":{"eventTime":0,"type":0}}"""
      )
    )
    assert(actualFiles.count(_.expirationTimestamp != null) == 3)
    assert(expectedFiles == actualFiles.toList)
    verifyPreSignedUrl(actualFiles(0).url, 778)
    verifyPreSignedUrl(actualFiles(1).url, 573)
    verifyPreSignedUrl(actualFiles(2).url, 778)
  }

  integrationTest("table3 - different data file schemas limit hint - /shares/{share}/schemas/{schema}/tables/{table}/query") {
    val p =
      """
        |{
        | "limitHint": 2
        |}
        |""".stripMargin

    val response = readNDJson(requestPath("/shares/share1/schemas/default/tables/table3/query"), Some("POST"), Some(p), Some(4))
    print(response)
    val lines = response.split("\n")
    val protocol = lines(0)
    val metadata = lines(1)
    val expectedProtocol = Protocol(minReaderVersion = 1).wrap
    assert(expectedProtocol == JsonUtils.fromJson[SingleAction](protocol))
    val expectedMetadata = Metadata(
      id = "7ba6d727-a578-4234-a138-953f790b427c",
      format = Format(),
      schemaString = """{"type":"struct","fields":[{"name":"eventTime","type":"timestamp","nullable":true,"metadata":{}},{"name":"date","type":"date","nullable":true,"metadata":{}},{"name":"type","type":"string","nullable":true,"metadata":{}}]}""",
      partitionColumns = Seq("date")).wrap
    assert(expectedMetadata == JsonUtils.fromJson[SingleAction](metadata))
    val files = lines.drop(2)
    val actualFiles = files.map(f => JsonUtils.fromJson[SingleAction](f).file)
    assert(actualFiles.size == 2)
    val expectedFiles = Seq(
      AddFile(
        url = actualFiles(0).url,
        expirationTimestamp = actualFiles(0).expirationTimestamp,
        id = "db213271abffec6fd6c7fc2aad9d4b3f",
        partitionValues = Map("date" -> "2021-04-28"),
        size = 778,
        stats = """{"numRecords":1,"minValues":{"eventTime":"2021-04-28T23:36:51.945Z","type":"bar"},"maxValues":{"eventTime":"2021-04-28T23:36:51.945Z","type":"bar"},"nullCount":{"eventTime":0,"type":0}}"""
      ),
      AddFile(
        url = actualFiles(1).url,
        expirationTimestamp = actualFiles(1).expirationTimestamp,
        id = "a892a55d770ee70b34ffb2ebf7dc2fd0",
        partitionValues = Map("date" -> "2021-04-28"),
        size = 573,
        stats = """{"numRecords":1,"minValues":{"eventTime":"2021-04-28T23:35:53.156Z"},"maxValues":{"eventTime":"2021-04-28T23:35:53.156Z"},"nullCount":{"eventTime":0}}"""
      )
    )
    assert(actualFiles.count(_.expirationTimestamp != null) == 2)
    assert(expectedFiles == actualFiles.toList)
    verifyPreSignedUrl(actualFiles(0).url, 778)
    verifyPreSignedUrl(actualFiles(1).url, 573)
  }

  /**
   * Utility function to verify the DeltaResponseMetadata
   */
  // scalastyle:off argcount
  def verifyDeltaResponseProtocolAndMetadata(
      actualProtocolStr: String,
      actualMetadataStr: String,
      minReaderVersionProtocol: Int,
      minWriterVersionProtocol: Int,
      readerFeaturesProtocol: Option[Set[String]] = None,
      writerFeaturesProtocol: Option[Set[String]] = None,
      enableChangeDataFeed: String = "",
      enableDeletionVectors: String,
      checkpointInterval: String = "",
      maxColumnId: String = "",
      columnMapMode: String = "",
      idMetadata: String,
      nameMetadata: Option[String] = None,
      descriptionMetadata: Option[String] = None,
      providerMetadata: String,
      schemaStringMetadata: String,
      partitionColumnsMetadata: Seq[String] = Seq(),
      createdTimeMetadata: Option[Long]): Unit = {

    val expectedProtocol = DeltaFormatResponseProtocol(deltaProtocol = DeltaProtocol(minReaderVersion = minReaderVersionProtocol, minWriterVersion = minWriterVersionProtocol, readerFeatures = readerFeaturesProtocol, writerFeatures = writerFeaturesProtocol)).wrap
    assert(expectedProtocol == JsonUtils.fromJson[DeltaResponseSingleAction](actualProtocolStr))

    var expectedConfigList = List("delta.enableDeletionVectors" -> enableDeletionVectors)
    if (enableChangeDataFeed.nonEmpty) {
      expectedConfigList = expectedConfigList ++ List("delta.enableChangeDataFeed" -> enableChangeDataFeed)
    }
    if (columnMapMode.nonEmpty) {
      expectedConfigList = expectedConfigList ++
        List("delta.columnMapping.maxColumnId" -> maxColumnId,
        "delta.columnMapping.mode" -> columnMapMode)
    }
    if (checkpointInterval.nonEmpty) {
      expectedConfigList = expectedConfigList ++ List("delta.checkpointInterval" -> checkpointInterval)
    }

    var expectedConfigMap: Map[String, String] = expectedConfigList.toMap

    val expectedMetadata = DeltaResponseMetadata(
      deltaMetadata = DeltaMetadataCopy(
        id = idMetadata,
        name = nameMetadata.orNull,
        description = descriptionMetadata.orNull,
        format = DeltaFormat(
          provider = providerMetadata,
          options = Map()
        ),
        schemaString = schemaStringMetadata,
        partitionColumns = partitionColumnsMetadata,
        configuration = expectedConfigMap,
        createdTime = createdTimeMetadata
      )
    ).wrap
    assert(expectedMetadata == JsonUtils.fromJson[DeltaResponseSingleAction](actualMetadataStr))
  }

  // Tests that the protocol and metadata from a column mapping table with name mode is correct
  integrationTest("column mapping metadata test 1 - /shares/{share}/schemas/{schema}/tables/{table}/metadata") {
    // Test respondedFormat=delta and respondedFormat=parquet,delta
    val parquetAndDeltaResponse = RESPONSE_FORMAT_PARQUET + "," + RESPONSE_FORMAT_DELTA
    Seq(RESPONSE_FORMAT_DELTA, parquetAndDeltaResponse).foreach { responseFormatValue =>
      val response = readNDJson(requestPath("/shares/share8/schemas/default/tables/table_with_cm_name/metadata"), Some("GET"), None, responseFormat = responseFormatValue, readerFeatures = s";readerFeatures=${ColumnMappingTableFeature.name}")
      val lines = response.split("\n")
      val protocol = lines(0)
      val metadata = lines(1)

      verifyDeltaResponseProtocolAndMetadata(
        actualProtocolStr = protocol,
        actualMetadataStr = metadata,
        minReaderVersionProtocol = 2,
        minWriterVersionProtocol = 5,
        enableChangeDataFeed = "true",
        enableDeletionVectors = "false",
        maxColumnId = "2",
        columnMapMode = "name",
        idMetadata = "99b3ffc7-9852-4a29-9741-bfe54a326a4a",
        providerMetadata = RESPONSE_FORMAT_PARQUET,
        schemaStringMetadata = """{"type":"struct","fields":[{"name":"date","type":"date","nullable":true,"metadata":{"delta.columnMapping.id":1,"delta.columnMapping.physicalName":"col-8bd94026-1115-4d95-aa45-f936cfc5fba3"}},{"name":"eventTime","type":"timestamp","nullable":true,"metadata":{"delta.columnMapping.id":2,"delta.columnMapping.physicalName":"col-6af3f748-93b3-44a0-b0ec-167be74ef613"}}]}""",
        partitionColumnsMetadata = Seq("date"),
        createdTimeMetadata = Option(1719346253102L)
      )
    }
  }

  // Tests that the protocol and metadata from a column mapping table with id mode is correct
  integrationTest("column mapping metadata test 2 - /shares/{share}/schemas/{schema}/tables/{table}/metadata") {
    // Test respondedFormat=delta and respondedFormat=parquet,delta
    val parquetAndDeltaResponse = RESPONSE_FORMAT_PARQUET + "," + RESPONSE_FORMAT_DELTA
    Seq(RESPONSE_FORMAT_DELTA, parquetAndDeltaResponse).foreach { responseFormatValue =>
      val response = readNDJson(requestPath("/shares/share8/schemas/default/tables/table_with_cm_id/metadata"), Some("GET"), None, responseFormat = responseFormatValue, readerFeatures = s";readerFeatures=${ColumnMappingTableFeature.name}")
      val lines = response.split("\n")
      val protocol = lines(0)
      val metadata = lines(1)

      verifyDeltaResponseProtocolAndMetadata(
        actualProtocolStr = protocol,
        actualMetadataStr = metadata,
        minReaderVersionProtocol = 2,
        minWriterVersionProtocol = 5,
        enableChangeDataFeed = "true",
        enableDeletionVectors = "false",
        maxColumnId = "2",
        columnMapMode = "id",
        idMetadata = "1057409e-4877-4618-9283-11c7f46c4656",
        providerMetadata = RESPONSE_FORMAT_PARQUET,
        schemaStringMetadata = """{"type":"struct","fields":[{"name":"date","type":"date","nullable":true,"metadata":{"delta.columnMapping.id":1,"delta.columnMapping.physicalName":"col-0d00ce77-f27b-4778-b0b0-ca4b8289ca21"}},{"name":"eventTime","type":"timestamp","nullable":true,"metadata":{"delta.columnMapping.id":2,"delta.columnMapping.physicalName":"col-6c51f03a-5218-4630-9c68-fe5f86060101"}}]}""",
        partitionColumnsMetadata = Seq("date"),
        createdTimeMetadata = Option(1719346404750L)
      )
    }
  }

  // Tests that error is caught for empty reader features set
  integrationTest("column mapping empty reader features error test - /shares/{share}/schemas/{schema}/tables/{table}/metadata") {
    val headers: Map[String, String] = List("responseFormat" -> RESPONSE_FORMAT_DELTA).toMap
    assertHttpError(
      url = requestPath("/shares/share8/schemas/default/tables/table_with_cm_id/metadata"),
      method = "GET",
      data = None,
      expectedErrorCode = 400,
      expectedErrorMessage = "Unsupported Delta Table Properties",
      headers = headers
    )
  }

  // Tests that error is caught for responseFormat of Parquet
  integrationTest("column mapping responseFormat Parquet reader features col mapping error test - /shares/{share}/schemas/{schema}/tables/{table}/metadata") {
    val headers: Map[String, String] = List(
      "responseFormat" -> RESPONSE_FORMAT_PARQUET,
      "delta-sharing-capabilities" -> s"readerFeatures=${ColumnMappingTableFeature.name}").toMap
    assertHttpError(
      url = requestPath("/shares/share8/schemas/default/tables/table_with_cm_id/metadata"),
      method = "GET",
      data = None,
      expectedErrorCode = 400,
      expectedErrorMessage = "Unsupported Delta Table Properties",
      headers = headers
    )
  }

  // Tests that the query from a column mapping table with name mode is correct
  integrationTest("column mapping query test 1 - /shares/{share}/schemas/{schema}/tables/{table}/query") {
    // Test respondedFormat=delta and respondedFormat=parquet,delta
    val parquetAndDeltaResponse = RESPONSE_FORMAT_PARQUET + "," + RESPONSE_FORMAT_DELTA
    Seq(RESPONSE_FORMAT_DELTA, parquetAndDeltaResponse).foreach { responseFormatValue =>
      val response = readNDJson(requestPath("/shares/share8/schemas/default/tables/table_with_cm_name/query"), Some("POST"), Some("{}"), responseFormat = responseFormatValue, readerFeatures = s";readerFeatures=${ColumnMappingTableFeature.name}")
      val lines = response.split("\n")
      val protocol = lines(0)
      val metadata = lines(1)

      verifyDeltaResponseProtocolAndMetadata(
        actualProtocolStr = protocol,
        actualMetadataStr = metadata,
        minReaderVersionProtocol = 2,
        minWriterVersionProtocol = 5,
        enableChangeDataFeed = "true",
        enableDeletionVectors = "false",
        maxColumnId = "2",
        columnMapMode = "name",
        idMetadata = "99b3ffc7-9852-4a29-9741-bfe54a326a4a",
        providerMetadata = RESPONSE_FORMAT_PARQUET,
        schemaStringMetadata = """{"type":"struct","fields":[{"name":"date","type":"date","nullable":true,"metadata":{"delta.columnMapping.id":1,"delta.columnMapping.physicalName":"col-8bd94026-1115-4d95-aa45-f936cfc5fba3"}},{"name":"eventTime","type":"timestamp","nullable":true,"metadata":{"delta.columnMapping.id":2,"delta.columnMapping.physicalName":"col-6af3f748-93b3-44a0-b0ec-167be74ef613"}}]}""",
        partitionColumnsMetadata = Seq("date"),
        createdTimeMetadata = Option(1719346253102L)
      )

      val files = lines.drop(2)
      val actualFiles = files.map(f => JsonUtils.fromJson[DeltaResponseSingleAction](f).file)
      assert(actualFiles.size == 1)

      val expectedPartitionMap: Map[String, String] = List(
        "col-8bd94026-1115-4d95-aa45-f936cfc5fba3" -> "2024-06-25").toMap
      val expectedFiles = Seq(
        DeltaResponseFileAction(
          id = "fae5d45962a2617c129aabbbb0313d7f96ffc0d3a5b60fa5e02993c01cd02715",
          version = null,
          timestamp = null,
          expirationTimestamp = actualFiles(0).expirationTimestamp,
          deltaSingleAction = DeltaSingleAction(
            add = DeltaAddFile(
              path = actualFiles(0).deltaSingleAction.add.path,
              partitionValues = expectedPartitionMap,
              size = 688,
              modificationTime = 1719346303000L,
              dataChange = true,
              stats = """{"numRecords":3,"minValues":{"col-6af3f748-93b3-44a0-b0ec-167be74ef613":"2024-06-25T00:00:00.000Z"},"maxValues":{"col-6af3f748-93b3-44a0-b0ec-167be74ef613":"2024-06-25T01:00:00.000Z"},"nullCount":{"col-6af3f748-93b3-44a0-b0ec-167be74ef613":0}}"""
            )
          )
        )
      )
      assert(expectedFiles == actualFiles.toList)
      assert(actualFiles.count(_.expirationTimestamp != null) == 1)
      verifyPreSignedUrl(actualFiles(0).deltaSingleAction.add.path, 688)
    }
  }

  // Tests that the query from a column mapping table with id mode is correct
  integrationTest("column mapping query test 2 - /shares/{share}/schemas/{schema}/tables/{table}/query") {
    // Test respondedFormat=delta and respondedFormat=parquet,delta
    val parquetAndDeltaResponse = RESPONSE_FORMAT_PARQUET + "," + RESPONSE_FORMAT_DELTA
    Seq(RESPONSE_FORMAT_DELTA, parquetAndDeltaResponse).foreach { responseFormatValue =>
      val response = readNDJson(requestPath("/shares/share8/schemas/default/tables/table_with_cm_id/query"), Some("POST"), Some("{}"), responseFormat = responseFormatValue, readerFeatures = s";readerFeatures=${ColumnMappingTableFeature.name}")
      val lines = response.split("\n")
      val protocol = lines(0)
      val metadata = lines(1)

      verifyDeltaResponseProtocolAndMetadata(
        actualProtocolStr = protocol,
        actualMetadataStr = metadata,
        minReaderVersionProtocol = 2,
        minWriterVersionProtocol = 5,
        enableChangeDataFeed = "true",
        enableDeletionVectors = "false",
        maxColumnId = "2",
        columnMapMode = "id",
        idMetadata = "1057409e-4877-4618-9283-11c7f46c4656",
        providerMetadata = RESPONSE_FORMAT_PARQUET,
        schemaStringMetadata = """{"type":"struct","fields":[{"name":"date","type":"date","nullable":true,"metadata":{"delta.columnMapping.id":1,"delta.columnMapping.physicalName":"col-0d00ce77-f27b-4778-b0b0-ca4b8289ca21"}},{"name":"eventTime","type":"timestamp","nullable":true,"metadata":{"delta.columnMapping.id":2,"delta.columnMapping.physicalName":"col-6c51f03a-5218-4630-9c68-fe5f86060101"}}]}""",
        partitionColumnsMetadata = Seq("date"),
        createdTimeMetadata = Option(1719346404750L)
      )

      val files = lines.drop(2)
      val actualFiles = files.map(f => JsonUtils.fromJson[DeltaResponseSingleAction](f).file)
      assert(actualFiles.size == 3)

      val firstExpectedPartitionMap: Map[String, String] = List(
        "col-0d00ce77-f27b-4778-b0b0-ca4b8289ca21" -> "2024-06-23").toMap
      val secondExpectedPartitionMap: Map[String, String] = List(
        "col-0d00ce77-f27b-4778-b0b0-ca4b8289ca21" -> "2024-06-24").toMap
      val thirdExpectedPartitionMap: Map[String, String] = List(
        "col-0d00ce77-f27b-4778-b0b0-ca4b8289ca21" -> "2024-06-25").toMap
      val expectedFiles = Seq(
        DeltaResponseFileAction(
          id = "4b90398804797110234e987667aeef902658055cfe3be02281d1ce1d4fe762ca",
          version = null,
          timestamp = null,
          expirationTimestamp = actualFiles(0).expirationTimestamp,
          deltaSingleAction = DeltaSingleAction(
            add = DeltaAddFile(
              path = actualFiles(0).deltaSingleAction.add.path,
              partitionValues = firstExpectedPartitionMap,
              size = 653,
              modificationTime = 1719346426000L,
              dataChange = true,
              stats = """{"numRecords":1,"minValues":{"col-6c51f03a-5218-4630-9c68-fe5f86060101":"2024-06-23T00:00:00.000Z"},"maxValues":{"col-6c51f03a-5218-4630-9c68-fe5f86060101":"2024-06-23T00:00:00.000Z"},"nullCount":{"col-6c51f03a-5218-4630-9c68-fe5f86060101":0}}"""
            )
          )
        ), DeltaResponseFileAction(
          id = "c351b3936ee9230044de858bfe7262b757e68496d57b8f2be61db55997141cb0",
          version = null,
          timestamp = null,
          expirationTimestamp = actualFiles(1).expirationTimestamp,
          deltaSingleAction = DeltaSingleAction(
            add = DeltaAddFile(
              path = actualFiles(1).deltaSingleAction.add.path,
              partitionValues = secondExpectedPartitionMap,
              size = 652,
              modificationTime = 1719346426000L,
              dataChange = true,
              stats = """{"numRecords":1,"minValues":{"col-6c51f03a-5218-4630-9c68-fe5f86060101":"2024-06-24T01:00:00.000Z"},"maxValues":{"col-6c51f03a-5218-4630-9c68-fe5f86060101":"2024-06-24T01:00:00.000Z"},"nullCount":{"col-6c51f03a-5218-4630-9c68-fe5f86060101":0}}"""
            )
          )
        ), DeltaResponseFileAction(
          id = "016f8b0bd53cf812e1fb198b89ddd8f9136136fe676936cb1b9159939d401e15",
          version = null,
          timestamp = null,
          expirationTimestamp = actualFiles(2).expirationTimestamp,
          deltaSingleAction = DeltaSingleAction(
            add = DeltaAddFile(
              path = actualFiles(2).deltaSingleAction.add.path,
              partitionValues = thirdExpectedPartitionMap,
              size = 653,
              modificationTime = 1719346426000L,
              dataChange = true,
              stats = """{"numRecords":1,"minValues":{"col-6c51f03a-5218-4630-9c68-fe5f86060101":"2024-06-25T00:00:00.000Z"},"maxValues":{"col-6c51f03a-5218-4630-9c68-fe5f86060101":"2024-06-25T00:00:00.000Z"},"nullCount":{"col-6c51f03a-5218-4630-9c68-fe5f86060101":0}}"""
            )
          )
        )
      )
      assert(expectedFiles == actualFiles.toList)
      assert(actualFiles.count(_.expirationTimestamp != null) == 3)
      verifyPreSignedUrl(actualFiles(0).deltaSingleAction.add.path, 653)
      verifyPreSignedUrl(actualFiles(1).deltaSingleAction.add.path, 652)
      verifyPreSignedUrl(actualFiles(2).deltaSingleAction.add.path, 653)
    }
  }

  // Tests that the protocol and metadata from a deletion vector table is correct
  integrationTest("deletion vector metadata test - /shares/{share}/schemas/{schema}/tables/{table}/metadata") {
    // Test respondedFormat=delta and respondedFormat=parquet,delta
    val parquetAndDeltaResponse = RESPONSE_FORMAT_PARQUET + "," + RESPONSE_FORMAT_DELTA
    Seq(RESPONSE_FORMAT_DELTA, parquetAndDeltaResponse).foreach { responseFormatValue =>
      val response = readNDJson(requestPath("/shares/share8/schemas/default/tables/deletion_vectors_with_dvs_dv_property_on/metadata"), Some("GET"), None, responseFormat = responseFormatValue, readerFeatures = s";readerFeatures=${DeletionVectorsTableFeature.name}")
      val lines = response.split("\n")
      val protocol = lines(0)
      val metadata = lines(1)

      verifyDeltaResponseProtocolAndMetadata(
        actualProtocolStr = protocol,
        actualMetadataStr = metadata,
        minReaderVersionProtocol = 3,
        minWriterVersionProtocol = 7,
        readerFeaturesProtocol = Option(Set("deletionVectors")),
        writerFeaturesProtocol = Option(Set("deletionVectors")),
        enableDeletionVectors = "true",
        checkpointInterval = "10000",
        idMetadata = "7f10249f-e3ff-4fe4-967a-05637934a7e9",
        descriptionMetadata = Option("Deletion vectors enabled table. The latest version has DVs turned on and DVs present in the table."),
        providerMetadata = RESPONSE_FORMAT_PARQUET,
        schemaStringMetadata = """{"type":"struct","fields":[{"name":"id","type":"long","nullable":true,"metadata":{}},{"name":"value","type":"string","nullable":true,"metadata":{}},{"name":"timestamp","type":"timestamp","nullable":true,"metadata":{}},{"name":"rand","type":"double","nullable":true,"metadata":{}}]}""",
        createdTimeMetadata = Option(1685559511124L)
      )
    }
  }

  // Tests that error is caught for empty reader features set
  integrationTest("deletion vector empty reader features error test - /shares/{share}/schemas/{schema}/tables/{table}/metadata") {
    val headers: Map[String, String] = List("responseFormat" -> RESPONSE_FORMAT_DELTA).toMap
    assertHttpError(
      url = requestPath("/shares/share8/schemas/default/tables/table_with_cm_id/metadata"),
      method = "GET",
      data = None,
      expectedErrorCode = 400,
      expectedErrorMessage = "Unsupported Delta Table Properties",
      headers = headers
    )
  }

  // Tests that error is caught for responseFormat of Parquet
  integrationTest("deletion vector responseFormat Parquet reader features deletion vector error test - /shares/{share}/schemas/{schema}/tables/{table}/metadata") {
    val headers: Map[String, String] = List(
      "responseFormat" -> RESPONSE_FORMAT_PARQUET,
      "delta-sharing-capabilities" -> s"readerFeatures=${ColumnMappingTableFeature.name}").toMap
    assertHttpError(
      url = requestPath("/shares/share8/schemas/default/tables/table_with_cm_id/metadata"),
      method = "GET",
      data = None,
      expectedErrorCode = 400,
      expectedErrorMessage = "Unsupported Delta Table Properties",
      headers = headers
    )
  }

  // Tests that the query from a deletion vector table is correct
  integrationTest("deletion vector query test - /shares/{share}/schemas/{schema}/tables/{table}/query") {
    // Test respondedFormat=delta and respondedFormat=parquet,delta
    val parquetAndDeltaResponse = RESPONSE_FORMAT_PARQUET + "," + RESPONSE_FORMAT_DELTA
    Seq(RESPONSE_FORMAT_DELTA, parquetAndDeltaResponse).foreach { responseFormatValue =>
      val response = readNDJson(requestPath("/shares/share8/schemas/default/tables/deletion_vectors_with_dvs_dv_property_on/query"), Some("POST"), Some("{}"), responseFormat = responseFormatValue, readerFeatures = s";readerFeatures=${DeletionVectorsTableFeature.name}")
      val lines = response.split("\n")
      val protocol = lines(0)
      val metadata = lines(1)

      verifyDeltaResponseProtocolAndMetadata(
        actualProtocolStr = protocol,
        actualMetadataStr = metadata,
        minReaderVersionProtocol = 3,
        minWriterVersionProtocol = 7,
        readerFeaturesProtocol = Option(Set("deletionVectors")),
        writerFeaturesProtocol = Option(Set("deletionVectors")),
        enableDeletionVectors = "true",
        checkpointInterval = "10000",
        idMetadata = "7f10249f-e3ff-4fe4-967a-05637934a7e9",
        descriptionMetadata = Option("Deletion vectors enabled table. The latest version has DVs turned on and DVs present in the table."),
        providerMetadata = RESPONSE_FORMAT_PARQUET,
        schemaStringMetadata = """{"type":"struct","fields":[{"name":"id","type":"long","nullable":true,"metadata":{}},{"name":"value","type":"string","nullable":true,"metadata":{}},{"name":"timestamp","type":"timestamp","nullable":true,"metadata":{}},{"name":"rand","type":"double","nullable":true,"metadata":{}}]}""",
        createdTimeMetadata = Option(1685559511124L)
      )

      val files = lines.drop(2)
      val actualFiles = files.map(f => JsonUtils.fromJson[DeltaResponseSingleAction](f).file)
      assert(actualFiles.size == 2)

      val dvDescriptor = DeletionVectorDescriptor(
        storageType = "p",
        pathOrInlineDv = actualFiles(0).deltaSingleAction.add.deletionVector.pathOrInlineDv,
        offset = Option(1),
        sizeInBytes = 38,
        cardinality = 3
      )
      val expectedFiles = Seq(
        DeltaResponseFileAction(
          id = "d2b378a1a236bf2f028a5d5a1e9aff551cfba66c1ae0e33a84ba501acb1b2221",
          version = null,
          timestamp = null,
          expirationTimestamp = actualFiles(0).expirationTimestamp,
          deltaSingleAction = DeltaSingleAction(
            add = DeltaAddFile(
              path = actualFiles(0).deltaSingleAction.add.path,
              partitionValues = Map(),
              size = 1423,
              modificationTime = 1685559514000L,
              dataChange = true,
              stats = """{"numRecords":5,"minValues":{"id":0,"value":"0","timestamp":"2023-05-31T18:58:33.633Z","rand":0.1001744351184638},"maxValues":{"id":4,"value":"4","timestamp":"2023-05-31T18:58:33.633Z","rand":0.9281049271981882},"nullCount":{"id":0,"value":0,"timestamp":0,"rand":0},"tightBounds":false}""",
              deletionVector = dvDescriptor
            )
          )
        ), DeltaResponseFileAction(
          id = "6ff5eccfbea8665156db2c235a308f409ddb17a6f245c328e508f92507daaf81",
          version = null,
          timestamp = null,
          expirationTimestamp = actualFiles(1).expirationTimestamp,
          deltaSingleAction = DeltaSingleAction(
            add = DeltaAddFile(
              path = actualFiles(1).deltaSingleAction.add.path,
              partitionValues = Map(),
              size = 1428,
              modificationTime = 1685559514000L,
              dataChange = true,
              stats = """{"numRecords":5,"minValues":{"id":5,"value":"5","timestamp":"2023-05-31T18:58:33.633Z","rand":0.15263801464228832},"maxValues":{"id":9,"value":"9","timestamp":"2023-05-31T18:58:33.633Z","rand":0.5175919190815845},"nullCount":{"id":0,"value":0,"timestamp":0,"rand":0},"tightBounds":true}"""
            )
          )
        )
      )
      assert(expectedFiles == actualFiles.toList)
      assert(actualFiles.count(_.expirationTimestamp != null) == 2)
      verifyPreSignedUrl(actualFiles(0).deltaSingleAction.add.path, 1423)
      verifyPreSignedUrl(actualFiles(1).deltaSingleAction.add.path, 1428)
    }
  }

  // Tests that the query from a deletion vector table with a limit is correct
  integrationTest("deletion vector query test with limit - /shares/{share}/schemas/{schema}/tables/{table}/query") {
    // Test respondedFormat=delta and respondedFormat=parquet,delta
    val parquetAndDeltaResponse = RESPONSE_FORMAT_PARQUET + "," + RESPONSE_FORMAT_DELTA
    val p =
      """
        |{
        | "limitHint": 3
        |}
        |""".stripMargin
    Seq(RESPONSE_FORMAT_DELTA, parquetAndDeltaResponse).foreach { responseFormatValue =>
      val response = readNDJson(requestPath("/shares/share8/schemas/default/tables/deletion_vectors_with_dvs_dv_property_on/query"), Some("POST"), Some(p), responseFormat = responseFormatValue, readerFeatures = s";readerFeatures=${DeletionVectorsTableFeature.name}")
      val lines = response.split("\n")

      val files = lines.drop(2)
      val actualFiles = files.map(f => JsonUtils.fromJson[DeltaResponseSingleAction](f).file)
      assert(actualFiles.size == 2)

      val dvDescriptor = DeletionVectorDescriptor(
        storageType = "p",
        pathOrInlineDv = actualFiles(0).deltaSingleAction.add.deletionVector.pathOrInlineDv,
        offset = Option(1),
        sizeInBytes = 38,
        cardinality = 3
      )
      val expectedFiles = Seq(
        DeltaResponseFileAction(
          id = "d2b378a1a236bf2f028a5d5a1e9aff551cfba66c1ae0e33a84ba501acb1b2221",
          version = null,
          timestamp = null,
          expirationTimestamp = actualFiles(0).expirationTimestamp,
          deltaSingleAction = DeltaSingleAction(
            add = DeltaAddFile(
              path = actualFiles(0).deltaSingleAction.add.path,
              partitionValues = Map(),
              size = 1423,
              modificationTime = 1685559514000L,
              dataChange = true,
              stats = """{"numRecords":5,"minValues":{"id":0,"value":"0","timestamp":"2023-05-31T18:58:33.633Z","rand":0.1001744351184638},"maxValues":{"id":4,"value":"4","timestamp":"2023-05-31T18:58:33.633Z","rand":0.9281049271981882},"nullCount":{"id":0,"value":0,"timestamp":0,"rand":0},"tightBounds":false}""",
              deletionVector = dvDescriptor
            )
          )
        ), DeltaResponseFileAction(
          id = "6ff5eccfbea8665156db2c235a308f409ddb17a6f245c328e508f92507daaf81",
          version = null,
          timestamp = null,
          expirationTimestamp = actualFiles(1).expirationTimestamp,
          deltaSingleAction = DeltaSingleAction(
            add = DeltaAddFile(
              path = actualFiles(1).deltaSingleAction.add.path,
              partitionValues = Map(),
              size = 1428,
              modificationTime = 1685559514000L,
              dataChange = true,
              stats = """{"numRecords":5,"minValues":{"id":5,"value":"5","timestamp":"2023-05-31T18:58:33.633Z","rand":0.15263801464228832},"maxValues":{"id":9,"value":"9","timestamp":"2023-05-31T18:58:33.633Z","rand":0.5175919190815845},"nullCount":{"id":0,"value":0,"timestamp":0,"rand":0},"tightBounds":true}"""
            )
          )
        )
      )
      assert(expectedFiles == actualFiles.toList)
      assert(actualFiles.count(_.expirationTimestamp != null) == 2)
      verifyPreSignedUrl(actualFiles(0).deltaSingleAction.add.path, 1423)
      verifyPreSignedUrl(actualFiles(1).deltaSingleAction.add.path, 1428)
    }
  }

  integrationTest("case insensitive") {
    val response = readNDJson(requestPath("/shares/sHare1/schemas/deFault/tables/taBle3/metadata"), expectedTableVersion = Some(4))
    val Array(protocol, metadata) = response.split("\n")
    val expectedProtocol = Protocol(minReaderVersion = 1).wrap
    assert(expectedProtocol == JsonUtils.fromJson[SingleAction](protocol))
    val expectedMetadata = Metadata(
      id = "7ba6d727-a578-4234-a138-953f790b427c",
      format = Format(),
      schemaString = """{"type":"struct","fields":[{"name":"eventTime","type":"timestamp","nullable":true,"metadata":{}},{"name":"date","type":"date","nullable":true,"metadata":{}},{"name":"type","type":"string","nullable":true,"metadata":{}}]}""",
      partitionColumns = Seq("date")).wrap
    assert(expectedMetadata == JsonUtils.fromJson[SingleAction](metadata))
  }

  integrationTest("cdf_table_cdf_enabled - /shares/{share}/schemas/{schema}/tables/{table}/metadata") {
    val response = readNDJson(requestPath("/shares/share8/schemas/default/tables/cdf_table_cdf_enabled/metadata"), expectedTableVersion = Some(5))
    val Array(protocol, metadata) = response.split("\n")
    val expectedProtocol = Protocol(minReaderVersion = 1).wrap
    assert(expectedProtocol == JsonUtils.fromJson[SingleAction](protocol))
    val expectedMetadata = Metadata(
      id = "16736144-3306-4577-807a-d3f899b77670",
      format = Format(),
      schemaString = """{"type":"struct","fields":[{"name":"name","type":"string","nullable":true,"metadata":{}},{"name":"age","type":"integer","nullable":true,"metadata":{}},{"name":"birthday","type":"date","nullable":true,"metadata":{}}]}""",
      configuration = Map("enableChangeDataFeed" -> "true"),
      partitionColumns = Nil).wrap
    assert(expectedMetadata == JsonUtils.fromJson[SingleAction](metadata))
  }

  integrationTest("cdf_table_cdf_enabled - version 1 - /shares/{share}/schemas/{schema}/tables/{table}/query") {
    val p =
      """
        |{
        | "version": 1
        |}
        |""".stripMargin
    val response = readNDJson(requestPath("/shares/share8/schemas/default/tables/cdf_table_cdf_enabled/query"), Some("POST"), Some(p), Some(1))
    val lines = response.split("\n")
    val protocol = lines(0)
    val metadata = lines(1)
    val expectedProtocol = Protocol(minReaderVersion = 1).wrap
    assert(expectedProtocol == JsonUtils.fromJson[SingleAction](protocol))
    val expectedMetadata = Metadata(
      id = "16736144-3306-4577-807a-d3f899b77670",
      format = Format(),
      schemaString = """{"type":"struct","fields":[{"name":"name","type":"string","nullable":true,"metadata":{}},{"name":"age","type":"integer","nullable":true,"metadata":{}},{"name":"birthday","type":"date","nullable":true,"metadata":{}}]}""",
      configuration = Map("enableChangeDataFeed" -> "true"),
      partitionColumns = Nil).wrap
    assert(expectedMetadata == JsonUtils.fromJson[SingleAction](metadata))
    val files = lines.drop(2)
    val actualFiles = files.map(f => JsonUtils.fromJson[SingleAction](f).file)
    assert(actualFiles.size == 3)
    val expectedFiles = Seq(
      AddFile(
        url = actualFiles(0).url,
        expirationTimestamp = actualFiles(0).expirationTimestamp,
        id = "60d0cf57f3e4367db154aa2c36152a1f",
        partitionValues = Map.empty,
        size = 1030,
        stats = """{"numRecords":1,"minValues":{"name":"1","age":1,"birthday":"2020-01-01"},"maxValues":{"name":"1","age":1,"birthday":"2020-01-01"},"nullCount":{"name":0,"age":0,"birthday":0}}""",
        version = 1,
        timestamp = null
      ),
      AddFile(
        url = actualFiles(1).url,
        expirationTimestamp = actualFiles(1).expirationTimestamp,
        id = "a6dc5694a4ebcc9a067b19c348526ad6",
        partitionValues = Map.empty,
        size = 1030,
        stats = """{"numRecords":1,"minValues":{"name":"2","age":2,"birthday":"2020-01-01"},"maxValues":{"name":"2","age":2,"birthday":"2020-01-01"},"nullCount":{"name":0,"age":0,"birthday":0}}""",
        version = 1,
        timestamp = null
      ),
      AddFile(
        url = actualFiles(2).url,
        expirationTimestamp = actualFiles(2).expirationTimestamp,
        id = "d7ed708546dd70fdff9191b3e3d6448b",
        partitionValues = Map.empty,
        size = 1030,
        stats = """{"numRecords":1,"minValues":{"name":"3","age":3,"birthday":"2020-01-01"},"maxValues":{"name":"3","age":3,"birthday":"2020-01-01"},"nullCount":{"name":0,"age":0,"birthday":0}}""",
        version = 1,
        timestamp = null
      )
    )
    assert(actualFiles.count(_.expirationTimestamp != null) == 3)
    assert(expectedFiles == actualFiles.toList)
    verifyPreSignedUrl(actualFiles(0).url, 1030)
    verifyPreSignedUrl(actualFiles(1).url, 1030)
    verifyPreSignedUrl(actualFiles(2).url, 1030)
  }

  integrationTest("query table with version/timestamp/startingVersion - exceptions") {
    // only one of version/timestamp/startingVersion is supported
    assertHttpError(
      url = requestPath("/shares/share8/schemas/default/tables/cdf_table_cdf_enabled/query"),
      method = "POST",
      data = Some("""{"timestamp": "abc", "version": "3"}"""),
      expectedErrorCode = 400,
      expectedErrorMessage = ErrorStrings.multipleParametersSetErrorMsg(
        Seq("version", "timestamp", "startingVersion"))
    )
    assertHttpError(
      url = requestPath("/shares/share8/schemas/default/tables/cdf_table_cdf_enabled/query"),
      method = "POST",
      data = Some("""{"timestamp": "abc", "startingVersion": "3"}"""),
      expectedErrorCode = 400,
      expectedErrorMessage = ErrorStrings.multipleParametersSetErrorMsg(
        Seq("version", "timestamp", "startingVersion"))
    )
    assertHttpError(
      url = requestPath("/shares/share8/schemas/default/tables/cdf_table_cdf_enabled/query"),
      method = "POST",
      data = Some("""{"startingVersion": 2, "version": "3"}"""),
      expectedErrorCode = 400,
      expectedErrorMessage = ErrorStrings.multipleParametersSetErrorMsg(
        Seq("version", "timestamp", "startingVersion"))
    )
    assertHttpError(
      url = requestPath("/shares/share8/schemas/default/tables/cdf_table_cdf_enabled/query"),
      method = "POST",
      data = Some("""{"timestamp": "abc", "version": "3", "startingVersion": "2"}"""),
      expectedErrorCode = 400,
      expectedErrorMessage = ErrorStrings.multipleParametersSetErrorMsg(
        Seq("version", "timestamp", "startingVersion"))
    )

    // version/startVersion cannot be negative, and needs to be numeric
    assertHttpError(
      url = requestPath("/shares/share1/schemas/default/tables/table1/query"),
      method = "POST",
      data = Some("""
        {"version": -2}
      """),
      expectedErrorCode = 400,
      expectedErrorMessage = "table version cannot be negative"
    )
    assertHttpError(
      url = requestPath("/shares/share1/schemas/default/tables/table1/query"),
      method = "POST",
      data = Some("""
        {"startingVersion": -2}
      """),
      expectedErrorCode = 400,
      expectedErrorMessage = "startingVersion cannot be negative"
    )
    assertHttpError(
      url = requestPath("/shares/share1/schemas/default/tables/table1/query"),
      method = "POST",
      data = Some("""
        {"version": "x3"}
      """),
      expectedErrorCode = 400,
      expectedErrorMessage = "Not a numeric value: x3"
    )
    assertHttpError(
      url = requestPath("/shares/share1/schemas/default/tables/table1/query"),
      method = "POST",
      data = Some("""
        {"startingVersion": "x3"}
      """),
      expectedErrorCode = 400,
      expectedErrorMessage = "Not a numeric value: x3"
    )
    assertHttpError(
      url = requestPath("/shares/share8/schemas/default/tables/cdf_table_cdf_enabled/query"),
      method = "POST",
      data = Some("""
        {"startingVersion": "3", "endingVersion": "x3"}
      """),
      expectedErrorCode = 400,
      expectedErrorMessage = "Not a numeric value: x3"
    )
    assertHttpError(
      url = requestPath("/shares/share8/schemas/default/tables/cdf_table_cdf_enabled/query"),
      method = "POST",
      data = Some("""
        {"startingVersion": 3, "endingVersion": 2}
      """),
      expectedErrorCode = 400,
      expectedErrorMessage = "startingVersion(3) must be smaller than or equal to endingVersion(2)"
    )
    assertHttpError(
      url = requestPath("/shares/share8/schemas/default/tables/cdf_table_cdf_enabled/query"),
      method = "POST",
      data = Some("""
        {"startingVersion": 2, "endingVersion": 10}
      """),
      expectedErrorCode = 400,
      expectedErrorMessage = "End version cannot be greater than the latest version"
    )

    // timestamp before the earliest version
    assertHttpError(
      url = requestPath("/shares/share8/schemas/default/tables/cdf_table_cdf_enabled/query"),
      method = "POST",
      data = Some("""{"timestamp": "2000-01-01T00:00:00-08:00"}"""),
      expectedErrorCode = 400,
      expectedErrorMessage = "The provided timestamp "
    )

    // timestamp after the latest version
    assertHttpError(
      url = requestPath("/shares/share8/schemas/default/tables/cdf_table_cdf_enabled/query"),
      method = "POST",
      data = Some("""{"timestamp": "9999-01-01T00:00:00-08:00"}"""),
      expectedErrorCode = 400,
      expectedErrorMessage = "The provided timestamp "
    )

    // can only query table data since version 1
    // 1651614979 PST: 2022-05-03T14:56:19.000-08:00, version 1 is 1 second later
    val tsStr = new Timestamp(1651614979000L).toInstant.toString
    assertHttpError(
      url = requestPath("/shares/share8/schemas/default/tables/cdf_table_with_partition/query"),
      method = "POST",
      data = Some(s"""{"timestamp": "$tsStr"}"""),
      expectedErrorCode = 400,
      expectedErrorMessage = "You can only query table data since version 1"
    )
  }

  integrationTest("cdf_table_cdf_enabled - timestamp on version 1 - /shares/{share}/schemas/{schema}/tables/{table}/query") {
    // 1651272635000, PST: 2022-04-29 15:50:35.0 -> version 1
    // endingVersion is ignored
    val tsStr = new Timestamp(1651272635000L).toInstant.toString
    val p =
      s"""
         |{
         | "timestamp": "$tsStr",
         | "endingVersion": 2
         |}
         |""".stripMargin
    val response = readNDJson(requestPath("/shares/share8/schemas/default/tables/cdf_table_cdf_enabled/query"), Some("POST"), Some(p), Some(1))
    val lines = response.split("\n")
    val protocol = lines(0)
    val metadata = lines(1)
    val expectedProtocol = Protocol(minReaderVersion = 1).wrap
    assert(expectedProtocol == JsonUtils.fromJson[SingleAction](protocol))
    val expectedMetadata = Metadata(
      id = "16736144-3306-4577-807a-d3f899b77670",
      format = Format(),
      schemaString = """{"type":"struct","fields":[{"name":"name","type":"string","nullable":true,"metadata":{}},{"name":"age","type":"integer","nullable":true,"metadata":{}},{"name":"birthday","type":"date","nullable":true,"metadata":{}}]}""",
      configuration = Map("enableChangeDataFeed" -> "true"),
      partitionColumns = Nil).wrap
    assert(expectedMetadata == JsonUtils.fromJson[SingleAction](metadata))
    val files = lines.drop(2)
    val actualFiles = files.map(f => JsonUtils.fromJson[SingleAction](f).file)
    assert(actualFiles.size == 3)
    val expectedFiles = Seq(
      AddFile(
        url = actualFiles(0).url,
        expirationTimestamp = actualFiles(0).expirationTimestamp,
        id = "60d0cf57f3e4367db154aa2c36152a1f",
        partitionValues = Map.empty,
        size = 1030,
        stats = """{"numRecords":1,"minValues":{"name":"1","age":1,"birthday":"2020-01-01"},"maxValues":{"name":"1","age":1,"birthday":"2020-01-01"},"nullCount":{"name":0,"age":0,"birthday":0}}""",
        version = 1,
        timestamp = null
      ),
      AddFile(
        url = actualFiles(1).url,
        expirationTimestamp = actualFiles(1).expirationTimestamp,
        id = "a6dc5694a4ebcc9a067b19c348526ad6",
        partitionValues = Map.empty,
        size = 1030,
        stats = """{"numRecords":1,"minValues":{"name":"2","age":2,"birthday":"2020-01-01"},"maxValues":{"name":"2","age":2,"birthday":"2020-01-01"},"nullCount":{"name":0,"age":0,"birthday":0}}""",
        version = 1,
        timestamp = null
      ),
      AddFile(
        url = actualFiles(2).url,
        expirationTimestamp = actualFiles(2).expirationTimestamp,
        id = "d7ed708546dd70fdff9191b3e3d6448b",
        partitionValues = Map.empty,
        size = 1030,
        stats = """{"numRecords":1,"minValues":{"name":"3","age":3,"birthday":"2020-01-01"},"maxValues":{"name":"3","age":3,"birthday":"2020-01-01"},"nullCount":{"name":0,"age":0,"birthday":0}}""",
        version = 1,
        timestamp = null
      )
    )
    assert(actualFiles.count(_.expirationTimestamp != null) == 3)
    assert(expectedFiles == actualFiles.toList)
    verifyPreSignedUrl(actualFiles(0).url, 1030)
    verifyPreSignedUrl(actualFiles(1).url, 1030)
    verifyPreSignedUrl(actualFiles(2).url, 1030)
  }

  integrationTest("streaming_table_with_optimize - startingVersion success") {
    Seq(RESPONSE_FORMAT_PARQUET, RESPONSE_FORMAT_DELTA).foreach { responseFormat =>
      val p =
        s"""
           |{
           | "startingVersion": 0
           |}
           |""".stripMargin
      val response = readNDJson(requestPath("/shares/share8/schemas/default/tables/streaming_table_with_optimize/query"), Some("POST"), Some(p), Some(0), responseFormat)
      val lines = response.split("\n")
      val protocol = lines(0)
      val metadata = lines(1)
      if (responseFormat == RESPONSE_FORMAT_DELTA) {
        val responseProtocol = JsonUtils.fromJson[DeltaResponseSingleAction](protocol).protocol
        assert(responseProtocol.deltaProtocol.minReaderVersion == 1)

        // unable to construct the delta action because the cases classes like AddFile/Metadata
        // are private to io.delta.standalone.internal.
        // So we only verify a couple important fields.
        val responseMetadata = JsonUtils.fromJson[DeltaResponseSingleAction](metadata).metaData
        assert(responseMetadata.deltaMetadata.id == "4929d09e-b085-4d22-a95e-7416fb2f78ab")
        assert(responseMetadata.version == 0)
      } else {
        val expectedProtocol = Protocol(minReaderVersion = 1).wrap
        assert(expectedProtocol == JsonUtils.fromJson[SingleAction](protocol))
        val expectedMetadata = Metadata(
          id = "4929d09e-b085-4d22-a95e-7416fb2f78ab",
          format = Format(),
          schemaString = """{"type":"struct","fields":[{"name":"name","type":"string","nullable":true,"metadata":{}},{"name":"age","type":"integer","nullable":true,"metadata":{}},{"name":"birthday","type":"date","nullable":true,"metadata":{}}]}""",
          configuration = Map("enableChangeDataFeed" -> "true"),
          partitionColumns = Nil,
          version = 0).wrap
        assert(expectedMetadata == JsonUtils.fromJson[SingleAction](metadata))
      }
      val files = lines.drop(2)
      assert(files.size == 7)
      // version 1: INSERT
      // version 2: INSERT
      // version 3: INSERT
      // version 4: OPTIMIZE
      // version 5: REMOVE
      // version 6: REMOVE
      verifyAddFile(
        files(0),
        size = 1030,
        stats =
          """{"numRecords":1,"minValues":{"name":"1","age":1,"birthday":"2020-01-01"},"maxValues":{"name":"1","age":1,"birthday":"2020-01-01"},"nullCount":{"name":0,"age":0,"birthday":0}}""",
        partitionValues = Map.empty,
        version = 1,
        timestamp = 1664325366000L,
        responseFormat
      )
      verifyAddFile(
        files(1),
        size = 1030,
        stats =
          """{"numRecords":1,"minValues":{"name":"2","age":2,"birthday":"2020-01-01"},"maxValues":{"name":"2","age":2,"birthday":"2020-01-01"},"nullCount":{"name":0,"age":0,"birthday":0}}""",
        partitionValues = Map.empty,
        version = 2,
        timestamp = 1664325372000L,
        responseFormat
      )
      verifyAddFile(
        files(2),
        size = 1030,
        stats =
          """{"numRecords":1,"minValues":{"name":"3","age":3,"birthday":"2020-01-01"},"maxValues":{"name":"3","age":3,"birthday":"2020-01-01"},"nullCount":{"name":0,"age":0,"birthday":0}}""",
        partitionValues = Map.empty,
        version = 3,
        timestamp = 1664325375000L,
        responseFormat
      )
      verifyRemove(
        files(3),
        size = 1075,
        partitionValues = Map.empty,
        version = 5,
        timestamp = 1664325546000L,
        responseFormat
      )
      verifyAddFile(
        files(4),
        size = 1283,
        stats =
          """{"numRecords":2,"minValues":{"name":"2","age":2,"birthday":"2020-01-01"},"maxValues":{"name":"3","age":3,"birthday":"2020-01-01"},"nullCount":{"name":0,"age":0,"birthday":0,"_change_type":2}}""",
        partitionValues = Map.empty,
        version = 5,
        timestamp = 1664325546000L,
        responseFormat
      )
      verifyRemove(
        files(5),
        size = 1283,
        partitionValues = Map.empty,
        version = 6,
        timestamp = 1664325549000L,
        responseFormat
      )
      verifyAddFile(
        files(6),
        size = 1247,
        stats =
          """{"numRecords":1,"minValues":{"name":"3","age":3,"birthday":"2020-01-01"},"maxValues":{"name":"3","age":3,"birthday":"2020-01-01"},"nullCount":{"name":0,"age":0,"birthday":0,"_change_type":1}}""",
        partitionValues = Map.empty,
        version = 6,
        timestamp = 1664325549000L,
        responseFormat
      )
    }
  }

  integrationTest("streaming_table_with_optimize - paginated query with startingVersion") {
    Seq(RESPONSE_FORMAT_PARQUET, RESPONSE_FORMAT_DELTA).foreach { responseFormat =>
      // version 6: 1 REMOVE + 1 ADD
      var response = readNDJson(
        requestPath("/shares/share8/schemas/default/tables/streaming_table_with_optimize/query"),
        Some("POST"),
        Some("""{"startingVersion": 6, "maxFiles": 1}"""),
        Some(6),
        responseFormat
      )
      var lines = response.split("\n")
      assert(lines.length == 4)
      val protocol = lines(0)
      val metadata = lines(1)
      val files = ArrayBuffer[String]()
      files.append(lines(2))
      var endAction = JsonUtils.fromJson[SingleAction](lines(3)).endStreamAction
      assert(endAction.minUrlExpirationTimestamp != null)
      var numPages = 1
      while (endAction.nextPageToken != null) {
        numPages += 1
        response = readNDJson(
          requestPath("/shares/share8/schemas/default/tables/streaming_table_with_optimize/query"),
          Some("POST"),
          Some(s"""{"startingVersion": 6, "maxFiles": 1, "pageToken": "${endAction.nextPageToken}"}"""),
          Some(6),
          responseFormat
        )
        lines = response.split("\n")
        assert(lines.length == 4)
        assert(protocol == lines(0))
        assert(metadata == lines(1))
        files.append(lines(2))
        endAction = JsonUtils.fromJson[SingleAction](lines(3)).endStreamAction
        assert(endAction.minUrlExpirationTimestamp != null)
      }
      assert(numPages == 2)

      if (responseFormat == RESPONSE_FORMAT_DELTA) {
        val responseProtocol = JsonUtils.fromJson[DeltaResponseSingleAction](protocol).protocol
        assert(responseProtocol.deltaProtocol.minReaderVersion == 1)

        // unable to construct the delta action because the cases classes like AddFile/Metadata
        // are private to io.delta.standalone.internal.
        // So we only verify a couple important fields.
        val responseMetadata = JsonUtils.fromJson[DeltaResponseSingleAction](metadata).metaData
        assert(responseMetadata.deltaMetadata.id == "4929d09e-b085-4d22-a95e-7416fb2f78ab")
        assert(responseMetadata.version == 6)
      } else {
        val expectedProtocol = Protocol(minReaderVersion = 1).wrap
        assert(expectedProtocol == JsonUtils.fromJson[SingleAction](protocol))
        val expectedMetadata = Metadata(
          id = "4929d09e-b085-4d22-a95e-7416fb2f78ab",
          format = Format(),
          schemaString =
            """{"type":"struct","fields":[{"name":"name","type":"string","nullable":true,"metadata":{}},{"name":"age","type":"integer","nullable":true,"metadata":{}},{"name":"birthday","type":"date","nullable":true,"metadata":{}}]}""",
          configuration = Map("enableChangeDataFeed" -> "true"),
          partitionColumns = Nil,
          version = 6
        ).wrap
        assert(expectedMetadata == JsonUtils.fromJson[SingleAction](metadata))
      }
      assert(files.size == 2)
      verifyRemove(
        files(0),
        size = 1283,
        partitionValues = Map.empty,
        version = 6,
        timestamp = 1664325549000L,
        responseFormat
      )
      verifyAddFile(
        files(1),
        size = 1247,
        stats =
          """{"numRecords":1,"minValues":{"name":"3","age":3,"birthday":"2020-01-01"},"maxValues":{"name":"3","age":3,"birthday":"2020-01-01"},"nullCount":{"name":0,"age":0,"birthday":0,"_change_type":1}}""",
        partitionValues = Map.empty,
        version = 6,
        timestamp = 1664325549000L,
        responseFormat
      )
    }
  }

  integrationTest("streaming_table_with_optimize - paginated query with startingVersion and endingVersion") {
    // version 2: Add
    // version 3: Add
    var response = readNDJson(
      requestPath("/shares/share8/schemas/default/tables/streaming_table_with_optimize/query"),
      Some("POST"),
      Some("""{"startingVersion": 2, "endingVersion": 3, "maxFiles": 1}"""),
      Some(2)
    )
    var lines = response.split("\n")
    assert(lines.length == 4)
    val protocol = lines(0)
    val metadata = lines(1)
    val files = ArrayBuffer[String]()
    files.append(lines(2))
    var endAction = JsonUtils.fromJson[SingleAction](lines(3)).endStreamAction
    assert(endAction.minUrlExpirationTimestamp != null)
    var numPages = 1
    while (endAction.nextPageToken != null) {
      numPages += 1
      response = readNDJson(
        requestPath("/shares/share8/schemas/default/tables/streaming_table_with_optimize/query"),
        Some("POST"),
        Some(s"""{"startingVersion": 2, "endingVersion": 3, "maxFiles": 1, "pageToken": "${endAction.nextPageToken}"}"""),
        Some(2)
      )
      lines = response.split("\n")
      assert(lines.length == 4)
      assert(protocol == lines(0))
      assert(metadata == lines(1))
      files.append(lines(2))
      endAction = JsonUtils.fromJson[SingleAction](lines(3)).endStreamAction
      assert(endAction.minUrlExpirationTimestamp != null)
    }
    assert(numPages == 2)

    val expectedProtocol = Protocol(minReaderVersion = 1).wrap
    assert(expectedProtocol == JsonUtils.fromJson[SingleAction](protocol))
    val expectedMetadata = Metadata(
      id = "4929d09e-b085-4d22-a95e-7416fb2f78ab",
      format = Format(),
      schemaString =
        """{"type":"struct","fields":[{"name":"name","type":"string","nullable":true,"metadata":{}},{"name":"age","type":"integer","nullable":true,"metadata":{}},{"name":"birthday","type":"date","nullable":true,"metadata":{}}]}""",
      configuration = Map("enableChangeDataFeed" -> "true"),
      partitionColumns = Nil,
      version = 2
    ).wrap
    assert(expectedMetadata == JsonUtils.fromJson[SingleAction](metadata))
    assert(files.length == 2)
    verifyAddFile(
      files(0),
      size = 1030,
      stats =
        """{"numRecords":1,"minValues":{"name":"2","age":2,"birthday":"2020-01-01"},"maxValues":{"name":"2","age":2,"birthday":"2020-01-01"},"nullCount":{"name":0,"age":0,"birthday":0}}""",
      partitionValues = Map.empty,
      version = 2,
      timestamp = 1664325372000L
    )
    verifyAddFile(
      files(1),
      size = 1030,
      stats =
        """{"numRecords":1,"minValues":{"name":"3","age":3,"birthday":"2020-01-01"},"maxValues":{"name":"3","age":3,"birthday":"2020-01-01"},"nullCount":{"name":0,"age":0,"birthday":0}}""",
      partitionValues = Map.empty,
      version = 3,
      timestamp = 1664325375000L
    )
  }

  integrationTest("streaming_table_metadata_protocol - startingVersion 0 success") {
    val p =
      s"""
         |{
         | "startingVersion": 0
         |}
         |""".stripMargin
    val response = readNDJson(requestPath("/shares/share8/schemas/default/tables/streaming_table_metadata_protocol/query"), Some("POST"), Some(p), Some(0))
    val actions = response.split("\n").map(JsonUtils.fromJson[SingleAction](_))
    assert(actions.size == 6)

    // version 0: CREATE TABLE, protocol/metadata
    // version 1: INSERT
    // version 2: ALTER TABLE, metadata
    // version 3: ALTER TABLE, metadata
    // version 4: INSERT
    val expectedProtocol = Protocol(minReaderVersion = 1)
    assert(expectedProtocol == actions(0).protocol)
    var expectedMetadata = Metadata(
      id = "eaca659e-28ac-4c68-8c72-0c96205c8160",
      format = Format(),
      schemaString = """{"type":"struct","fields":[{"name":"name","type":"string","nullable":true,"metadata":{}},{"name":"age","type":"integer","nullable":true,"metadata":{}},{"name":"birthday","type":"date","nullable":true,"metadata":{}}]}""",
      partitionColumns = Nil,
      version = 0)
    assert(expectedMetadata == actions(1).metaData)

    assert(actions(2).add != null)

    // Check metadata for version 2.
    expectedMetadata = expectedMetadata.copy(
      configuration = Map("enableChangeDataFeed" -> "true"),
      version = 2)
    assert(expectedMetadata == actions(3).metaData)

    // Check metadata for version 3.
    expectedMetadata = expectedMetadata.copy(
      configuration = Map.empty,
      version = 3)
    assert(expectedMetadata == actions(4).metaData)

    assert(actions(5).add != null)
  }

  integrationTest("streaming_table_metadata_protocol - paginated query") {
    // version 0: CREATE TABLE, protocol/metadata
    // version 1: INSERT
    // version 2: ALTER TABLE, metadata
    // version 3: ALTER TABLE, metadata
    // version 4: INSERT
    val expectedProtocol = Protocol(minReaderVersion = 1)
    val expectedMetadata = Metadata(
      id = "eaca659e-28ac-4c68-8c72-0c96205c8160",
      format = Format(),
      schemaString =
        """{"type":"struct","fields":[{"name":"name","type":"string","nullable":true,"metadata":{}},{"name":"age","type":"integer","nullable":true,"metadata":{}},{"name":"birthday","type":"date","nullable":true,"metadata":{}}]}""",
      partitionColumns = Nil,
      version = 0
    )

    // Page 1
    var response = readNDJson(
      requestPath("/shares/share8/schemas/default/tables/streaming_table_metadata_protocol/query"),
      Some("POST"),
      Some("""{"startingVersion": 0, "maxFiles": 1}"""),
      Some(0)
    )
    var actions = response.split("\n").map(JsonUtils.fromJson[SingleAction](_))
    assert(actions.length == 6)
    assert(expectedProtocol == actions(0).protocol)
    assert(expectedMetadata == actions(1).metaData)
    assert(actions(2).add != null)
    // Check metadata for version 2.
    assert(expectedMetadata.copy(configuration = Map("enableChangeDataFeed" -> "true"), version = 2) == actions(3).metaData)
    // Check metadata for version 3.
    assert(expectedMetadata.copy(configuration = Map.empty, version = 3) == actions(4).metaData)
    var endAction = actions(5).endStreamAction
    assert(endAction.nextPageToken != null)
    assert(endAction.minUrlExpirationTimestamp == actions(2).add.expirationTimestamp)

    // Page 2
    response = readNDJson(
      requestPath("/shares/share8/schemas/default/tables/streaming_table_metadata_protocol/query"),
      Some("POST"),
      Some(s"""{"startingVersion": 0, "maxFiles": 1, "pageToken": "${endAction.nextPageToken}"}"""),
      Some(0)
    )
    actions = response.split("\n").map(JsonUtils.fromJson[SingleAction](_))
    assert(actions.length == 4)
    assert(expectedProtocol == actions(0).protocol)
    assert(expectedMetadata == actions(1).metaData)
    assert(actions(2).add != null)
    // Check this is the last page (token is empty)
    endAction = actions(3).endStreamAction
    assert(endAction.nextPageToken == null)
    assert(endAction.minUrlExpirationTimestamp == actions(2).add.expirationTimestamp)
  }

  integrationTest("streaming_table_metadata_protocol - startingVersion 2 success") {
    val p =
      s"""
         |{
         | "startingVersion": 2
         |}
         |""".stripMargin
    val response = readNDJson(requestPath("/shares/share8/schemas/default/tables/streaming_table_metadata_protocol/query"), Some("POST"), Some(p), Some(2))
    val actions = response.split("\n").map(JsonUtils.fromJson[SingleAction](_))
    assert(actions.size == 4)

    // version 2: ALTER TABLE, protocol/metadata
    // version 3: ALTER TABLE, metadata
    // version 4: INSERT

    // Check metadata for version 2.
    val expectedProtocol = Protocol(minReaderVersion = 1)
    assert(expectedProtocol == actions(0).protocol)
    var expectedMetadata = Metadata(
      id = "eaca659e-28ac-4c68-8c72-0c96205c8160",
      format = Format(),
      schemaString = """{"type":"struct","fields":[{"name":"name","type":"string","nullable":true,"metadata":{}},{"name":"age","type":"integer","nullable":true,"metadata":{}},{"name":"birthday","type":"date","nullable":true,"metadata":{}}]}""",
      partitionColumns = Nil,
      configuration = Map("enableChangeDataFeed" -> "true"),
      version = 2)
    assert(expectedMetadata == actions(1).metaData)

    // Check metadata for version 3.
    expectedMetadata = expectedMetadata.copy(
      configuration = Map.empty,
      version = 3)
    assert(expectedMetadata == actions(2).metaData)

    assert(actions(3).add != null)
  }

  integrationTest("streaming_table_metadata_protocol - startingVersion with endingVersion success") {
    val p =
      s"""
         |{
         | "startingVersion": 0,
         | "endingVersion": 2
         |}
         |""".stripMargin
    val response = readNDJson(requestPath("/shares/share8/schemas/default/tables/streaming_table_metadata_protocol/query"), Some("POST"), Some(p), Some(0))
    val actions = response.split("\n").map(JsonUtils.fromJson[SingleAction](_))
    assert(actions.size == 4)

    // version 0: CREATE TABLE, protocol/metadata
    // version 1: INSERT
    // version 2: ALTER TABLE, metadata
    val expectedProtocol = Protocol(minReaderVersion = 1)
    assert(expectedProtocol == actions(0).protocol)
    var expectedMetadata = Metadata(
      id = "eaca659e-28ac-4c68-8c72-0c96205c8160",
      format = Format(),
      schemaString = """{"type":"struct","fields":[{"name":"name","type":"string","nullable":true,"metadata":{}},{"name":"age","type":"integer","nullable":true,"metadata":{}},{"name":"birthday","type":"date","nullable":true,"metadata":{}}]}""",
      partitionColumns = Nil,
      version = 0)
    assert(expectedMetadata == actions(1).metaData)

    assert(actions(2).add != null)

    // Check metadata for version 2.
    expectedMetadata = expectedMetadata.copy(
      configuration = Map("enableChangeDataFeed" -> "true"),
      version = 2)
    assert(expectedMetadata == actions(3).metaData)
  }

  integrationTest("streaming_table_metadata_protocol - startingVersion equal endingVersion success 1") {
    val p =
      s"""
         |{
         | "startingVersion": 1,
         | "endingVersion": 1
         |}
         |""".stripMargin
    val response = readNDJson(requestPath("/shares/share8/schemas/default/tables/streaming_table_metadata_protocol/query"), Some("POST"), Some(p), Some(1))
    val actions = response.split("\n").map(JsonUtils.fromJson[SingleAction](_))
    assert(actions.size == 3)

    // version 2: ALTER TABLE, metadata
    // Check metadata for version 2.
    val expectedProtocol = Protocol(minReaderVersion = 1)
    assert(expectedProtocol == actions(0).protocol)
    var expectedMetadata = Metadata(
      id = "eaca659e-28ac-4c68-8c72-0c96205c8160",
      format = Format(),
      schemaString = """{"type":"struct","fields":[{"name":"name","type":"string","nullable":true,"metadata":{}},{"name":"age","type":"integer","nullable":true,"metadata":{}},{"name":"birthday","type":"date","nullable":true,"metadata":{}}]}""",
      partitionColumns = Nil,
      version = 1)
    assert(expectedMetadata == actions(1).metaData)

    assert(actions(2).add != null)
    assert(actions(2).add.version == 1)
  }

  integrationTest("streaming_table_metadata_protocol - startingVersion equal endingVersion success 2") {
    val p =
      s"""
         |{
         | "startingVersion": 2,
         | "endingVersion": 2
         |}
         |""".stripMargin
    val response = readNDJson(requestPath("/shares/share8/schemas/default/tables/streaming_table_metadata_protocol/query"), Some("POST"), Some(p), Some(2))
    val actions = response.split("\n").map(JsonUtils.fromJson[SingleAction](_))
    assert(actions.size == 2)

    // version 2: ALTER TABLE, metadata
    // Check metadata for version 2.
    val expectedProtocol = Protocol(minReaderVersion = 1)
    assert(expectedProtocol == actions(0).protocol)
    var expectedMetadata = Metadata(
      id = "eaca659e-28ac-4c68-8c72-0c96205c8160",
      format = Format(),
      schemaString = """{"type":"struct","fields":[{"name":"name","type":"string","nullable":true,"metadata":{}},{"name":"age","type":"integer","nullable":true,"metadata":{}},{"name":"birthday","type":"date","nullable":true,"metadata":{}}]}""",
      partitionColumns = Nil,
      configuration = Map("enableChangeDataFeed" -> "true"),
      version = 2)
    assert(expectedMetadata == actions(1).metaData)
  }

  object StreamingNotnullToNull {
    val metadataV0 = Metadata(
      id = "1e2201ff-12ad-4c3b-a539-4d34e9e36680",
      format = Format(),
      schemaString = """{"type":"struct","fields":[{"name":"name","type":"string","nullable":false,"metadata":{}}]}""",
      configuration = Map("enableChangeDataFeed" -> "true"),
      partitionColumns = Nil
    )
    val metadataV2 = metadataV0.copy(
      schemaString = """{"type":"struct","fields":[{"name":"name","type":"string","nullable":true,"metadata":{}}]}"""
    )
  }

  def getMetadataResponse(version: Long): String = {
    readNDJson(
      requestPath(s"/shares/share8/schemas/default/tables/streaming_notnull_to_null/metadata?version=$version"),
      expectedTableVersion = Some(version)
    )
  }

  def verifyMetadata(response: String, expectedMetadata: Metadata): Unit = {
    val Array(protocol, metadata) = response.split("\n")
    val expectedProtocol = Protocol(minReaderVersion = 1)
    assert(expectedProtocol.wrap == JsonUtils.fromJson[SingleAction](protocol))
    assert(expectedMetadata.wrap == JsonUtils.fromJson[SingleAction](metadata))
  }

  integrationTest("streaming_notnull_to_null - metadata of different versions") {
    verifyMetadata(getMetadataResponse(0), StreamingNotnullToNull.metadataV0)
    verifyMetadata(getMetadataResponse(1), StreamingNotnullToNull.metadataV0)
    verifyMetadata(getMetadataResponse(2), StreamingNotnullToNull.metadataV2)
    verifyMetadata(getMetadataResponse(3), StreamingNotnullToNull.metadataV2)
    assertHttpError(
      url = requestPath(s"/shares/share8/schemas/default/tables/streaming_notnull_to_null/metadata?version=4"),
      method = "GET",
      data = None,
      expectedErrorCode = 400,
      expectedErrorMessage = "Cannot load table version 4"
    )
  }

  def getMetadataResponse(timestamp: String, version: Long): String = {
    readNDJson(
      requestPath(s"/shares/share8/schemas/default/tables/streaming_notnull_to_null/metadata?timestamp=$timestamp"),
      expectedTableVersion = Some(version)
    )
  }

  integrationTest("streaming_notnull_to_null - metadata of different timestamp") {
    verifyMetadata(
      getMetadataResponse("2022-11-13T08:10:41Z", 0), StreamingNotnullToNull.metadataV0
    )
    verifyMetadata(
      getMetadataResponse("2022-11-13T08:10:46Z", 1), StreamingNotnullToNull.metadataV0
    )
    verifyMetadata(
      getMetadataResponse("2022-11-13T08:10:48Z", 2), StreamingNotnullToNull.metadataV2
    )
    verifyMetadata(
      getMetadataResponse("2022-11-13T08:10:50Z", 3), StreamingNotnullToNull.metadataV2
    )
    assertHttpError(
      url = requestPath(s"/shares/share8/schemas/default/tables/streaming_notnull_to_null/metadata?timestamp=2021-01-01"),
      method = "GET",
      data = None,
      expectedErrorCode = 400,
      expectedErrorMessage = "Invalid startingTimestamp"
    )
    assertHttpError(
      url = requestPath(s"/shares/share8/schemas/default/tables/streaming_notnull_to_null/metadata?timestamp=2021-01-01T00:00:00Z"),
      method = "GET",
      data = None,
      expectedErrorCode = 400,
      expectedErrorMessage = "is before the earliest available version"
    )
    assertHttpError(
      url = requestPath(s"/shares/share8/schemas/default/tables/streaming_notnull_to_null/metadata?timestamp=2024-01-01T00:00:00Z"),
      method = "GET",
      data = None,
      expectedErrorCode = 400,
      expectedErrorMessage = "is after the latest available version"
    )
    assertHttpError(
      url = requestPath(s"/shares/share8/schemas/default/tables/streaming_notnull_to_null/metadata?timestamp=2024-01-01T00:00:00Z"),
      method = "GET",
      data = None,
      expectedErrorCode = 400,
      expectedErrorMessage = "is after the latest available version"
    )
  }

  integrationTest("getMetadata - exceptions with parameters") {
    assertHttpError(
      url = requestPath(s"/shares/share8/schemas/default/tables/streaming_notnull_to_null/metadata?version=-1"),
      method = "GET",
      data = None,
      expectedErrorCode = 400,
      expectedErrorMessage = "version cannot be negative"
    )
    assertHttpError(
      url = requestPath(s"/shares/share8/schemas/default/tables/streaming_notnull_to_null/metadata?version=-1&timestamp=abc"),
      method = "GET",
      data = None,
      expectedErrorCode = 400,
      expectedErrorMessage = "Please only provide one of"
    )
  }

  integrationTest("streaming_notnull_to_null - no exceptions") {
    // Changing a column from not null to null
    val p =
      s"""
         |{
         | "startingVersion": 0
         |}
         |""".stripMargin
    val response = readNDJson(requestPath("/shares/share8/schemas/default/tables/streaming_notnull_to_null/query"), Some("POST"), Some(p), Some(0))
    val actions = response.split("\n").map(JsonUtils.fromJson[SingleAction](_))
    assert(actions.size == 5)

    val expectedProtocol = Protocol(minReaderVersion = 1)
    assert(expectedProtocol == actions(0).protocol)
    var expectedMetadata = Metadata(
      id = "1e2201ff-12ad-4c3b-a539-4d34e9e36680",
      format = Format(),
      schemaString = """{"type":"struct","fields":[{"name":"name","type":"string","nullable":false,"metadata":{}}]}""",
      configuration = Map("enableChangeDataFeed" -> "true"),
      partitionColumns = Nil,
      version = 0)
    assert(expectedMetadata == actions(1).metaData)

    assert(actions(2).add != null)

    expectedMetadata = expectedMetadata.copy(
      schemaString = """{"type":"struct","fields":[{"name":"name","type":"string","nullable":true,"metadata":{}}]}""",
      version = 2
    )
    assert(expectedMetadata == actions(3).metaData)

    assert(actions(4).add != null)
  }

  integrationTest("streaming_null_to_notnull - no exceptions") {
    // Changing a column from null to not null
    val p =
      s"""
         |{
         | "startingVersion": 0
         |}
         |""".stripMargin
    val response = readNDJson(requestPath("/shares/share8/schemas/default/tables/streaming_null_to_notnull/query"), Some("POST"), Some(p), Some(0))
    val actions = response.split("\n").map(JsonUtils.fromJson[SingleAction](_))
    assert(actions.size == 7)

    val expectedProtocol = Protocol(minReaderVersion = 1)
    assert(expectedProtocol == actions(0).protocol)
    var expectedMetadata = Metadata(
      id = "f49d6102-3fca-4452-ab83-6e71fecfb118",
      format = Format(),
      schemaString = """{"type":"struct","fields":[{"name":"name","type":"string","nullable":true,"metadata":{}}]}""",
      configuration = Map.empty,
      partitionColumns = Nil,
      version = 0)
    assert(expectedMetadata == actions(1).metaData)

    assert(actions(2).add != null)
    assert(actions(3).remove != null)
    assert(actions(4).add != null)

    expectedMetadata = expectedMetadata.copy(
      schemaString = """{"type":"struct","fields":[{"name":"name","type":"string","nullable":false,"metadata":{}}]}""",
      version = 3
    )
    assert(expectedMetadata == actions(5).metaData)

    assert(actions(6).add != null)
  }

  integrationTest("table_reader_version_increased - exception") {
    assertHttpError(
      url = requestPath("/shares/share8/schemas/default/tables/table_reader_version_increased/query"),
      method = "POST",
      data = Some("""{"startingVersion": 0}"""),
      expectedErrorCode = 400,
      expectedErrorMessage = "Delta protocol version (2,2) is too new for this version of Delta"
    )
  }

  integrationTest("cdf_table_cdf_enabled_changes - query table changes") {
    Seq(
      RESPONSE_FORMAT_PARQUET,
      RESPONSE_FORMAT_DELTA,
      s"$RESPONSE_FORMAT_DELTA,$RESPONSE_FORMAT_PARQUET",
      s"$RESPONSE_FORMAT_PARQUET,$RESPONSE_FORMAT_DELTA"
    ).foreach { responseFormat =>
      val respondedFormat = if (responseFormat == RESPONSE_FORMAT_DELTA) {
        RESPONSE_FORMAT_DELTA
      } else {
        RESPONSE_FORMAT_PARQUET
      }
      val response = readNDJson(requestPath(s"/shares/share8/schemas/default/tables/cdf_table_cdf_enabled/changes?startingVersion=0&endingVersion=3"), Some("GET"), None, Some(0), respondedFormat)
      val lines = response.split("\n")
      val protocol = lines(0)
      val metadata = lines(1)
      if (responseFormat == RESPONSE_FORMAT_DELTA) {
        val responseProtocol = JsonUtils.fromJson[DeltaResponseSingleAction](protocol).protocol
        assert(responseProtocol.deltaProtocol.minReaderVersion == 1)

        // unable to construct the delta action because the cases classes like AddFile/Metadata
        // are private to io.delta.standalone.internal.
        // So we only verify a couple important fields.
        val responseMetadata = JsonUtils.fromJson[DeltaResponseSingleAction](metadata).metaData
        assert(responseMetadata.deltaMetadata.id == "16736144-3306-4577-807a-d3f899b77670")
        assert(responseMetadata.version == 5)
      } else {
        val expectedProtocol = Protocol(minReaderVersion = 1).wrap
        assert(expectedProtocol == JsonUtils.fromJson[SingleAction](protocol))
        val expectedMetadata = Metadata(
          id = "16736144-3306-4577-807a-d3f899b77670",
          format = Format(),
          schemaString = """{"type":"struct","fields":[{"name":"name","type":"string","nullable":true,"metadata":{}},{"name":"age","type":"integer","nullable":true,"metadata":{}},{"name":"birthday","type":"date","nullable":true,"metadata":{}}]}""",
          configuration = Map("enableChangeDataFeed" -> "true"),
          partitionColumns = Nil,
          version = 5).wrap
        assert(expectedMetadata == JsonUtils.fromJson[SingleAction](metadata))
      }
      val files = lines.drop(2)
      assert(files.size == 5)
      verifyAddFile(
        files(0),
        size = 1030,
        stats =
          """{"numRecords":1,"minValues":{"name":"1","age":1,"birthday":"2020-01-01"},"maxValues":{"name":"1","age":1,"birthday":"2020-01-01"},"nullCount":{"name":0,"age":0,"birthday":0}}""",
        partitionValues = Map.empty,
        version = 1,
        timestamp = 1651272635000L,
        responseFormat
      )
      verifyAddFile(
        files(1),
        size = 1030,
        stats =
          """{"numRecords":1,"minValues":{"name":"2","age":2,"birthday":"2020-01-01"},"maxValues":{"name":"2","age":2,"birthday":"2020-01-01"},"nullCount":{"name":0,"age":0,"birthday":0}}""",
        partitionValues = Map.empty,
        version = 1,
        timestamp = 1651272635000L,
        responseFormat
      )
      verifyAddFile(
        files(2),
        size = 1030,
        stats =
          """{"numRecords":1,"minValues":{"name":"3","age":3,"birthday":"2020-01-01"},"maxValues":{"name":"3","age":3,"birthday":"2020-01-01"},"nullCount":{"name":0,"age":0,"birthday":0}}""",
        partitionValues = Map.empty,
        version = 1,
        timestamp = 1651272635000L,
        responseFormat
      )
      verifyAddCDCFile(
        files(3),
        size = 1301,
        partitionValues = Map.empty,
        version = 2,
        timestamp = 1651272655000L,
        responseFormat
      )
      verifyAddCDCFile(
        files(4),
        size = 1416,
        partitionValues = Map.empty,
        version = 3,
        timestamp = 1651272660000L,
        responseFormat
      )
    }
  }

  integrationTest("cdf_table_cdf_enabled_changes - paginated query table changes") {
    // version 1: 3 adds
    // version 2: 1 cdc
    Seq(RESPONSE_FORMAT_PARQUET, RESPONSE_FORMAT_DELTA).foreach { responseFormat =>
      var response = readNDJson(
        requestPath("/shares/share8/schemas/default/tables/cdf_table_cdf_enabled/changes?startingVersion=0&endingVersion=2&maxFiles=2"),
        Some("GET"),
        None,
        Some(0),
        responseFormat
      )
      var lines = response.split("\n")
      assert(lines.length == 5)
      val protocol = lines(0)
      val metadata = lines(1)
      val files = ArrayBuffer[String]()
      files.appendAll(Seq(lines(2), lines(3)))
      var endAction = JsonUtils.fromJson[SingleAction](lines(4)).endStreamAction
      assert(endAction.minUrlExpirationTimestamp != null)
      var numPages = 1
      while (endAction.nextPageToken != null) {
        numPages += 1
        response = readNDJson(
          requestPath(
            s"/shares/share8/schemas/default/tables/cdf_table_cdf_enabled/changes?startingVersion=0&endingVersion=2&maxFiles=2&pageToken=${endAction.nextPageToken}"
          ),
          Some("GET"),
          None,
          Some(0),
          responseFormat
        )
        lines = response.split("\n")
        assert(lines.length == 5)
        assert(protocol == lines(0))
        assert(metadata == lines(1))
        files.appendAll(Seq(lines(2), lines(3)))
        endAction = JsonUtils.fromJson[SingleAction](lines(4)).endStreamAction
        assert(endAction.minUrlExpirationTimestamp != null)
      }
      assert(numPages == 2)

      if (responseFormat == RESPONSE_FORMAT_DELTA) {
        val responseProtocol = JsonUtils.fromJson[DeltaResponseSingleAction](protocol).protocol
        assert(responseProtocol.deltaProtocol.minReaderVersion == 1)

        // unable to construct the delta action because the cases classes like AddFile/Metadata
        // are private to io.delta.standalone.internal.
        // So we only verify a couple important fields.
        val responseMetadata = JsonUtils.fromJson[DeltaResponseSingleAction](metadata).metaData
        assert(responseMetadata.deltaMetadata.id == "16736144-3306-4577-807a-d3f899b77670")
        assert(responseMetadata.version == 5)
      } else {
        val expectedProtocol = Protocol(minReaderVersion = 1).wrap
        assert(expectedProtocol == JsonUtils.fromJson[SingleAction](protocol))
        val expectedMetadata = Metadata(
          id = "16736144-3306-4577-807a-d3f899b77670",
          format = Format(),
          schemaString =
            """{"type":"struct","fields":[{"name":"name","type":"string","nullable":true,"metadata":{}},{"name":"age","type":"integer","nullable":true,"metadata":{}},{"name":"birthday","type":"date","nullable":true,"metadata":{}}]}""",
          configuration = Map("enableChangeDataFeed" -> "true"),
          partitionColumns = Nil,
          version = 5
        ).wrap
        assert(expectedMetadata == JsonUtils.fromJson[SingleAction](metadata))
      }
      assert(files.length == 4)
      verifyAddFile(
        files(0),
        size = 1030,
        stats =
          """{"numRecords":1,"minValues":{"name":"1","age":1,"birthday":"2020-01-01"},"maxValues":{"name":"1","age":1,"birthday":"2020-01-01"},"nullCount":{"name":0,"age":0,"birthday":0}}""",
        partitionValues = Map.empty,
        version = 1,
        timestamp = 1651272635000L,
        responseFormat
      )
      verifyAddFile(
        files(1),
        size = 1030,
        stats =
          """{"numRecords":1,"minValues":{"name":"2","age":2,"birthday":"2020-01-01"},"maxValues":{"name":"2","age":2,"birthday":"2020-01-01"},"nullCount":{"name":0,"age":0,"birthday":0}}""",
        partitionValues = Map.empty,
        version = 1,
        timestamp = 1651272635000L,
        responseFormat
      )
      verifyAddFile(
        files(2),
        size = 1030,
        stats =
          """{"numRecords":1,"minValues":{"name":"3","age":3,"birthday":"2020-01-01"},"maxValues":{"name":"3","age":3,"birthday":"2020-01-01"},"nullCount":{"name":0,"age":0,"birthday":0}}""",
        partitionValues = Map.empty,
        version = 1,
        timestamp = 1651272635000L,
        responseFormat
      )
      verifyAddCDCFile(
        files(3),
        size = 1301,
        partitionValues = Map.empty,
        version = 2,
        timestamp = 1651272655000L,
        responseFormat
      )
    }
  }

  integrationTest("cdf_table_cdf_enabled_changes - timestamp works") {
    // 1651272616000, PST: 2022-04-29 15:50:16.0 -> version 0
    val startStr = new Timestamp(1651272616000L).toInstant.toString
    // 1651272660000, PST: 2022-04-29 15:51:00.0 -> version 3
    val endStr = new Timestamp(1651272660000L).toInstant.toString

    val response = readNDJson(requestPath(s"/shares/share8/schemas/default/tables/cdf_table_cdf_enabled/changes?startingTimestamp=${startStr}&endingTimestamp=${endStr}"), Some("GET"), None, Some(0))
    val lines = response.split("\n")
    val protocol = lines(0)
    val metadata = lines(1)
    val expectedProtocol = Protocol(minReaderVersion = 1).wrap
    assert(expectedProtocol == JsonUtils.fromJson[SingleAction](protocol))
    val expectedMetadata = Metadata(
      id = "16736144-3306-4577-807a-d3f899b77670",
      format = Format(),
      schemaString = """{"type":"struct","fields":[{"name":"name","type":"string","nullable":true,"metadata":{}},{"name":"age","type":"integer","nullable":true,"metadata":{}},{"name":"birthday","type":"date","nullable":true,"metadata":{}}]}""",
      configuration = Map("enableChangeDataFeed" -> "true"),
      partitionColumns = Nil,
      version = 5).wrap
    assert(expectedMetadata == JsonUtils.fromJson[SingleAction](metadata))
    val files = lines.drop(2)
    assert(files.size == 5)
  }

  integrationTest("cdf_table_with_partition - query table changes") {
    Seq(RESPONSE_FORMAT_PARQUET, RESPONSE_FORMAT_DELTA).foreach { responseFormat =>
      val response = readNDJson(requestPath(s"/shares/share8/schemas/default/tables/cdf_table_with_partition/changes?startingVersion=1&endingVersion=3"), Some("GET"), None, Some(1), responseFormat)
      val lines = response.split("\n")
      val files = lines.drop(2)
      assert(files.size == 6)
      // In version 2, birthday is updated from 2020-01-01 to 2020-02-02 for one row, which result in
      // 2 cdc files below.
      verifyAddFile(
        files(0),
        size = 791,
        stats =
          """{"numRecords":1,"minValues":{"name":"1","age":1},"maxValues":{"name":"1","age":1},"nullCount":{"name":0,"age":0}}""",
        partitionValues = Map("birthday" -> "2020-01-01"),
        version = 1,
        timestamp = 1651614980000L,
        responseFormat
      )
      verifyAddFile(
        files(1),
        size = 791,
        stats =
          """{"numRecords":1,"minValues":{"name":"2","age":2},"maxValues":{"name":"2","age":2},"nullCount":{"name":0,"age":0}}""",
        partitionValues = Map("birthday" -> "2020-01-01"),
        version = 1,
        timestamp = 1651614980000L,
        responseFormat
      )
      verifyAddFile(
        files(2),
        size = 791,
        stats =
          """{"numRecords":1,"minValues":{"name":"3","age":3},"maxValues":{"name":"3","age":3},"nullCount":{"name":0,"age":0}}""",
        partitionValues = Map("birthday" -> "2020-03-03"),
        version = 1,
        timestamp = 1651614980000L,
        responseFormat
      )
      verifyAddCDCFile(
        files(3),
        size = 1125,
        partitionValues = Map("birthday" -> "2020-01-01"),
        version = 2,
        timestamp = 1651614986000L,
        responseFormat
      )
      verifyAddCDCFile(
        files(4),
        size = 1132,
        partitionValues = Map("birthday" -> "2020-02-02"),
        version = 2,
        timestamp = 1651614986000L,
        responseFormat
      )
      verifyRemove(
        files(5),
        size = 791,
        partitionValues = Map("birthday" -> "2020-03-03"),
        version = 3,
        timestamp = 1651614994000L,
        responseFormat
      )
    }
  }

  integrationTest("cdf_table_with_partition - paginated query table changes") {
    // version 2: 2 cdc
    // version 3: 1 remove
    Seq(RESPONSE_FORMAT_PARQUET, RESPONSE_FORMAT_DELTA).foreach { responseFormat =>
      var response = readNDJson(
        requestPath(
          "/shares/share8/schemas/default/tables/cdf_table_with_partition/changes?startingVersion=2&maxFiles=1"
        ),
        Some("GET"),
        None,
        Some(2),
        responseFormat
      )
      var lines = response.split("\n")
      assert(lines.length == 4)
      val protocol = lines(0)
      val metadata = lines(1)
      val files = ArrayBuffer[String]()
      files.append(lines(2))
      var endAction = JsonUtils.fromJson[SingleAction](lines(3)).endStreamAction
      assert(endAction.minUrlExpirationTimestamp != null)
      var numPages = 1
      while (endAction.nextPageToken != null) {
        numPages += 1
        response = readNDJson(
          requestPath(
            s"/shares/share8/schemas/default/tables/cdf_table_with_partition/changes?startingVersion=2&maxFiles=1&pageToken=${endAction.nextPageToken}"
          ),
          Some("GET"),
          None,
          Some(2),
          responseFormat
        )
        lines = response.split("\n")
        assert(lines.length == 4)
        assert(protocol == lines(0))
        assert(metadata == lines(1))
        files.append(lines(2))
        endAction = JsonUtils.fromJson[SingleAction](lines(3)).endStreamAction
        assert(endAction.minUrlExpirationTimestamp != null)
      }
      assert(numPages == 3)

      verifyAddCDCFile(
        files(0),
        size = 1125,
        partitionValues = Map("birthday" -> "2020-01-01"),
        version = 2,
        timestamp = 1651614986000L,
        responseFormat
      )
      verifyAddCDCFile(
        files(1),
        size = 1132,
        partitionValues = Map("birthday" -> "2020-02-02"),
        version = 2,
        timestamp = 1651614986000L,
        responseFormat
      )
      verifyRemove(
        files(2),
        size = 791,
        partitionValues = Map("birthday" -> "2020-03-03"),
        version = 3,
        timestamp = 1651614994000L,
        responseFormat
      )
    }
  }

  integrationTest("streaming_notnull_to_null - additional metadata returned") {
    // additional metadata returned for streaming query
    val response = readNDJson(
      requestPath("/shares/share8/schemas/default/tables/streaming_notnull_to_null/changes?startingVersion=0&includeHistoricalMetadata=true"),
      Some("GET"),
      None,
      Some(0)
    )
    val actions = response.split("\n").map(JsonUtils.fromJson[SingleAction](_))
    assert(actions.size == 5)
    val expectedProtocol = Protocol(minReaderVersion = 1)
    assert(expectedProtocol == actions(0).protocol)
    var expectedMetadata = Metadata(
      id = "1e2201ff-12ad-4c3b-a539-4d34e9e36680",
      format = Format(),
      schemaString = """{"type":"struct","fields":[{"name":"name","type":"string","nullable":false,"metadata":{}}]}""",
      configuration = Map("enableChangeDataFeed" -> "true"),
      partitionColumns = Nil,
      version = 0)
    assert(expectedMetadata == actions(1).metaData)

    expectedMetadata = expectedMetadata.copy(
      schemaString = """{"type":"struct","fields":[{"name":"name","type":"string","nullable":true,"metadata":{}}]}""",
      version = 2
    )
    assert(expectedMetadata == actions(3).metaData)
    assert(actions(2).add != null)
    assert(actions(4).add != null)
  }

  integrationTest("streaming_notnull_to_null - paginated query with additional metadata returned") {
    // additional metadata returned with includeHistoricalMetadata=true
    val expectedProtocol = Protocol(minReaderVersion = 1)
    val expectedMetadata = Metadata(
      id = "1e2201ff-12ad-4c3b-a539-4d34e9e36680",
      format = Format(),
      schemaString =
        """{"type":"struct","fields":[{"name":"name","type":"string","nullable":false,"metadata":{}}]}""",
      configuration = Map("enableChangeDataFeed" -> "true"),
      partitionColumns = Nil,
      version = 0
    )

    // page 1
    var response = readNDJson(
      requestPath(
        "/shares/share8/schemas/default/tables/streaming_notnull_to_null/changes?startingVersion=0&includeHistoricalMetadata=true&maxFiles=1"
      ),
      Some("GET"),
      None,
      Some(0)
    )
    var actions = response.split("\n").map(JsonUtils.fromJson[SingleAction](_))
    assert(actions.length == 5)
    assert(expectedProtocol == actions(0).protocol)
    assert(expectedMetadata == actions(1).metaData)
    assert(actions(2).add != null)
    assert(
      actions(3).metaData == expectedMetadata.copy(
        schemaString =
          """{"type":"struct","fields":[{"name":"name","type":"string","nullable":true,"metadata":{}}]}""",
        version = 2
      )
    )
    var endAction = actions(4).endStreamAction
    assert(endAction.nextPageToken != null)
    assert(endAction.minUrlExpirationTimestamp == actions(2).add.expirationTimestamp)

    // page 2
    response = readNDJson(
      requestPath(
        s"/shares/share8/schemas/default/tables/streaming_notnull_to_null/changes?startingVersion=0&includeHistoricalMetadata=true&maxFiles=1&pageToken=${endAction.nextPageToken}"
      ),
      Some("GET"),
      None,
      Some(0)
    )
    actions = response.split("\n").map(JsonUtils.fromJson[SingleAction](_))
    assert(actions.length == 4)
    assert(expectedProtocol == actions(0).protocol)
    assert(expectedMetadata == actions(1).metaData)
    assert(actions(2).add != null)
    endAction = actions(3).endStreamAction
    assert(endAction.nextPageToken == null)
    assert(endAction.minUrlExpirationTimestamp == actions(2).add.expirationTimestamp)
  }

  integrationTest("streaming_notnull_to_null - additional metadata not returned") {
    // additional metadata not returned when includeHistoricalMetadata is not set
    val response = readNDJson(requestPath("/shares/share8/schemas/default/tables/streaming_notnull_to_null/changes?startingVersion=0"), Some("GET"), None, Some(0))
    val actions = response.split("\n").map(JsonUtils.fromJson[SingleAction](_))
    assert(actions.size == 4)
    val expectedProtocol = Protocol(minReaderVersion = 1)
    assert(expectedProtocol == actions(0).protocol)
    var expectedMetadata = Metadata(
      id = "1e2201ff-12ad-4c3b-a539-4d34e9e36680",
      format = Format(),
      schemaString = """{"type":"struct","fields":[{"name":"name","type":"string","nullable":true,"metadata":{}}]}""",
      configuration = Map("enableChangeDataFeed" -> "true"),
      partitionColumns = Nil,
      version = 3)
    assert(expectedMetadata == actions(1).metaData)

    assert(actions(2).add != null)
    assert(actions(3).add != null)
  }

  integrationTest("streaming_notnull_to_null - paginated query with additional metadata not returned") {
    // additional metadata not returned when includeHistoricalMetadata is not set
    val expectedProtocol = Protocol(minReaderVersion = 1)
    val expectedMetadata = Metadata(
      id = "1e2201ff-12ad-4c3b-a539-4d34e9e36680",
      format = Format(),
      schemaString =
        """{"type":"struct","fields":[{"name":"name","type":"string","nullable":true,"metadata":{}}]}""",
      configuration = Map("enableChangeDataFeed" -> "true"),
      partitionColumns = Nil,
      version = 3
    )

    // page 1
    var response = readNDJson(
      requestPath(
        "/shares/share8/schemas/default/tables/streaming_notnull_to_null/changes?startingVersion=0&maxFiles=1"
      ),
      Some("GET"),
      None,
      Some(0)
    )
    var actions = response.split("\n").map(JsonUtils.fromJson[SingleAction](_))
    assert(actions.length == 4)
    assert(expectedProtocol == actions(0).protocol)
    assert(expectedMetadata == actions(1).metaData)
    assert(actions(2).add != null)
    var endAction = actions(3).endStreamAction
    assert(endAction.nextPageToken != null)
    assert(endAction.minUrlExpirationTimestamp == actions(2).add.expirationTimestamp)

    // page 2
    response = readNDJson(
      requestPath(
        s"/shares/share8/schemas/default/tables/streaming_notnull_to_null/changes?startingVersion=0&maxFiles=1&pageToken=${endAction.nextPageToken}"
      ),
      Some("GET"),
      None,
      Some(0)
    )
    actions = response.split("\n").map(JsonUtils.fromJson[SingleAction](_))
    assert(actions.length == 4)
    assert(expectedProtocol == actions(0).protocol)
    assert(expectedMetadata == actions(1).metaData)
    assert(actions(2).add != null)
    endAction = actions(3).endStreamAction
    assert(endAction.nextPageToken == null)
    assert(endAction.minUrlExpirationTimestamp == actions(2).add.expirationTimestamp)
  }

  private def verifyAddFile(
      actionStr: String,
      size: Long,
      stats: String,
      partitionValues: Map[String, String],
      version: Long,
      timestamp: Long,
      responseFormat: String = RESPONSE_FORMAT_PARQUET): Unit = {
    if (responseFormat == RESPONSE_FORMAT_DELTA) {
      val responseFileAction = JsonUtils.fromJson[DeltaResponseSingleAction](actionStr).file
      val addFile = responseFileAction.deltaSingleAction.add
      assert(addFile.size == size)
      assert(addFile.stats == stats)
      assert(addFile.partitionValues == partitionValues)
      verifyPreSignedUrl(addFile.path, size.toInt)
      assert(responseFileAction.version == version)
      assert(responseFileAction.timestamp == timestamp)
      val timeToExpiration = responseFileAction.expirationTimestamp - System.currentTimeMillis()
      assert(timeToExpiration < 60 * 60 * 1000 && timeToExpiration > 50 * 60 * 1000)
    } else {
      assert(actionStr.startsWith("{\"add\":{"))
      val addFile = JsonUtils.fromJson[SingleAction](actionStr).add
      assert(addFile.size == size)
      assert(addFile.stats == stats)
      assert(addFile.partitionValues == partitionValues)
      assert(addFile.version == version)
      assert(addFile.timestamp == timestamp)
      verifyPreSignedUrl(addFile.url, size.toInt)
      val timeToExpiration = addFile.expirationTimestamp - System.currentTimeMillis()
      assert(timeToExpiration < 60 * 60 * 1000 && timeToExpiration > 50 * 60 * 1000)
    }
  }

  private def verifyAddCDCFile(
      actionStr: String,
      size: Long,
      partitionValues: Map[String, String],
      version: Long,
      timestamp: Long,
      responseFormat: String = RESPONSE_FORMAT_PARQUET): Unit = {
    if (responseFormat == RESPONSE_FORMAT_DELTA) {
      val responseFileAction = JsonUtils.fromJson[DeltaResponseSingleAction](actionStr).file
      val addCDCFile = responseFileAction.deltaSingleAction.cdc
      assert(addCDCFile.size == size)
      assert(addCDCFile.partitionValues == partitionValues)
      verifyPreSignedUrl(addCDCFile.path, size.toInt)
      assert(responseFileAction.version == version)
      assert(responseFileAction.timestamp == timestamp)
      val timeToExpiration = responseFileAction.expirationTimestamp - System.currentTimeMillis()
      assert(timeToExpiration < 60 * 60 * 1000 && timeToExpiration > 50 * 60 * 1000)
    } else {
      assert(actionStr.startsWith("{\"cdf\":{"))
      val addCDCFile = JsonUtils.fromJson[SingleAction](actionStr).cdf
      assert(addCDCFile.size == size)
      assert(addCDCFile.partitionValues == partitionValues)
      assert(addCDCFile.version == version)
      assert(addCDCFile.timestamp == timestamp)
      verifyPreSignedUrl(addCDCFile.url, size.toInt)
      val timeToExpiration = addCDCFile.expirationTimestamp - System.currentTimeMillis()
      assert(timeToExpiration < 60 * 60 * 1000 && timeToExpiration > 50 * 60 * 1000)
    }
  }

  private def verifyRemove(
      actionStr: String,
      size: Long,
      partitionValues: Map[String, String],
      version: Long,
      timestamp: Long,
      responseFormat: String = RESPONSE_FORMAT_PARQUET): Unit = {
    if (responseFormat == RESPONSE_FORMAT_DELTA) {
      val responseFileAction = JsonUtils.fromJson[DeltaResponseSingleAction](actionStr).file
      val removeFile = responseFileAction.deltaSingleAction.remove
      assert(removeFile.size == Some(size))
      assert(removeFile.partitionValues == partitionValues)
      verifyPreSignedUrl(removeFile.path, size.toInt)
      assert(responseFileAction.version == version)
      assert(responseFileAction.timestamp == timestamp)
      val timeToExpiration = responseFileAction.expirationTimestamp - System.currentTimeMillis()
      assert(timeToExpiration < 60 * 60 * 1000 && timeToExpiration > 50 * 60 * 1000)
    } else {
      assert(actionStr.startsWith("{\"remove\":{"))
      val removeFile = JsonUtils.fromJson[SingleAction](actionStr).remove
      assert(removeFile.size == size)
      assert(removeFile.partitionValues == partitionValues)
      assert(removeFile.version == version)
      assert(removeFile.timestamp == timestamp)
      verifyPreSignedUrl(removeFile.url, size.toInt)
      val timeToExpiration = removeFile.expirationTimestamp - System.currentTimeMillis()
      assert(timeToExpiration < 60 * 60 * 1000 && timeToExpiration > 50 * 60 * 1000)
    }
  }

  integrationTest("table_data_loss_with_checkpoint - /shares/{share}/schemas/{schema}/tables/{table}/query") {
    // For table_data_loss_with_checkpoint:
    // VERSION 1: INSERT 2 rows
    // VERSION 2: INSERT 1 row
    // generated a checkpoint at version 2.
    // deleted json file for version 1 -- data loss
    val expectedProtocol = Protocol(minReaderVersion = 1)

    // queryTable, latest snapshot at version 2, works because of checkpoint
    var response = readNDJson(requestPath("/shares/share8/schemas/default/tables/table_data_loss_with_checkpoint/query"), Some("POST"), Some("{}"), Some(2))
    var lines = response.split("\n")
    assert(expectedProtocol == JsonUtils.fromJson[SingleAction](lines(0)).protocol)
    val metadata = JsonUtils.fromJson[SingleAction](lines(1)).metaData
    val expectedMetadata = Metadata(
      id = metadata.id,
      format = Format(),
      schemaString = """{"type":"struct","fields":[{"name":"name","type":"string","nullable":true,"metadata":{}},{"name":"age","type":"integer","nullable":true,"metadata":{}},{"name":"birthday","type":"date","nullable":true,"metadata":{}}]}""",
      configuration = Map("enableChangeDataFeed" -> "true"),
      partitionColumns = Nil)
    assert(expectedMetadata == metadata)
    assert(lines.size == 4)

    // queryTable, version 2, works because of checkpoint
    var p =
      """
        |{
        |  "version": "2"
        |}
        |""".stripMargin
    response = readNDJson(requestPath("/shares/share8/schemas/default/tables/table_data_loss_with_checkpoint/query"), Some("POST"), Some(p), Some(2))
    lines = response.split("\n")
    assert(expectedProtocol == JsonUtils.fromJson[SingleAction](lines(0)).protocol)
    assert(expectedMetadata == JsonUtils.fromJson[SingleAction](lines(1)).metaData)
    assert(lines.size == 4)

    // queryTable, startingVersion 2, works because of checkpoint
    p =
      """
        |{
        |  "startingVersion": "2"
        |}
        |""".stripMargin
    response = readNDJson(requestPath("/shares/share8/schemas/default/tables/table_data_loss_with_checkpoint/query"), Some("POST"), Some(p), Some(2))
    lines = response.split("\n")
    assert(expectedProtocol == JsonUtils.fromJson[SingleAction](lines(0)).protocol)
    assert(expectedMetadata.copy(version = 2) ==
      JsonUtils.fromJson[SingleAction](lines(1)).metaData)
    assert(lines.size == 3)

    // queryTable, startingVersion 1, fails because data loss
    p =
      """
        |{
        |  "startingVersion": "1"
        |}
        |""".stripMargin
    assertHttpError(
      url = requestPath("/shares/share8/schemas/default/tables/table_data_loss_with_checkpoint/query"),
      method = "POST",
      data = Some(p),
      expectedErrorCode = 500,
      expectedErrorMessage = ""
    )
  }

  integrationTest("table_data_loss_no_checkpoint - /shares/{share}/schemas/{schema}/tables/{table}/query") {
    val expectedProtocol = Protocol(minReaderVersion = 1)

    // queryTable, latest snapshot
    assertHttpError(
      url = requestPath("/shares/share8/schemas/default/tables/table_data_loss_no_checkpoint/query"),
      method = "POST",
      data = Some("{}"),
      expectedErrorCode = 500,
      expectedErrorMessage = ""
    )

    // queryTable, version 2
    var p =
      """
        |{
        |  "version": "2"
        |}
        |""".stripMargin
    assertHttpError(
      url = requestPath("/shares/share8/schemas/default/tables/table_data_loss_no_checkpoint/query"),
      method = "POST",
      data = Some(p),
      expectedErrorCode = 500,
      expectedErrorMessage = ""
    )

    // queryTable, startingVersion 1
    p =
      """
        |{
        |  "startingVersion": "2"
        |}
        |""".stripMargin
    assertHttpError(
      url = requestPath("/shares/share8/schemas/default/tables/table_data_loss_no_checkpoint/query"),
      method = "POST",
      data = Some(p),
      expectedErrorCode = 500,
      expectedErrorMessage = ""
    )
  }

  def assertHttpError(
    url: String,
    method: String,
    data: Option[String],
    expectedErrorCode: Int,
    expectedErrorMessage: String,
    headers: Map[String, String] = Map.empty[String, String]): Unit = {
    val connection = new URL(url).openConnection().asInstanceOf[HttpsURLConnection]
    connection.setRequestProperty("Authorization", s"Bearer ${TestResource.testAuthorizationToken}")
    connection.setRequestMethod(method)
    data.foreach { d =>
      connection.setDoOutput(true)
      connection.setRequestProperty("Content-Type", "application/json; charset=utf8")
      headers.foreach((item) => connection.setRequestProperty(item._1, item._2))

      val output = connection.getOutputStream()
      try {
        output.write(d.getBytes(UTF_8))
      } finally {
        output.close()
      }
    }
    val responseStatusCode = connection.getResponseCode()
    assert(responseStatusCode == expectedErrorCode)
    // If the http method is HEAD, error message is not returned from the server.
    assert(method == "HEAD" || IOUtils.toString(connection.getErrorStream()).contains(expectedErrorMessage))
  }

  integrationTest("valid request json but incorrect field type") {
    assertHttpError(
      url = requestPath("/shares/share1/schemas/default/tables/table1/query"),
      method = "POST",
      data = Some(
        """
          |{
          |  "predicateHints": {}
          |}
          |""".stripMargin),
      expectedErrorCode = 400,
      expectedErrorMessage =
        "Expected an array for repeated field predicateHints of QueryTableRequest"
    )
  }

  integrationTest("invalid request json") {
    assertHttpError(
      url = requestPath("/shares/share1/schemas/default/tables/table1/query"),
      method = "POST",
      data = Some(""),
      expectedErrorCode = 400,
      expectedErrorMessage = "No content to map due to end-of-input"
    )
  }

  integrationTest("invalid 'maxFiles' value") {
    assertHttpError(
      url = requestPath("/shares/share1/schemas/default/tables/table1/query"),
      method = "POST",
      data = Some("""{"maxFiles": 0}"""),
      expectedErrorCode = 400,
      expectedErrorMessage = "maxFiles must be positive"
    )
    assertHttpError(
      url = requestPath("/shares/share1/schemas/default/tables/table1/query"),
      method = "POST",
      data = Some("""{"maxFiles": 3000000000}"""),
      expectedErrorCode = 400,
      expectedErrorMessage = "Not an int32 value"
    )

    assertHttpError(
      url = requestPath("/shares/share1/schemas/default/tables/table1/changes?maxFiles=-1"),
      method = "GET",
      data = None,
      expectedErrorCode = 400,
      expectedErrorMessage = "maxFiles must be positive"
    )

    assertHttpError(
      url = requestPath("/shares/share1/schemas/default/tables/table1/changes?maxFiles=string"),
      method = "GET",
      data = None,
      expectedErrorCode = 400,
      expectedErrorMessage = "expected a number but the string didn't have the appropriate format"
    )
  }

  integrationTest("wrong 'maxResults' type") {
    assertHttpError(
      url = requestPath("/shares?maxResults=string"),
      method = "GET",
      data = None,
      expectedErrorCode = 400,
      expectedErrorMessage = "expected a number but the string didn't have the appropriate format"
    )
  }

  integrationTest("table1 - cannot query table changes") {
    assertHttpError(
      url = requestPath("/shares/share1/schemas/default/tables/table1/changes"),
      method = "GET",
      data = None,
      expectedErrorCode = 400,
      expectedErrorMessage = "cdf is not enabled on table share1.default.table1"
    )
  }

  integrationTest("cdf_table_cdf_enabled_changes - exceptions") {
    assertHttpError(
      url = requestPath("/shares/share8/schemas/default/tables/cdf_table_cdf_enabled/changes?startingTimestamp=2000-01-01T00:00:00-08:00"),
      method = "GET",
      data = None,
      expectedErrorCode = 400,
      expectedErrorMessage = "The provided timestamp ("
    )

    assertHttpError(
      url = requestPath("/shares/share8/schemas/default/tables/cdf_table_cdf_enabled/changes?startingTimestamp=9999-01-01T00:00:00-08:00"),
      method = "GET",
      data = None,
      expectedErrorCode = 400,
      expectedErrorMessage = "The provided timestamp ("
    )

    assertHttpError(
      url = requestPath("/shares/share8/schemas/default/tables/cdf_table_cdf_enabled/changes"),
      method = "GET",
      data = None,
      expectedErrorCode = 400,
      expectedErrorMessage = "No startingVersion or startingTimestamp provided for CDF read"
    )

    assertHttpError(
      url = requestPath("/shares/share8/schemas/default/tables/cdf_table_cdf_enabled/changes?startingVersion=1&startingTimestamp=2022-02-02T00:00:00Z"),
      method = "GET",
      data = None,
      expectedErrorCode = 400,
      expectedErrorMessage = "Multiple starting arguments provided for CDF read"
    )

    assertHttpError(
      url = requestPath("/shares/share8/schemas/default/tables/cdf_table_cdf_enabled/changes?startingVersion=1&endingVersion=3&endingTimestamp=randomString"),
      method = "GET",
      data = None,
      expectedErrorCode = 400,
      expectedErrorMessage = "Multiple ending arguments provided for CDF read"
    )

    assertHttpError(
      url = requestPath("/shares/share8/schemas/default/tables/cdf_table_cdf_enabled/changes?startingTimestamp=2022-04-29"),
      method = "GET",
      data = None,
      expectedErrorCode = 400,
      expectedErrorMessage = "Invalid startingTimestamp"
    )

    assertHttpError(
      url = requestPath("/shares/share8/schemas/default/tables/cdf_table_cdf_enabled/changes?startingVersion=2&endingVersion=1"),
      method = "GET",
      data = None,
      expectedErrorCode = 400,
      expectedErrorMessage = "CDF range from start 2 to end 1 was invalid. End cannot be before start"
    )

    assertHttpError(
      url = requestPath("/shares/share8/schemas/default/tables/cdf_table_cdf_enabled/changes?startingVersion=6"),
      method = "GET",
      data = None,
      expectedErrorCode = 400,
      expectedErrorMessage = "Provided Start version(6) for reading change data is invalid. Start version cannot be greater than the latest version of the table(5)"
    )

    assertHttpError(
      url = requestPath("/shares/share8/schemas/default/tables/cdf_table_cdf_enabled/changes?startingVersion=0&endingVersion=5"),
      method = "GET",
      data = None,
      expectedErrorCode = 400,
      expectedErrorMessage = "Error getting change data for range [0, 5] as change data was not recorded for version [4]"
    )

    assertHttpError(
      url = requestPath("/shares/share8/schemas/default/tables/cdf_table_cdf_enabled/changes?startingVersion=4"),
      method = "GET",
      data = None,
      expectedErrorCode = 400,
      expectedErrorMessage = "Error getting change data for range [4, 5] as change data was not recorded for version [4]"
    )
  }

  integrationTest("cdf_table_with_partition - exceptions on startVersion") {
    assertHttpError(
      url = requestPath("/shares/share8/schemas/default/tables/cdf_table_with_partition/changes?startingVersion=0"),
      method = "GET",
      data = None,
      expectedErrorCode = 400,
      expectedErrorMessage = "You can only query table changes since version 1"
    )

    assertHttpError(
      url = requestPath("/shares/share8/schemas/default/tables/cdf_table_with_partition/query"),
      method = "POST",
      data = Some("""
        {"version": "0"}
      """),
      expectedErrorCode = 400,
      expectedErrorMessage = "You can only query table data since version 1"
    )

    assertHttpError(
      url = requestPath("/shares/share8/schemas/default/tables/cdf_table_with_partition/query"),
      method = "POST",
      data = Some("""
        {"startingVersion": "0"}
      """),
      expectedErrorCode = 400,
      expectedErrorMessage = "You can only query table data since version 1"
    )
  }

  integrationTest("azure support") {
    for (azureTableName <- "table_wasb" :: "table_abfs" :: Nil) {
      val response = readNDJson(requestPath(s"/shares/share_azure/schemas/default/tables/${azureTableName}/query"), Some("POST"), Some("{}"), Some(0))
      val lines = response.split("\n")
      val protocol = lines(0)
      val metadata = lines(1)
      val expectedProtocol = Protocol(minReaderVersion = 1).wrap
      assert(expectedProtocol == JsonUtils.fromJson[SingleAction](protocol))
      val expectedMetadata = Metadata(
        id = "de102585-bd69-4bba-bb10-fa92c50a7f85",
        format = Format(),
        schemaString = """{"type":"struct","fields":[{"name":"c1","type":"string","nullable":true,"metadata":{}},{"name":"c2","type":"string","nullable":true,"metadata":{}}]}""",
        partitionColumns = Seq("c2")).wrap
      assert(expectedMetadata == JsonUtils.fromJson[SingleAction](metadata))
      val files = lines.drop(2)
      val actualFiles = files.map(f => JsonUtils.fromJson[SingleAction](f).file)
      assert(actualFiles.size == 1)
      val expectedFiles = Seq(
        AddFile(
          url = actualFiles(0).url,
          expirationTimestamp = actualFiles(0).expirationTimestamp,
          id = "84f5f9e4de01e99837f77bfc2b7215b0",
          partitionValues = Map("c2" -> "foo bar"),
          size = 568,
          stats = """{"numRecords":1,"minValues":{"c1":"foo bar"},"maxValues":{"c1":"foo bar"},"nullCount":{"c1":0}}"""
        )
      )
      assert(expectedFiles == actualFiles.toList)
      verifyPreSignedUrl(actualFiles(0).url, 568)
    }
  }

  integrationTest("gcp support") {
    val gcsTableName = "table_gcs"
    val response = readNDJson(requestPath(s"/shares/share_gcp/schemas/default/tables/${gcsTableName}/query"), Some("POST"), Some("{}"), Some(0))
    val lines = response.split("\n")
    val protocol = lines(0)
    val metadata = lines(1)
    val expectedProtocol = Protocol(minReaderVersion = 1).wrap
    assert(expectedProtocol == JsonUtils.fromJson[SingleAction](protocol))
    val expectedMetadata = Metadata(
      id = "de102585-bd69-4bba-bb10-fa92c50a7f85",
      format = Format(),
      schemaString = """{"type":"struct","fields":[{"name":"c1","type":"string","nullable":true,"metadata":{}},{"name":"c2","type":"string","nullable":true,"metadata":{}}]}""",
      partitionColumns = Seq("c2")).wrap
    assert(expectedMetadata == JsonUtils.fromJson[SingleAction](metadata))
    val files = lines.drop(2)
    val actualFiles = files.map(f => JsonUtils.fromJson[SingleAction](f).file)
    assert(actualFiles.size == 1)
    val expectedFiles = Seq(
      AddFile(
        url = actualFiles(0).url,
        expirationTimestamp = actualFiles(0).expirationTimestamp,
        id = "84f5f9e4de01e99837f77bfc2b7215b0",
        partitionValues = Map("c2" -> "foo bar"),
        size = 568,
        stats = """{"numRecords":1,"minValues":{"c1":"foo bar"},"maxValues":{"c1":"foo bar"},"nullCount":{"c1":0}}"""
      )
    )
    assert(expectedFiles == actualFiles.toList)
    verifyPreSignedUrl(actualFiles(0).url, 568)
  }
}<|MERGE_RESOLUTION|>--- conflicted
+++ resolved
@@ -189,12 +189,7 @@
       if (includeEndStreamAction) {
         expectedHeader += s";includeendstreamaction=true"
       }
-<<<<<<< HEAD
-      assert(responseCapabilities == expectedHeader,
-        s"Incorrect response format: $responseCapabilities")
-=======
       assert(responseCapabilities == expectedHeader, s"Incorrect header: $responseCapabilities")
->>>>>>> ec4733ad
     }
     val deltaTableVersion = connection.getHeaderField("Delta-Table-Version")
     expectedTableVersion.foreach { v =>
