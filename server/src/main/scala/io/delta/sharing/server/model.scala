--- conflicted
+++ resolved
@@ -163,9 +163,6 @@
 
 /**
  * DeltaAddFile used in delta sharing protocol, copied from AddFile in delta.
-<<<<<<< HEAD
- *   Adding 4 fields: id/version/timestamp/expirationTimestamp.
-=======
  *   Adding 4 delta sharing related fields: id/version/timestamp/expirationTimestamp.
  *   If the client uses delta kernel, it should redact these fields as needed.
  *       - id: used to uniquely identify a file, and in idToUrl mapping for executor to get
@@ -174,7 +171,6 @@
  *                            log file on the client side.
  *       - expirationTimestamp: indicate when the presigned url is going to expire and need a
  *                              refresh.
->>>>>>> ef18d8de
  *   Ignoring 1 field: tags.
  */
 case class DeltaAddFile(
@@ -197,12 +193,8 @@
 
 /**
  * DeltaRemoveFile used in delta sharing protocol, copied from RemoveFile in delta.
-<<<<<<< HEAD
- *   Adding 4 fields: id/version/timestamp/expirationTimestamp.
-=======
  *   Adding 4 delta sharing related fields: id/version/timestamp/expirationTimestamp.
  *   If the client uses delta kernel, it should redact these fields as needed.
->>>>>>> ef18d8de
  *   Ignoring 1 field: tags.
  */
 case class DeltaRemoveFile(
@@ -221,12 +213,8 @@
 
 /**
  * DeltaAddCDCFile used in delta sharing protocol, copied from AddCDCFile in delta.
-<<<<<<< HEAD
- *   Adding 4 fields: id/version/timestamp/expirationTimestamp.
-=======
  *   Adding 4 delta sharing related fields: id/version/timestamp/expirationTimestamp.
  *   If the client uses delta kernel, it should redact these fields as needed.
->>>>>>> ef18d8de
  *   Ignoring 1 field: tags.
  */
 case class DeltaAddCDCFile(
@@ -242,12 +230,8 @@
 
 /**
  * DeltaMetadata used in delta sharing protocol, copied from Metadata in delta.
-<<<<<<< HEAD
- *   Adding 1 field: version.
-=======
  *   Adding 1 delta sharing related field: version.
  *   If the client uses delta kernel, it should redact these fields as needed.
->>>>>>> ef18d8de
  */
 case class DeltaMetadata(
     id: String,
