/*
 * Copyright (2021) The Delta Lake Project Authors.
 *
 * Licensed under the Apache License, Version 2.0 (the "License");
 * you may not use this file except in compliance with the License.
 * You may obtain a copy of the License at
 *
 * http://www.apache.org/licenses/LICENSE-2.0
 *
 * Unless required by applicable law or agreed to in writing, software
 * distributed under the License is distributed on an "AS IS" BASIS,
 * WITHOUT WARRANTIES OR CONDITIONS OF ANY KIND, either express or implied.
 * See the License for the specific language governing permissions and
 * limitations under the License.
 */

package io.delta.sharing.server

import java.io.{ByteArrayOutputStream, File, FileNotFoundException}
import java.nio.charset.StandardCharsets.UTF_8
import java.nio.file.AccessDeniedException
import java.security.MessageDigest
import java.util.concurrent.CompletableFuture
import javax.annotation.Nullable

import scala.collection.JavaConverters._
import scala.util.Try

import com.linecorp.armeria.common.{HttpData, HttpHeaderNames, HttpHeaders, HttpMethod, HttpRequest, HttpResponse, HttpStatus, MediaType, ResponseHeaders, ResponseHeadersBuilder}
import com.linecorp.armeria.common.auth.OAuth2Token
import com.linecorp.armeria.internal.server.ResponseConversionUtil
import com.linecorp.armeria.server.{Server, ServiceRequestContext}
import com.linecorp.armeria.server.annotation.{ConsumesJson, Default, ExceptionHandler, ExceptionHandlerFunction, Get, Head, Param, Post, ProducesJson}
import com.linecorp.armeria.server.auth.AuthService
import io.delta.kernel.exceptions.{KernelException, TableNotFoundException}
import io.delta.standalone.internal.DeltaCDFErrors
import io.delta.standalone.internal.DeltaCDFIllegalArgumentException
import io.delta.standalone.internal.DeltaDataSource
import io.delta.standalone.internal.DeltaSharedTable
import net.sourceforge.argparse4j.ArgumentParsers
import org.apache.commons.io.FileUtils
import org.slf4j.LoggerFactory
import scalapb.json4s.Printer

import io.delta.sharing.server.common.JsonUtils
import io.delta.sharing.server.config.ServerConfig
import io.delta.sharing.server.model.{QueryStatus, SingleAction}
import io.delta.sharing.server.protocol._

object ErrorCode {
  val UNSUPPORTED_OPERATION = "UNSUPPORTED_OPERATION"
  val INTERNAL_ERROR = "INTERNAL_ERROR"
  val RESOURCE_DOES_NOT_EXIST = "RESOURCE_DOES_NOT_EXIST"
  val INVALID_PARAMETER_VALUE = "INVALID_PARAMETER_VALUE"
  val MALFORMED_REQUEST = "MALFORMED_REQUEST"
}

/**
 * A special handler to expose the messages of user facing exceptions to the user. By default, all
 * of exception messages will not be in the response.
 */
class DeltaSharingServiceExceptionHandler extends ExceptionHandlerFunction {
  private val logger = LoggerFactory.getLogger(classOf[DeltaSharingServiceExceptionHandler])

  override def handleException(
      ctx: ServiceRequestContext,
      req: HttpRequest,
      cause: Throwable): HttpResponse = {
    cause match {
      // Handle exceptions caused by incorrect requests
      case _: DeltaSharingNoSuchElementException =>
        if (req.method().equals(HttpMethod.HEAD)) {
          HttpResponse.of(
            ResponseHeaders.builder(HttpStatus.NOT_FOUND).build())
        }
        else {
          HttpResponse.of(
            HttpStatus.NOT_FOUND,
            MediaType.JSON_UTF_8,
            JsonUtils.toJson(
              Map(
                "errorCode" -> ErrorCode.RESOURCE_DOES_NOT_EXIST,
                "message" -> cause.getMessage)))
        }
      case _: DeltaSharingUnsupportedOperationException =>
        HttpResponse.of(
          HttpStatus.BAD_REQUEST,
          MediaType.JSON_UTF_8,
          JsonUtils.toJson(
            Map(
              "errorCode" -> ErrorCode.UNSUPPORTED_OPERATION,
              "message" -> cause.getMessage)))
      case _: DeltaSharingIllegalArgumentException =>
        HttpResponse.of(
          HttpStatus.BAD_REQUEST,
          MediaType.JSON_UTF_8,
          JsonUtils.toJson(
            Map(
              "errorCode" -> ErrorCode.INVALID_PARAMETER_VALUE,
              "message" -> cause.getMessage)))
      case _: KernelException =>
        HttpResponse.of(
          HttpStatus.BAD_REQUEST,
          MediaType.JSON_UTF_8,
          JsonUtils.toJson(
            Map(
              "errorCode" -> ErrorCode.MALFORMED_REQUEST,
              "message" -> cause.getMessage)))
      case _: TableNotFoundException =>
        HttpResponse.of(
          HttpStatus.BAD_REQUEST,
          MediaType.JSON_UTF_8,
          JsonUtils.toJson(
            Map(
              "errorCode" -> ErrorCode.MALFORMED_REQUEST,
              "message" -> cause.getMessage)))
      case _: DeltaCDFIllegalArgumentException =>
        HttpResponse.of(
          HttpStatus.BAD_REQUEST,
          MediaType.JSON_UTF_8,
          JsonUtils.toJson(
            Map(
              "errorCode" -> ErrorCode.INVALID_PARAMETER_VALUE,
              "message" -> cause.getMessage)))
      case _: FileNotFoundException =>
        HttpResponse.of(
          HttpStatus.BAD_REQUEST,
          MediaType.JSON_UTF_8,
          JsonUtils.toJson(
            Map(
              "errorCode" -> ErrorCode.RESOURCE_DOES_NOT_EXIST,
              "message" -> "table files missing")))
      case _: AccessDeniedException =>
        HttpResponse.of(
          HttpStatus.BAD_REQUEST,
          MediaType.JSON_UTF_8,
          JsonUtils.toJson(
            Map(
              "errorCode" -> ErrorCode.RESOURCE_DOES_NOT_EXIST,
              "message" -> "permission denied")))
      // Handle potential exceptions thrown when Armeria parses the requests.
      // These exceptions happens before `DeltaSharingService` receives the
      // requests so these exceptions should never contain sensitive information
      // and should be okay to return their messages to the user.
      //
      // valid json but may not be incorect field type
      case (_: scalapb.json4s.JsonFormatException |
      // invalid json
            _: com.fasterxml.jackson.databind.JsonMappingException) =>
        HttpResponse.of(
          HttpStatus.BAD_REQUEST,
          MediaType.JSON_UTF_8,
          JsonUtils.toJson(
            Map(
              "errorCode" -> ErrorCode.MALFORMED_REQUEST,
              "message" -> cause.getMessage)))
      case _: NumberFormatException =>
        // `maxResults`/`maxFiles` is not an int.
        HttpResponse.of(
          HttpStatus.BAD_REQUEST,
          MediaType.JSON_UTF_8,
          JsonUtils.toJson(
            Map(
              "errorCode" -> ErrorCode.INVALID_PARAMETER_VALUE,
              "message" -> "expected a number but the string didn't have the appropriate format")))
      // Handle unhandled exceptions
      case _ =>
        logger.error(cause.getMessage, cause)
        // Hide message in response
        HttpResponse.of(
          HttpStatus.INTERNAL_SERVER_ERROR,
          MediaType.PLAIN_TEXT_UTF_8,
          JsonUtils.toJson(
            Map(
              "errorCode" -> ErrorCode.INTERNAL_ERROR,
              "message" -> "")))
    }
  }
}

@ExceptionHandler(classOf[DeltaSharingServiceExceptionHandler])
class DeltaSharingService(serverConfig: ServerConfig) {
  import DeltaSharingService._

  private val rand = new scala.util.Random()

  private val sharedTableManager = new SharedTableManager(serverConfig)

  private val deltaSharedTableLoader = new DeltaSharedTableLoader(serverConfig)

  private val logger = LoggerFactory.getLogger(classOf[DeltaSharingService])
  /**
   * Call `func` and catch any unhandled exception and convert it to `DeltaInternalException`. Any
   * code that processes requests should use this method to ensure that unhandled exceptions are
   * always wrapped by `DeltaInternalException`.
   */
  private def processRequest[T](func: => T): T = {
    try func catch {
      case e: DeltaSharingUnsupportedOperationException => throw e
      case e: DeltaSharingIllegalArgumentException => throw e
      case e: DeltaSharingNoSuchElementException => throw e
      case e: DeltaCDFIllegalArgumentException => throw e
      case e: FileNotFoundException => throw e
      case e: AccessDeniedException => throw e
      case e: KernelException => throw e
      case e: TableNotFoundException => throw e
      case e: Throwable => throw new DeltaInternalException(e)
    }
  }

  @Get("/shares")
  @ProducesJson
  def listShares(
      @Param("maxResults") @Default("500") maxResults: Int,
      @Param("pageToken") @Nullable pageToken: String): ListSharesResponse = processRequest {
    val (shares, nextPageToken) = sharedTableManager.listShares(Option(pageToken), Some(maxResults))
    ListSharesResponse(shares, nextPageToken)
  }

  @Get("/shares/{share}")
  @ProducesJson
  def getShare(@Param("share") share: String): GetShareResponse = processRequest {
    GetShareResponse(share = Some(sharedTableManager.getShare(share)))
  }

  @Get("/shares/{share}/schemas")
  @ProducesJson
  def listSchemas(
      @Param("share") share: String,
      @Param("maxResults") @Default("500") maxResults: Int,
      @Param("pageToken") @Nullable pageToken: String): ListSchemasResponse = processRequest {
    val (schemas, nextPageToken) =
      sharedTableManager.listSchemas(share, Option(pageToken), Some(maxResults))
    ListSchemasResponse(schemas, nextPageToken)
  }

  @Get("/shares/{share}/schemas/{schema}/tables")
  @ProducesJson
  def listTables(
      @Param("share") share: String,
      @Param("schema") schema: String,
      @Param("maxResults") @Default("500") maxResults: Int,
      @Param("pageToken") @Nullable pageToken: String): ListTablesResponse = processRequest {
    val (tables, nextPageToken) =
      sharedTableManager.listTables(share, schema, Option(pageToken), Some(maxResults))
    ListTablesResponse(tables, nextPageToken)
  }

  @Get("/shares/{share}/all-tables")
  @ProducesJson
  def listAllTables(
      @Param("share") share: String,
      @Param("maxResults") @Default("500") maxResults: Int,
      @Param("pageToken") @Nullable pageToken: String): ListAllTablesResponse = processRequest {
    val (tables, nextPageToken) =
      sharedTableManager.listAllTables(share, Option(pageToken), Some(maxResults))
    ListAllTablesResponse(tables, nextPageToken)
  }

  private def createHeadersBuilderForTableVersion(version: Long): ResponseHeadersBuilder = {
    ResponseHeaders.builder(200).set(DELTA_TABLE_VERSION_HEADER, version.toString)
  }

  // TODO: deprecate HEAD request in favor of the GET request
  @Head("/shares/{share}/schemas/{schema}/tables/{table}")
  @Get("/shares/{share}/schemas/{schema}/tables/{table}/version")
  def getTableVersion(
    @Param("share") share: String,
    @Param("schema") schema: String,
    @Param("table") table: String,
    @Param("startingTimestamp") @Nullable startingTimestamp: String
  ): HttpResponse = processRequest {
    val tableConfig = sharedTableManager.getTable(share, schema, table)
    if (startingTimestamp != null && !tableConfig.historyShared) {
      throw new DeltaSharingIllegalArgumentException("Reading table by version or timestamp is" +
        " not supported because history sharing is not enabled on table: " +
        s"$share.$schema.$table")
    }
    val version = deltaSharedTableLoader.loadTable(tableConfig, useKernel = true).getTableVersion(
      Option(startingTimestamp)
    )
    if (startingTimestamp != null && version < tableConfig.startVersion) {
      throw new DeltaSharingIllegalArgumentException(
        s"You can only query table data since version ${tableConfig.startVersion}." +
        s"The provided timestamp($startingTimestamp) corresponds to $version."
      )
    }
    val headers = createHeadersBuilderForTableVersion(version).build()
    HttpResponse.of(headers)
  }

  private def getDeltaSharingCapabilitiesMap(headerString: String): Map[String, String] = {
    if (headerString == null) {
      return Map.empty[String, String]
    }
    headerString.toLowerCase().split(DELTA_SHARING_CAPABILITIES_DELIMITER)
      .map(_.split("="))
      .filter(_.size == 2)
      .map { splits =>
        (splits(0), splits(1))
      }.toMap
  }

  @Get("/shares/{share}/schemas/{schema}/tables/{table}/metadata")
  def getMetadata(
      req: HttpRequest,
      @Param("share") share: String,
      @Param("schema") schema: String,
      @Param("table") table: String,
      @Param("version") @Nullable version: java.lang.Long,
      @Param("timestamp") @Nullable timestamp: String): HttpResponse = processRequest {
    import scala.collection.JavaConverters._
    if (version != null && timestamp != null) {
      throw new DeltaSharingIllegalArgumentException(ErrorStrings.multipleParametersSetErrorMsg(
        Seq("version", "timestamp"))
      )
    }
    if (version != null && version < 0) {
      throw new DeltaSharingIllegalArgumentException("version cannot be negative.")
    }
    val capabilitiesMap = getDeltaSharingCapabilitiesMap(
      req.headers().get(DELTA_SHARING_CAPABILITIES_HEADER)
    )
    val tableConfig = sharedTableManager.getTable(share, schema, table)
    if ((version != null || timestamp != null) && !tableConfig.historyShared) {
      throw new DeltaSharingIllegalArgumentException("Reading table by version or timestamp is" +
        " not supported because history sharing is not enabled on table: " +
        s"$share.$schema.$table")
    }
    val responseFormatSet = getResponseFormatSet(capabilitiesMap)
    val clientReaderFeaturesSet = getReaderFeatures(capabilitiesMap)
    val queryResult = deltaSharedTableLoader.loadTable(tableConfig, useKernel = true).query(
      includeFiles = false,
      predicateHints = Nil,
      jsonPredicateHints = None,
      limitHint = None,
      version = Option(version).map(_.toLong),
      timestamp = Option(timestamp),
      startingVersion = None,
      endingVersion = None,
      maxFiles = None,
      pageToken = None,
      includeRefreshToken = false,
      refreshToken = None,
      responseFormatSet = responseFormatSet,
      clientReaderFeaturesSet = clientReaderFeaturesSet,
      includeEndStreamAction = false)
    streamingOutput(Some(queryResult.version), queryResult.responseFormat, queryResult.actions)
  }


  @Post("/shares/{share}/schemas/{schema}/tables/{table}/queries/{queryId}")
  @ConsumesJson
  def getQueryStatus(
     req: HttpRequest,
     @Param("share") share: String,
     @Param("schema") schema: String,
     @Param("table") table: String,
     @Param("queryId") queryId: String,
     request: GetQueryInfoRequest): HttpResponse = processRequest {

    if (table == "tableWithAsyncQueryError") {
      throw new DeltaSharingIllegalArgumentException("expected error")
    }

    // simulate async query with 50% chance of return
    // asynchronously for a specific table
    // client should be able to handle both cases and for server
    // test please use other table names.
    if(rand.nextInt(100) > 50 && table == "table2" && !request.pageToken.isDefined) {
        streamingOutput(
          Some(0),
          "parquet",
          Seq(
            SingleAction(queryStatus = QueryStatus(queryId))
          )
        )
      } else {

      // we are reusing the table here to simulate a view query result
      val tableConfig = sharedTableManager.getTable(share, schema, table)
      val capabilitiesMap = getDeltaSharingCapabilitiesMap(
        req.headers().get(DELTA_SHARING_CAPABILITIES_HEADER))
      val responseFormatSet = getResponseFormatSet(capabilitiesMap)
      val queryResult = deltaSharedTableLoader.loadTable(tableConfig).query(
        includeFiles = true,
        Seq.empty[String],
        None,
        None,
        None,
        None,
        None,
        None,
        maxFiles = request.maxFiles,
        pageToken = request.pageToken,
        false,
        None,
        responseFormatSet = responseFormatSet,
        clientReaderFeaturesSet = Set.empty[String],
        includeEndStreamAction = false)
      if (queryResult.version < tableConfig.startVersion) {
        throw new DeltaSharingIllegalArgumentException(
          s"You can only query table data since version ${tableConfig.startVersion}."
        )
      }

      streamingOutput(Some(queryResult.version), queryResult.responseFormat, queryResult.actions)
    }
  }

  @Post("/shares/{share}/schemas/{schema}/tables/{table}/query")
  @ConsumesJson
  def listFiles(
      req: HttpRequest,
      @Param("share") share: String,
      @Param("schema") schema: String,
      @Param("table") table: String,
      request: QueryTableRequest): HttpResponse = processRequest {
    val capabilitiesMap = getDeltaSharingCapabilitiesMap(
      req.headers().get(DELTA_SHARING_CAPABILITIES_HEADER)
    )
    val numVersionParams =
      Seq(request.version, request.timestamp, request.startingVersion).count(_.isDefined)
    if (numVersionParams > 1) {
      throw new DeltaSharingIllegalArgumentException(ErrorStrings.multipleParametersSetErrorMsg(
        Seq("version", "timestamp", "startingVersion"))
      )
    }
    if (request.version.isDefined && request.version.get < 0) {
      throw new DeltaSharingIllegalArgumentException("table version cannot be negative.")
    }
    if (request.startingVersion.isDefined && request.startingVersion.get < 0) {
      throw new DeltaSharingIllegalArgumentException("startingVersion cannot be negative.")
    }
    if (request.maxFiles.exists(_ <= 0)) {
      throw new DeltaSharingIllegalArgumentException("maxFiles must be positive.")
    }
    if (numVersionParams > 0 && request.includeRefreshToken.contains(true)) {
      throw new DeltaSharingIllegalArgumentException(
        "includeRefreshToken cannot be used when querying a specific version."
      )
    }
    if (request.pageToken.isDefined && request.includeRefreshToken.contains(true)) {
      throw new DeltaSharingIllegalArgumentException(
        "includeRefreshToken must be used in the first page request."
      )
    }
    if (numVersionParams > 0 && request.refreshToken.isDefined) {
      throw new DeltaSharingIllegalArgumentException(
        "refreshToken cannot be used when querying a specific version."
      )
    }
    if (request.pageToken.isDefined && request.refreshToken.isDefined) {
      throw new DeltaSharingIllegalArgumentException(
        "refreshToken must be used in the first page request."
      )
    }

    if(getAsyncQuery(capabilitiesMap) && !request.idempotencyKey.isDefined) {
      throw new DeltaSharingIllegalArgumentException(
        "idempotency_key is required for async query."
      )
    }

    val start = System.currentTimeMillis

    if(getAsyncQuery(capabilitiesMap)) {
      val queryId = s"${share}_${schema}_${table}"

      streamingOutput(
        Some(0),
        "parquet",
        Seq(
          SingleAction(queryStatus = QueryStatus(queryId))
        )
      )
    } else {
      val tableConfig = sharedTableManager.getTable(share, schema, table)
      if (numVersionParams > 0) {
        if (!tableConfig.historyShared) {
          throw new DeltaSharingIllegalArgumentException(
            "Reading table by version or " +
            "timestamp is not supported because history sharing is not enabled on table: " +
            s"$share.$schema.$table")
        }
        if (request.version.exists(_ < tableConfig.startVersion) ||
          request.startingVersion.exists(_ < tableConfig.startVersion)) {
          throw new DeltaSharingIllegalArgumentException(
            s"You can only query table data since version ${tableConfig.startVersion}."
          )
        }
        if (request.endingVersion.isDefined &&
          request.startingVersion.exists(_ > request.endingVersion.get)) {
          throw new DeltaSharingIllegalArgumentException(
            s"startingVersion(${request.startingVersion.get}) must be smaller than or equal to " +
              s"endingVersion(${request.endingVersion.get})."
          )
        }
      }
      val responseFormatSet = getResponseFormatSet(capabilitiesMap)
      val clientReaderFeaturesSet = getReaderFeatures(capabilitiesMap)
      val includeEndStreamAction = getIncludeEndStreamAction(capabilitiesMap)
      val queryResult = if (
        request.predicateHints.isEmpty
          && request.maxFiles.isEmpty
          && request.startingVersion.isEmpty
          && request.pageToken.isEmpty) {
        deltaSharedTableLoader.loadTable(tableConfig, useKernel = true).query(
          includeFiles = true,
          request.predicateHints,
          request.jsonPredicateHints,
          request.limitHint,
          request.version,
          request.timestamp,
          request.startingVersion,
          request.endingVersion,
          request.maxFiles,
          request.pageToken,
          request.includeRefreshToken.getOrElse(false),
          request.refreshToken,
          responseFormatSet = responseFormatSet,
          clientReaderFeaturesSet = clientReaderFeaturesSet,
          includeEndStreamAction = includeEndStreamAction)
      } else {
        deltaSharedTableLoader.loadTable(tableConfig, useKernel = false).query(
          includeFiles = true,
          request.predicateHints,
          request.jsonPredicateHints,
          request.limitHint,
          request.version,
          request.timestamp,
          request.startingVersion,
          request.endingVersion,
          request.maxFiles,
          request.pageToken,
          request.includeRefreshToken.getOrElse(false),
          request.refreshToken,
          responseFormatSet = responseFormatSet,
          clientReaderFeaturesSet = Set.empty[String],
          includeEndStreamAction = includeEndStreamAction)
      }

      if (queryResult.version < tableConfig.startVersion) {
        throw new DeltaSharingIllegalArgumentException(
          s"You can only query table data since version ${tableConfig.startVersion}."
        )
      }
      logger.info(s"Took ${System.currentTimeMillis - start} ms to load the table " +
        s"and sign ${queryResult.actions.length - 2} urls for table $share/$schema/$table")
<<<<<<< HEAD

      import java.util.concurrent.Executors
      import concurrent.{ExecutionContext, Await, Future}
      import concurrent.duration._

      // zhoulin
      // scalastyle:off println
      // single threaded execution context

      println(s"----[zhoulin]-------Started for $share/$schema/$table-------")
      startTime = System.currentTimeMillis()

      if (true) {
        val executor = Executors.newSingleThreadExecutor()
        val a = streamingOutput(
          Some(queryResult.version),
          queryResult.responseFormat, queryResult.actions, Some(executor)
        )
//        println(s"----[zhoulin]----trying to sleep ($elapsedTime)ms.")
//        Thread.sleep(3000)
//        executor.shutdownNow()
        a
      } else {
        implicit val context = ExecutionContext.fromExecutor(Executors.newSingleThreadExecutor())

        val executor = ServiceRequestContext.current().blockingTaskExecutor()
        val f = Future {
          streamingOutput(
            Some(queryResult.version),
            queryResult.responseFormat, queryResult.actions, Some(executor)
          )
        }

        f.onComplete { a =>
          println(s"----[zhoulin]----The future completes ($elapsedTime)ms:$a")
        }
        // scalastyle:off awaitresult
        // scalastyle:off awaitready
        val a = Await.ready(f, 10.seconds)
        println(s"----[zhoulin]----($elapsedTime)ms, a:$a")
        val b = Await.result(f, 10.seconds)
        println(s"----[zhoulin]----($elapsedTime)ms, b:$b")
        b
      }
=======
      streamingOutput(
        Some(queryResult.version),
        queryResult.responseFormat,
        queryResult.actions,
        includeEndStreamAction = includeEndStreamAction
      )
>>>>>>> ec4733ad
    }
  }

  private def elapsedTime: Long = {
    System.currentTimeMillis() - startTime
  }

  // scalastyle:off argcount
  @Get("/shares/{share}/schemas/{schema}/tables/{table}/changes")
  @ConsumesJson
  def listCdfFiles(
      req: HttpRequest,
      @Param("share") share: String,
      @Param("schema") schema: String,
      @Param("table") table: String,
      @Param("startingVersion") @Nullable startingVersion: String,
      @Param("endingVersion") @Nullable endingVersion: String,
      @Param("startingTimestamp") @Nullable startingTimestamp: String,
      @Param("endingTimestamp") @Nullable endingTimestamp: String,
      @Param("includeHistoricalMetadata") @Nullable includeHistoricalMetadata: String,
      @Param("maxFiles") @Nullable maxFiles: java.lang.Integer,
      @Param("pageToken") @Nullable pageToken: String
  ): HttpResponse = processRequest {
    // scalastyle:on argcount
    if (maxFiles != null && maxFiles <= 0) {
      throw new DeltaSharingIllegalArgumentException("maxFiles must be positive.")
    }
    val capabilitiesMap = getDeltaSharingCapabilitiesMap(
      req.headers().get(DELTA_SHARING_CAPABILITIES_HEADER)
    )
    val start = System.currentTimeMillis
    val tableConfig = sharedTableManager.getTable(share, schema, table)
    if (!tableConfig.historyShared) {
      throw new DeltaSharingIllegalArgumentException("cdf is not enabled on table " +
        s"$share.$schema.$table")
    }

    val responseFormatSet = getResponseFormatSet(capabilitiesMap)
    val queryResult = deltaSharedTableLoader.loadTable(tableConfig).queryCDF(
      getCdfOptionsMap(
        Option(startingVersion),
        Option(endingVersion),
        Option(startingTimestamp),
        Option(endingTimestamp)
      ),
      includeHistoricalMetadata = Try(includeHistoricalMetadata.toBoolean).getOrElse(false),
      Option(maxFiles).map(_.toInt),
      Option(pageToken),
      responseFormatSet = responseFormatSet
    )
    logger.info(s"Took ${System.currentTimeMillis - start} ms to load the table cdf " +
      s"and sign ${queryResult.actions.length - 2} urls for table $share/$schema/$table")
    streamingOutput(Some(queryResult.version), queryResult.responseFormat, queryResult.actions)
  }

  private var startTime = System.currentTimeMillis()

  private def streamingOutput(
      version: Option[Long],
      responseFormat: String,
      actions: Seq[Object],
<<<<<<< HEAD
      executorOpt: Option[java.util.concurrent.Executor] = None): HttpResponse = {
=======
      includeEndStreamAction: Boolean = false): HttpResponse = {
    var capabilities = Seq[String](s"${DELTA_SHARING_RESPONSE_FORMAT}=$responseFormat")
    if (includeEndStreamAction) {
      capabilities = capabilities :+ s"$DELTA_SHARING_CAPABILITIES_INCLUDE_END_STREAM_ACTION=true"
    }
    val dsCapHeader = capabilities.mkString(DELTA_SHARING_CAPABILITIES_DELIMITER)

>>>>>>> ec4733ad
    val headers = if (version.isDefined) {
      createHeadersBuilderForTableVersion(version.get)
      .set(HttpHeaderNames.CONTENT_TYPE, DELTA_TABLE_METADATA_CONTENT_TYPE)
      .set(DELTA_SHARING_CAPABILITIES_HEADER, dsCapHeader)
      .build()
    } else {
      ResponseHeaders.builder(200)
      .set(HttpHeaderNames.CONTENT_TYPE, DELTA_TABLE_METADATA_CONTENT_TYPE)
      .set(DELTA_SHARING_CAPABILITIES_HEADER, dsCapHeader)
      .build()
    }
    ResponseConversionUtil.streamingFrom(
      actions.asJava.stream(),
      headers,
      HttpHeaders.of(),
      (o: Object) => processRequest {
        val out = new ByteArrayOutputStream
//        Thread.sleep(1000)
        JsonUtils.mapper.writeValue(out, o)
        out.write('\n')
        Console.println(s"----[zhoulin]----server object,($elapsedTime)ms, [${out.toString}].")
//        if (out.toString.contains("https://delta-exchange-test")) {
//          Console.println(s"----[zhoulin]----trying to stop.")
//          throw new IllegalArgumentException("lin zhou exception.")
//        }
        HttpData.wrap(out.toByteArray)
      },
      executorOpt.getOrElse(ServiceRequestContext.current().blockingTaskExecutor()))
  }
}


object DeltaSharingService {
  val DELTA_TABLE_VERSION_HEADER = "Delta-Table-Version"
  val DELTA_TABLE_METADATA_CONTENT_TYPE = "application/x-ndjson; charset=utf-8"
  val DELTA_SHARING_CAPABILITIES_HEADER = "delta-sharing-capabilities"
  val DELTA_SHARING_RESPONSE_FORMAT = "responseformat"
  val DELTA_SHARING_CAPABILITIES_ASYNC_QUERY = "asyncquery"
  val DELTA_SHARING_CAPABILITIES_INCLUDE_END_STREAM_ACTION = "includeendstreamaction"
  val DELTA_SHARING_READER_FEATURES = "readerfeatures"
  val DELTA_SHARING_CAPABILITIES_DELIMITER = ";"

  private val parser = {
    val parser = ArgumentParsers
      .newFor("Delta Sharing Server")
      .build()
      .defaultHelp(true)
      .description("Start the Delta Sharing Server.")
    parser.addArgument("-c", "--config")
      .required(true)
      .metavar("FILE")
      .dest("config")
      .help("The server config file path")
    parser
  }

  private def updateDefaultJsonPrinterForScalaPbConverterUtil(): Unit = {
    val module = Class.forName("com.linecorp.armeria.server.scalapb.ScalaPbConverterUtil$")
      .getDeclaredField("MODULE$").get(null)
    val defaultJsonPrinterField =
      Class.forName("com.linecorp.armeria.server.scalapb.ScalaPbConverterUtil$")
        .getDeclaredField("defaultJsonPrinter")
    defaultJsonPrinterField.setAccessible(true)
    defaultJsonPrinterField.set(module, new Printer())
  }

  def start(serverConfig: ServerConfig): Server = {
    lazy val server = {
      updateDefaultJsonPrinterForScalaPbConverterUtil()
      val builder = Server.builder()
        .defaultHostname(serverConfig.getHost)
        .disableDateHeader()
        .disableServerHeader()
        .requestTimeout(java.time.Duration.ofSeconds(serverConfig.requestTimeoutSeconds))
        .annotatedService(serverConfig.endpoint, new DeltaSharingService(serverConfig): Any)
      if (serverConfig.ssl == null) {
        builder.http(serverConfig.getPort)
      } else {
        builder.https(serverConfig.getPort)
        if (serverConfig.ssl.selfSigned) {
          builder.tlsSelfSigned()
        } else {
          if (serverConfig.ssl.certificatePasswordFile == null) {
            builder.tls(
              new File(serverConfig.ssl.certificateFile),
              new File(serverConfig.ssl.certificateKeyFile))
          } else {
            builder.tls(
              new File(serverConfig.ssl.certificateFile),
              new File(serverConfig.ssl.certificateKeyFile),
              FileUtils.readFileToString(new File(serverConfig.ssl.certificatePasswordFile), UTF_8)
            )
          }
        }
      }
      if (serverConfig.getAuthorization != null) {
        // Authorization is set. Set up the authorization using the token in the server config.
        val authServiceBuilder =
          AuthService.builder.addOAuth2((_: ServiceRequestContext, token: OAuth2Token) => {
            // Use `MessageDigest.isEqual` to do a time-constant comparison to avoid timing attacks
            val authorized = MessageDigest.isEqual(
              token.accessToken.getBytes(UTF_8),
              serverConfig.getAuthorization.getBearerToken.getBytes(UTF_8))
            CompletableFuture.completedFuture(authorized)
          })
        builder.decorator(authServiceBuilder.newDecorator)
      }
      builder.build()
    }
    server.start().get()
    server
  }

  private def checkCDFOptionsValidity(
    startingVersion: Option[String],
    endingVersion: Option[String],
    startingTimestamp: Option[String],
    endingTimestamp: Option[String]): Unit = {
    // check if we have both version and timestamp parameters
    if (startingVersion.isDefined && startingTimestamp.isDefined) {
      throw DeltaCDFErrors.multipleCDFBoundary("starting")
    }
    if (endingVersion.isDefined && endingTimestamp.isDefined) {
      throw DeltaCDFErrors.multipleCDFBoundary("ending")
    }
    if (startingVersion.isEmpty && startingTimestamp.isEmpty) {
      throw DeltaCDFErrors.noStartVersionForCDF
    }
    if (startingVersion.isDefined) {
      try {
        startingVersion.get.toLong
      } catch {
        case _: NumberFormatException =>
          throw new DeltaCDFIllegalArgumentException("startingVersion is not a valid number.")
      }
    }
    if (endingVersion.isDefined) {
      try {
        endingVersion.get.toLong
      } catch {
        case _: NumberFormatException =>
          throw new DeltaCDFIllegalArgumentException("endingVersion is not a valid number.")
      }
    }
    // startingTimestamp and endingTimestamp are validated in the delta sharing cdc reader.
  }

  private[server] def getCdfOptionsMap(
    startingVersion: Option[String],
    endingVersion: Option[String],
    startingTimestamp: Option[String],
    endingTimestamp: Option[String]): Map[String, String] = {
    checkCDFOptionsValidity(startingVersion, endingVersion, startingTimestamp, endingTimestamp)

    (startingVersion.map(DeltaDataSource.CDF_START_VERSION_KEY -> _) ++
    endingVersion.map(DeltaDataSource.CDF_END_VERSION_KEY -> _) ++
    startingTimestamp.map(DeltaDataSource.CDF_START_TIMESTAMP_KEY -> _) ++
    endingTimestamp.map(DeltaDataSource.CDF_END_TIMESTAMP_KEY -> _)).toMap
  }

  private[server] def getResponseFormatSet(headerCapabilities: Map[String, String]): Set[String] = {
    headerCapabilities.get(DELTA_SHARING_RESPONSE_FORMAT).getOrElse(
      DeltaSharedTable.RESPONSE_FORMAT_PARQUET
    ).split(",").toSet
  }

  private[server] def getReaderFeatures(headerCapabilities: Map[String, String]): Set[String] = {
    headerCapabilities.getOrElse(DELTA_SHARING_READER_FEATURES, "").split(",").toSet
  }

  private[server] def getAsyncQuery(headerCapabilities: Map[String, String]): Boolean = {
    headerCapabilities.get(DELTA_SHARING_CAPABILITIES_ASYNC_QUERY).exists(_.toBoolean)
  }

  private[server] def getIncludeEndStreamAction(
      headerCapabilities: Map[String, String]): Boolean = {
    headerCapabilities.get(DELTA_SHARING_CAPABILITIES_INCLUDE_END_STREAM_ACTION).exists(_.toBoolean)
  }

  def main(args: Array[String]): Unit = {
    val ns = parser.parseArgsOrFail(args)
    val serverConfigPath = ns.getString("config")
    val serverConf = ServerConfig.load(serverConfigPath)
    start(serverConf).blockUntilShutdown()
  }
}<|MERGE_RESOLUTION|>--- conflicted
+++ resolved
@@ -26,7 +26,7 @@
 import scala.collection.JavaConverters._
 import scala.util.Try
 
-import com.linecorp.armeria.common.{HttpData, HttpHeaderNames, HttpHeaders, HttpMethod, HttpRequest, HttpResponse, HttpStatus, MediaType, ResponseHeaders, ResponseHeadersBuilder}
+import com.linecorp.armeria.common.{HttpData, HttpHeaderNames, HttpHeaders, HttpMethod, HttpRequest, HttpResponse, HttpResponseWriter, HttpStatus, MediaType, ResponseHeaders, ResponseHeadersBuilder}
 import com.linecorp.armeria.common.auth.OAuth2Token
 import com.linecorp.armeria.internal.server.ResponseConversionUtil
 import com.linecorp.armeria.server.{Server, ServiceRequestContext}
@@ -204,7 +204,7 @@
       case e: AccessDeniedException => throw e
       case e: KernelException => throw e
       case e: TableNotFoundException => throw e
-      case e: Throwable => throw new DeltaInternalException(e)
+//      case e: Throwable => throw new DeltaInternalException(e)
     }
   }
 
@@ -547,7 +547,6 @@
       }
       logger.info(s"Took ${System.currentTimeMillis - start} ms to load the table " +
         s"and sign ${queryResult.actions.length - 2} urls for table $share/$schema/$table")
-<<<<<<< HEAD
 
       import java.util.concurrent.Executors
       import concurrent.{ExecutionContext, Await, Future}
@@ -566,9 +565,13 @@
           Some(queryResult.version),
           queryResult.responseFormat, queryResult.actions, Some(executor)
         )
-//        println(s"----[zhoulin]----trying to sleep ($elapsedTime)ms.")
-//        Thread.sleep(3000)
-//        executor.shutdownNow()
+        if (true) {
+          println(s"----[zhoulin]----before sleep ($elapsedTime)ms.")
+          Thread.sleep(3000)
+          println(s"----[zhoulin]----after  sleep ($elapsedTime)ms.")
+//          executor.shutdownNow()
+          a.close()
+        }
         a
       } else {
         implicit val context = ExecutionContext.fromExecutor(Executors.newSingleThreadExecutor())
@@ -577,7 +580,10 @@
         val f = Future {
           streamingOutput(
             Some(queryResult.version),
-            queryResult.responseFormat, queryResult.actions, Some(executor)
+            queryResult.responseFormat,
+            queryResult.actions,
+            Some(executor),
+            includeEndStreamAction = includeEndStreamAction
           )
         }
 
@@ -592,14 +598,6 @@
         println(s"----[zhoulin]----($elapsedTime)ms, b:$b")
         b
       }
-=======
-      streamingOutput(
-        Some(queryResult.version),
-        queryResult.responseFormat,
-        queryResult.actions,
-        includeEndStreamAction = includeEndStreamAction
-      )
->>>>>>> ec4733ad
     }
   }
 
@@ -661,17 +659,14 @@
       version: Option[Long],
       responseFormat: String,
       actions: Seq[Object],
-<<<<<<< HEAD
-      executorOpt: Option[java.util.concurrent.Executor] = None): HttpResponse = {
-=======
-      includeEndStreamAction: Boolean = false): HttpResponse = {
+      executorOpt: Option[java.util.concurrent.ExecutorService] = None,
+      includeEndStreamAction: Boolean = false): HttpResponseWriter = {
     var capabilities = Seq[String](s"${DELTA_SHARING_RESPONSE_FORMAT}=$responseFormat")
     if (includeEndStreamAction) {
       capabilities = capabilities :+ s"$DELTA_SHARING_CAPABILITIES_INCLUDE_END_STREAM_ACTION=true"
     }
     val dsCapHeader = capabilities.mkString(DELTA_SHARING_CAPABILITIES_DELIMITER)
 
->>>>>>> ec4733ad
     val headers = if (version.isDefined) {
       createHeadersBuilderForTableVersion(version.get)
       .set(HttpHeaderNames.CONTENT_TYPE, DELTA_TABLE_METADATA_CONTENT_TYPE)
@@ -689,14 +684,16 @@
       HttpHeaders.of(),
       (o: Object) => processRequest {
         val out = new ByteArrayOutputStream
-//        Thread.sleep(1000)
         JsonUtils.mapper.writeValue(out, o)
         out.write('\n')
         Console.println(s"----[zhoulin]----server object,($elapsedTime)ms, [${out.toString}].")
-//        if (out.toString.contains("https://delta-exchange-test")) {
-//          Console.println(s"----[zhoulin]----trying to stop.")
+        if (out.toString.contains("https://delta-exchange-test")) {
+          Console.println(s"----[zhoulin]----trying to sleep.")
+          Thread.sleep(5000)
+          Console.println(s"----[zhoulin]----Done sleep.")
+//          executorOpt.get.shutdownNow()
 //          throw new IllegalArgumentException("lin zhou exception.")
-//        }
+        }
         HttpData.wrap(out.toByteArray)
       },
       executorOpt.getOrElse(ServiceRequestContext.current().blockingTaskExecutor()))
