/*
 * Copyright (2021) The Delta Lake Project Authors.
 *
 * Licensed under the Apache License, Version 2.0 (the "License");
 * you may not use this file except in compliance with the License.
 * You may obtain a copy of the License at
 *
 * http://www.apache.org/licenses/LICENSE-2.0
 *
 * Unless required by applicable law or agreed to in writing, software
 * distributed under the License is distributed on an "AS IS" BASIS,
 * WITHOUT WARRANTIES OR CONDITIONS OF ANY KIND, either express or implied.
 * See the License for the specific language governing permissions and
 * limitations under the License.
 */

// Putting these classes in this package to access Delta Standalone internal APIs
package io.delta.standalone.internal

import java.net.URI
import java.nio.charset.StandardCharsets.UTF_8
import java.util.Base64

import scala.collection.JavaConverters._

import com.google.cloud.hadoop.fs.gcs.GoogleHadoopFileSystem
import com.google.common.hash.Hashing
import io.delta.standalone.DeltaLog
import io.delta.standalone.internal.actions.{AddCDCFile, AddFile, Metadata, Protocol, RemoveFile}
import io.delta.standalone.internal.exception.DeltaErrors
import io.delta.standalone.internal.util.ConversionUtils
import org.apache.commons.codec.digest.DigestUtils
import org.apache.hadoop.conf.Configuration
import org.apache.hadoop.fs.Path
import org.apache.hadoop.fs.azure.NativeAzureFileSystem
import org.apache.hadoop.fs.azurebfs.AzureBlobFileSystem
import org.apache.hadoop.fs.s3a.S3AFileSystem
import org.apache.spark.sql.types.{DataType, MetadataBuilder, StructType}
import scala.collection.mutable.ListBuffer
import scala.util.control.NonFatal
import scalapb.{GeneratedMessage, GeneratedMessageCompanion}

import io.delta.sharing.server.{model, DeltaSharedTableProtocol, DeltaSharingIllegalArgumentException, DeltaSharingUnsupportedOperationException, ErrorStrings, QueryResult}
import io.delta.sharing.server.common.{AbfsFileSigner, GCSFileSigner, JsonUtils, PreSignedUrl, S3FileSigner, WasbFileSigner}
import io.delta.sharing.server.config.TableConfig
import io.delta.sharing.server.protocol.{QueryTablePageToken, RefreshToken}

/**
 * A util class stores all query parameters. Used to compute the checksum in the page token for
 * query validation.
 */
private case class QueryParamChecksum(
    version: Option[Long],
    timestamp: Option[String],
    startingVersion: Option[Long],
    startingTimestamp: Option[String],
    endingVersion: Option[Long],
    endingTimestamp: Option[String],
    predicateHints: Seq[String],
    jsonPredicateHints: Option[String],
    limitHint: Option[Long],
    includeHistoricalMetadata: Option[Boolean])



/**
 * A table class that wraps `DeltaLog` to provide the methods used by the server.
 */
class DeltaSharedTable(
    tableConfig: TableConfig,
    preSignedUrlTimeoutSeconds: Long,
    evaluatePredicateHints: Boolean,
    evaluateJsonPredicateHints: Boolean,
    evaluateJsonPredicateHintsV2: Boolean,
    queryTablePageSizeLimit: Int,
    queryTablePageTokenTtlMs: Int,
    refreshTokenTtlMs: Int) extends DeltaSharedTableProtocol {

  private val conf = withClassLoader {
    new Configuration()
  }

  private val deltaLog = withClassLoader {
    val tablePath = new Path(tableConfig.getLocation)
    try {
      DeltaLog.forTable(conf, tablePath).asInstanceOf[DeltaLogImpl]
    } catch {
      // convert InvalidProtocolVersionException to client error(400)
      case e: DeltaErrors.InvalidProtocolVersionException =>
        throw new DeltaSharingUnsupportedOperationException(e.getMessage)
      case e: Throwable => throw e
    }
  }

  private val fileSigner = withClassLoader {
    val tablePath = new Path(tableConfig.getLocation)
    val fs = tablePath.getFileSystem(conf)
    fs match {
      case _: S3AFileSystem =>
        new S3FileSigner(deltaLog.dataPath.toUri, conf, preSignedUrlTimeoutSeconds)
      case wasb: NativeAzureFileSystem =>
        WasbFileSigner(wasb, deltaLog.dataPath.toUri, conf, preSignedUrlTimeoutSeconds)
      case abfs: AzureBlobFileSystem =>
        AbfsFileSigner(abfs, deltaLog.dataPath.toUri, preSignedUrlTimeoutSeconds)
      case gc: GoogleHadoopFileSystem =>
        new GCSFileSigner(deltaLog.dataPath.toUri, conf, preSignedUrlTimeoutSeconds)
      case _ =>
        throw new IllegalStateException(s"File system ${fs.getClass} is not supported")
    }
  }

  /**
   * Run `func` under the classloader of `DeltaSharedTable`. We cannot use the classloader set by
   * Armeria as Hadoop needs to search the classpath to find its classes.
   */
  private def withClassLoader[T](func: => T): T = {
    val classLoader = Thread.currentThread().getContextClassLoader
    if (classLoader == null) {
      Thread.currentThread().setContextClassLoader(this.getClass.getClassLoader)
      try func finally {
        Thread.currentThread().setContextClassLoader(null)
      }
    } else {
      func
    }
  }

  /** Check if the table version in deltalog is valid */
  private def validateDeltaTable(snapshot: SnapshotImpl): Unit = {
    if (snapshot.version < 0) {
      throw new IllegalStateException(s"The table ${tableConfig.getName} " +
        s"doesn't exist on the file system or is not a Delta table")
    }
  }

  /** Get table version at or after startingTimestamp if it's provided, otherwise return
   *  the latest table version.
   */
  override def getTableVersion(startingTimestamp: Option[String]): Long = withClassLoader {
    if (startingTimestamp.isEmpty) {
      tableVersion
    } else {
      val ts = DeltaSharingHistoryManager.getTimestamp("startingTimestamp", startingTimestamp.get)
      // get a version at or after the provided timestamp, if the timestamp is early than version 0,
      // return 0.
      try {
        deltaLog.getVersionAtOrAfterTimestamp(ts.getTime())
      } catch {
        // Convert to DeltaSharingIllegalArgumentException to return 4xx instead of 5xx error code
        // Only convert known exceptions around timestamp too late or too early
        case e: IllegalArgumentException =>
          throw new DeltaSharingIllegalArgumentException(e.getMessage)
      }
    }
  }

  /** Return the current table version */
  def tableVersion: Long = withClassLoader {
    val snapshot = deltaLog.snapshot
    validateDeltaTable(snapshot)
    snapshot.version
  }

  // Construct the protocol class to be returned in the response based on the responseFormat.
  private def getResponseProtocol(p: Protocol, responseFormat: String): Object = {
    if (responseFormat == DeltaSharedTable.RESPONSE_FORMAT_DELTA) {
      DeltaResponseProtocol(deltaProtocol = p).wrap
    } else {
      model.Protocol(p.minReaderVersion).wrap
    }
  }

  // Construct the metadata class to be returned in the response based on the responseFormat.
  private def getResponseMetadata(
      m: Metadata,
      startingVersion: Option[Long],
      responseFormat: String
  ): Object = {
    if (responseFormat == DeltaSharedTable.RESPONSE_FORMAT_DELTA) {
      DeltaResponseMetadata(
        version = if (startingVersion.isDefined) {
          startingVersion.get
        } else {
          null
        },
        deltaMetadata = DeltaMetadataCopy(m)
      ).wrap
    } else {
      model.Metadata(
        id = m.id,
        name = m.name,
        description = m.description,
        format = model.Format(),
        schemaString = cleanUpTableSchema(m.schemaString),
        configuration = getMetadataConfiguration(m.configuration),
        partitionColumns = m.partitionColumns,
        version = if (startingVersion.isDefined) {
          startingVersion.get
        } else {
          null
        }
      ).wrap
    }
  }

  // Construct the returning class for addFile based on requested responseFormat.
  private def getResponseAddFile(
      addFile: AddFile,
      signedUrl: PreSignedUrl,
      version: java.lang.Long,
      timestamp: java.lang.Long,
      responseFormat: String,
      returnAddFileForCDF: Boolean = false): Object = {
    if (responseFormat == DeltaSharedTable.RESPONSE_FORMAT_DELTA) {
      DeltaResponseFileAction(
        id = Hashing.md5().hashString(addFile.path, UTF_8).toString,
        expirationTimestamp = signedUrl.expirationTimestamp,
        version = version,
        timestamp = timestamp,
        deltaSingleAction = addFile.copy(path = signedUrl.url).wrap
      ).wrap
    } else if (returnAddFileForCDF) {
      model.AddFileForCDF(
        url = signedUrl.url,
        id = Hashing.md5().hashString(addFile.path, UTF_8).toString,
        expirationTimestamp = signedUrl.expirationTimestamp,
        partitionValues = addFile.partitionValues,
        size = addFile.size,
        stats = addFile.stats,
        version = version,
        timestamp = timestamp
      ).wrap
    } else {
      model.AddFile(
        url = signedUrl.url,
        id = Hashing.md5().hashString(addFile.path, UTF_8).toString,
        expirationTimestamp = signedUrl.expirationTimestamp,
        partitionValues = addFile.partitionValues,
        size = addFile.size,
        stats = addFile.stats,
        version = version,
        timestamp = timestamp
      ).wrap
    }
  }

  // Construct and return the RemoveFile class to be returned in the response based on the
  // responseFormat.
  private def getResponseRemoveFile(
    removeFile: RemoveFile,
    signedUrl: PreSignedUrl,
    version: java.lang.Long,
    timestamp: java.lang.Long,
    responseFormat: String): Object = {
    if (responseFormat == DeltaSharedTable.RESPONSE_FORMAT_DELTA) {
      DeltaResponseFileAction(
        id = Hashing.md5().hashString(removeFile.path, UTF_8).toString,
        expirationTimestamp = signedUrl.expirationTimestamp,
        version = version,
        timestamp = timestamp,
        deltaSingleAction = removeFile.copy(path = signedUrl.url).wrap
      ).wrap
    } else {
      model.RemoveFile(
        url = signedUrl.url,
        id = Hashing.md5().hashString(removeFile.path, UTF_8).toString,
        expirationTimestamp = signedUrl.expirationTimestamp,
        partitionValues = removeFile.partitionValues,
        size = removeFile.size.get,
        version = version,
        timestamp = timestamp
      ).wrap
    }
  }

  // Construct and return the AddCDCFile class to be returned in the response based on the
  // responseFormat.
  private def getResponseAddCDCFile(
    addCDCFile: AddCDCFile,
    signedUrl: PreSignedUrl,
    version: java.lang.Long,
    timestamp: java.lang.Long,
    responseFormat: String
  ): Object = {
    if (responseFormat == DeltaSharedTable.RESPONSE_FORMAT_DELTA) {
      DeltaResponseFileAction(
        id = Hashing.md5().hashString(addCDCFile.path, UTF_8).toString,
        expirationTimestamp = signedUrl.expirationTimestamp,
        version = version,
        timestamp = timestamp,
        deltaSingleAction = addCDCFile.copy(path = signedUrl.url).wrap
      ).wrap
    } else {
      model.AddCDCFile(
        url = signedUrl.url,
        id = Hashing.md5().hashString(addCDCFile.path, UTF_8).toString,
        expirationTimestamp = signedUrl.expirationTimestamp,
        partitionValues = addCDCFile.partitionValues,
        size = addCDCFile.size,
        version = version,
        timestamp = timestamp
      ).wrap
    }
  }

  // Construct and return the end action of the streaming response.
  private def getEndStreamAction(
      nextPageTokenStr: String,
      minUrlExpirationTimestamp: Long,
      refreshTokenStr: String = null): model.SingleAction = {
    model.EndStreamAction(
      refreshTokenStr,
      nextPageTokenStr,
      if (minUrlExpirationTimestamp == Long.MaxValue) null else minUrlExpirationTimestamp
    ).wrap
  }

  // scalastyle:off argcount
  def query(
      includeFiles: Boolean,
      predicateHints: Seq[String],
      jsonPredicateHints: Option[String],
      limitHint: Option[Long],
      version: Option[Long],
      timestamp: Option[String],
      startingVersion: Option[Long],
      endingVersion: Option[Long],
      maxFiles: Option[Int],
      pageToken: Option[String],
      includeRefreshToken: Boolean,
      refreshToken: Option[String],
      responseFormatSet: Set[String],
      clientReaderFeaturesSet: Set[String],
      includeEndStreamAction: Boolean): QueryResult = withClassLoader {
    // scalastyle:on argcount
    // TODO Support `limitHint`
    if (Seq(version, timestamp, startingVersion).filter(_.isDefined).size >= 2) {
      throw new DeltaSharingIllegalArgumentException(
        ErrorStrings.multipleParametersSetErrorMsg(Seq("version", "timestamp", "startingVersion"))
      )
    }
    // Validate pageToken if it's specified
    lazy val queryParamChecksum = computeChecksum(
      QueryParamChecksum(
        version = version,
        timestamp = timestamp,
        startingVersion = startingVersion,
        startingTimestamp = None,
        endingVersion = endingVersion,
        endingTimestamp = None,
        predicateHints = predicateHints,
        jsonPredicateHints = jsonPredicateHints,
        limitHint = limitHint,
        includeHistoricalMetadata = None
      )
    )
    val pageTokenOpt = pageToken.map(decodeAndValidatePageToken(_, queryParamChecksum))
    // Validate refreshToken if it's specified
    val refreshTokenOpt = refreshToken.map(decodeAndValidateRefreshToken)
    // The version of the snapshot should follow the below precedence:
    // 1. Use version specified in the pageToken, which is equal to the version we use in the
    //    first page request. This is to make sure that responses are consistent across pages.
    // 2. Use version/timestamp/startingVersion specified by the user.
    // 3. Use version specified in the refreshToken, which is equal to latest table version upon
    //    initial request. In this case, it must be a latest snapshot query and version/timestamp/
    //    startingVersion must not be specified.
    val specifiedVersion = pageTokenOpt.flatMap(_.version)
      .orElse(version)
      .orElse(startingVersion)
      .orElse(refreshTokenOpt.map(_.getVersion))
    val snapshot =
      if (specifiedVersion.isDefined) {
        try {
          deltaLog.getSnapshotForVersionAsOf(specifiedVersion.get)
        } catch {
          case e: io.delta.standalone.exceptions.DeltaStandaloneException =>
            throw new DeltaSharingIllegalArgumentException(e.getMessage)
        }
      } else if (timestamp.isDefined) {
        val ts = DeltaSharingHistoryManager.getTimestamp("timestamp", timestamp.get)
        try {
          deltaLog.getSnapshotForTimestampAsOf(ts.getTime())
        } catch {
          // Convert to DeltaSharingIllegalArgumentException to return 4xx instead of 5xx error code
          // Only convert known exceptions around timestamp too late or too early
          case e: IllegalArgumentException =>
            throw new DeltaSharingIllegalArgumentException(e.getMessage)
        }
      } else {
        deltaLog.snapshot
      }
    // TODO Open the `state` field in Delta Standalone library.
    val stateMethod = snapshot.getClass.getMethod("state")
    val state = stateMethod.invoke(snapshot).asInstanceOf[SnapshotImpl.State]

    val isVersionQuery = !Seq(version, timestamp).filter(_.isDefined).isEmpty
    // If the client accept parquet format and it's a basic table, return as parquet format.
    val responseFormat = if (snapshot.protocolScala.minReaderVersion == 1 &&
      responseFormatSet.contains(DeltaSharedTable.RESPONSE_FORMAT_PARQUET)) {
      DeltaSharedTable.RESPONSE_FORMAT_PARQUET
    } else {
      DeltaSharedTable.RESPONSE_FORMAT_DELTA
    }
    val actions = Seq(
      getResponseProtocol(snapshot.protocolScala, responseFormat),
      getResponseMetadata(snapshot.metadataScala, startingVersion, responseFormat)
    ) ++ {
      if (startingVersion.isDefined) {
        // Only read changes up to snapshot.version, and ignore changes that are committed during
        // queryDataChangeSinceStartVersion.
        queryDataChangeSinceStartVersion(
          startingVersion.get,
          endingVersion,
          maxFiles,
          pageTokenOpt,
          queryParamChecksum,
          responseFormat,
          includeEndStreamAction
        )
      } else if (includeFiles) {
        val ts = if (isVersionQuery) {
          val timestampsByVersion = DeltaSharingHistoryManager.getTimestampsByVersion(
            deltaLog.store,
            deltaLog.logPath,
            snapshot.version,
            snapshot.version + 1,
            conf
          )
          Some(timestampsByVersion.get(snapshot.version).orNull.getTime)
        } else {
          None
        }
        // Enforce page size only when `maxFiles` is specified for backwards compatibility.
        val pageSizeOpt = maxFiles.map(_.min(queryTablePageSizeLimit))
        var nextPageTokenStr: String = null
        var minUrlExpirationTimestamp = Long.MaxValue

        // Skip files that are already processed in previous pages
        val selectedIndexedFiles = state.activeFiles.toSeq.zipWithIndex
          .drop(pageTokenOpt.map(_.getStartingActionIndex).getOrElse(0))

        // Select files that satisfy predicate hints
        val useJsonPredicateHints =
          (evaluateJsonPredicateHints && snapshot.metadataScala.partitionColumns.nonEmpty) ||
          evaluateJsonPredicateHintsV2
        var filteredIndexedFiles =
          if (useJsonPredicateHints) {
            JsonPredicateFilterUtils.evaluatePredicate(
              jsonPredicateHints,
              evaluateJsonPredicateHintsV2,
              selectedIndexedFiles
            )
          } else {
            selectedIndexedFiles
          }

        // Select files that satisfy partition hints
        filteredIndexedFiles =
          if (evaluatePredicateHints && snapshot.metadataScala.partitionColumns.nonEmpty) {
            PartitionFilterUtils.evaluatePredicate(
              snapshot.metadataScala.schemaString,
              snapshot.metadataScala.partitionColumns,
              predicateHints,
              filteredIndexedFiles
            )
          } else {
            filteredIndexedFiles
          }
        // If number of valid files is greater than page size, generate nextPageToken and
        // drop additional files.
        if (pageSizeOpt.exists(_ < filteredIndexedFiles.length)) {
          nextPageTokenStr = DeltaSharedTable.encodeToken(
            QueryTablePageToken(
              id = Some(tableConfig.id),
              version = Some(snapshot.version),
              checksum = Some(queryParamChecksum),
              startingActionIndex = Some(filteredIndexedFiles(pageSizeOpt.get)._2),
              expirationTimestamp = Some(System.currentTimeMillis() + queryTablePageTokenTtlMs)
            )
          )
          filteredIndexedFiles = filteredIndexedFiles.take(pageSizeOpt.get)
        }
        val filteredFiles = filteredIndexedFiles.map {
          case (addFile, _) =>
            val cloudPath = absolutePath(deltaLog.dataPath, addFile.path)
            val signedUrl = fileSigner.sign(cloudPath)
            minUrlExpirationTimestamp = minUrlExpirationTimestamp.min(signedUrl.expirationTimestamp)
            getResponseAddFile(
              addFile,
              signedUrl,
              if (isVersionQuery) { snapshot.version } else null,
              if (isVersionQuery) { ts.get } else null,
              responseFormat
            )
        }
        val refreshTokenStr = if (includeRefreshToken) {
          DeltaSharedTable.encodeToken(
            RefreshToken(
              id = Some(tableConfig.id),
              version = Some(snapshot.version),
              expirationTimestamp = Some(System.currentTimeMillis() + refreshTokenTtlMs)
            )
          )
        } else {
          null
        }
        // For backwards compatibility, return an `endStreamAction` object only when
        // `includeRefreshToken` is true, `maxFiles` is specified or includeEndStreamAction.
        filteredFiles ++ {
          if (includeRefreshToken || maxFiles.isDefined || includeEndStreamAction) {
            Seq(getEndStreamAction(nextPageTokenStr, minUrlExpirationTimestamp, refreshTokenStr))
          } else {
            Nil
          }
        }
      } else {
        Nil
      }
    }

    QueryResult(snapshot.version, actions, responseFormat)
  }

  private def queryDataChangeSinceStartVersion(
      startingVersion: Long,
      endingVersion: Option[Long],
      maxFilesOpt: Option[Int],
      pageTokenOpt: Option[QueryTablePageToken],
      queryParamChecksum: String,
      responseFormat: String,
      includeEndStreamAction: Boolean
    ): Seq[Object] = {
    // For subsequent page calls, instead of using the current latestVersion, use latestVersion in
    // the pageToken (which is equal to the latestVersion when the first page call is received),
    // in case the latestVersion changes after the first page call.
    val latestVersion = pageTokenOpt.map(_.getLatestVersion).getOrElse(tableVersion)
    if (startingVersion > latestVersion) {
      throw DeltaCDFErrors.startVersionAfterLatestVersion(startingVersion, latestVersion)
    }
    if (endingVersion.isDefined && endingVersion.get > latestVersion) {
      throw DeltaCDFErrors.endVersionAfterLatestVersion(endingVersion.get, latestVersion)
    }
    // We use (start, end) from the page token instead of the original request because:
    // - Versions that are processed in previous pages can be skipped.
    // - Versions that are committed after the first page call should be ignored, especially
    //   when the endingVersion is not specified and resolved to latestVersion.
    val start = pageTokenOpt.map(_.getStartingVersion).getOrElse(startingVersion)
    val end = pageTokenOpt
      .map(_.getEndingVersion)
      .orElse(endingVersion)
      .getOrElse(latestVersion)
      .min(latestVersion)
    val timestampsByVersion = DeltaSharingHistoryManager.getTimestampsByVersion(
      deltaLog.store,
      deltaLog.logPath,
      start,
      end + 1,
      conf
    )

    // Enforce page size only when `maxFiles` is specified for backwards compatibility.
    val pageSizeOpt = maxFilesOpt.map(_.min(queryTablePageSizeLimit))
    val tokenGenerator = { (v: Long, idx: Int) =>
      DeltaSharedTable.encodeToken(
        QueryTablePageToken(
          id = Some(tableConfig.id),
          startingVersion = Some(v),
          endingVersion = Some(end),
          latestVersion = Some(latestVersion),
          checksum = Some(queryParamChecksum),
          startingActionIndex = Some(idx),
          expirationTimestamp = Some(System.currentTimeMillis() + queryTablePageTokenTtlMs)
        )
      )
    }
    var minUrlExpirationTimestamp = Long.MaxValue
    var numSignedFiles = 0
    val actions = ListBuffer[Object]()
    deltaLog
      .getChanges(start, true)
      .asScala
      .toSeq
      .filter(_.getVersion <= end)
      .foreach { versionLog =>
        val v = versionLog.getVersion
        var indexedVersionActions =
          versionLog.getActions.asScala.map(x => ConversionUtils.convertActionJ(x)).zipWithIndex
        val ts = timestampsByVersion.get(v).orNull
        if (pageTokenOpt.exists(_.getStartingVersion == v)) {
          // Skip actions that are already processed in previous pages
          indexedVersionActions =
            indexedVersionActions.drop(pageTokenOpt.get.getStartingActionIndex)
        }
        indexedVersionActions.foreach {
          case (a: AddFile, idx) if a.dataChange =>
            // Return early if we already have enough files in the current page
            if (pageSizeOpt.contains(numSignedFiles)) {
              actions.append(getEndStreamAction(tokenGenerator(v, idx), minUrlExpirationTimestamp))
              return actions.toSeq
            }
            val preSignedUrl = fileSigner.sign(absolutePath(deltaLog.dataPath, a.path))
            minUrlExpirationTimestamp =
              minUrlExpirationTimestamp.min(preSignedUrl.expirationTimestamp)
            actions.append(
              getResponseAddFile(
                a,
                preSignedUrl,
                v,
                ts.getTime,
                responseFormat,
                true
              )
            )
            numSignedFiles += 1
          case (r: RemoveFile, idx) if r.dataChange =>
            // Return early if we already have enough files in the current page
            if (pageSizeOpt.contains(numSignedFiles)) {
              actions.append(getEndStreamAction(tokenGenerator(v, idx), minUrlExpirationTimestamp))
              return actions.toSeq
            }
            val preSignedUrl = fileSigner.sign(absolutePath(deltaLog.dataPath, r.path))
            minUrlExpirationTimestamp =
              minUrlExpirationTimestamp.min(preSignedUrl.expirationTimestamp)
            actions.append(
              getResponseRemoveFile(
                r,
                preSignedUrl,
                v,
                ts.getTime,
                responseFormat
              )
            )
            numSignedFiles += 1
          case (p: Protocol, _) =>
            assertProtocolRead(p)
          case (m: Metadata, _) =>
            if (v > startingVersion) {
              actions.append(
                getResponseMetadata(
                  m,
                  Some(v),
                  responseFormat
                )
              )
            }
          case _ => ()
        }
      }
<<<<<<< HEAD
    // Return an `endStreamAction` object only when `maxFiles` is specified for
    // backwards compatibility.
    if (maxFilesOpt.isDefined || includeEndStreamAction) {
      // TODO(Ask why nextPageTokenStr is always null
=======
    // Return an `endStreamAction` object only when `maxFiles` or includeEndStreamAction is
    // specified for backwards compatibility.
    if (maxFilesOpt.isDefined || includeEndStreamAction) {
>>>>>>> ec4733ad
      actions.append(getEndStreamAction(null, minUrlExpirationTimestamp))
    }
    actions.toSeq
  }

  def queryCDF(
      cdfOptions: Map[String, String],
      includeHistoricalMetadata: Boolean = false,
      maxFiles: Option[Int],
      pageToken: Option[String],
      responseFormatSet: Set[String] = Set(DeltaSharedTable.RESPONSE_FORMAT_PARQUET)
  ): QueryResult = withClassLoader {
    // Step 1: validate pageToken if it's specified
    lazy val queryParamChecksum = computeChecksum(
      QueryParamChecksum(
        version = None,
        timestamp = None,
        startingVersion = cdfOptions.get(DeltaDataSource.CDF_START_VERSION_KEY).map(_.toLong),
        startingTimestamp = cdfOptions.get(DeltaDataSource.CDF_START_TIMESTAMP_KEY),
        endingVersion = cdfOptions.get(DeltaDataSource.CDF_END_VERSION_KEY).map(_.toLong),
        endingTimestamp = cdfOptions.get(DeltaDataSource.CDF_END_TIMESTAMP_KEY),
        predicateHints = Nil,
        jsonPredicateHints = None,
        limitHint = None,
        includeHistoricalMetadata = Some(includeHistoricalMetadata)
      )
    )
    val pageTokenOpt = pageToken.map(decodeAndValidatePageToken(_, queryParamChecksum))

    // Step 2: validate cdfOptions
    val cdcReader = new DeltaSharingCDCReader(deltaLog, conf)
    // For subsequent page calls, instead of using the current latestVersion, use latestVersion in
    // the pageToken (which is equal to the latestVersion when the first page call is received),
    // in case the latestVersion changes after the first page call.
    val latestVersion = pageTokenOpt.map(_.getLatestVersion).getOrElse(tableVersion)
    val (start, end) = cdcReader.validateCdfOptions(
      cdfOptions, latestVersion, tableConfig.startVersion)

    // Step 3: get Protocol and Metadata
    val snapshot = if (includeHistoricalMetadata) {
      deltaLog.getSnapshotForVersionAsOf(start)
    } else {
      deltaLog.getSnapshotForVersionAsOf(latestVersion)
    }
    val actions = ListBuffer[Object]()
    // If the client accept parquet format and it's a basic table, return as parquet format.
    val responseFormat = if (snapshot.protocolScala.minReaderVersion == 1 &&
      responseFormatSet.contains(DeltaSharedTable.RESPONSE_FORMAT_PARQUET)) {
      DeltaSharedTable.RESPONSE_FORMAT_PARQUET
    } else {
      DeltaSharedTable.RESPONSE_FORMAT_DELTA
    }
    actions.append(getResponseProtocol(snapshot.protocolScala, responseFormat))
    actions.append(
      getResponseMetadata(
        snapshot.metadataScala,
        Some(snapshot.version),
        responseFormat
      )
    )

    // Step 4: get files
    // Enforce page size only when `maxFiles` is specified for backwards compatibility.
    val pageSizeOpt = maxFiles.map(_.min(queryTablePageSizeLimit))
    val tokenGenerator = { (v: Long, idx: Int) =>
      DeltaSharedTable.encodeToken(
        QueryTablePageToken(
          id = Some(tableConfig.id),
          startingVersion = Some(v),
          endingVersion = Some(pageTokenOpt.map(_.getEndingVersion).getOrElse(end)),
          latestVersion = Some(latestVersion),
          checksum = Some(queryParamChecksum),
          startingActionIndex = Some(idx),
          expirationTimestamp = Some(System.currentTimeMillis() + queryTablePageTokenTtlMs)
        )
      )
    }
    var minUrlExpirationTimestamp = Long.MaxValue
    var numSignedFiles = 0
    // We use (start, end) from the page token instead of the original request because:
    // - Versions that are processed in previous pages can be skipped.
    // - Versions that are committed after the first page call should be ignored, especially
    //   when the endingVersion is not specified and resolved to latestVersion.
    val changes = cdcReader.queryCDF(
      pageTokenOpt.map(_.getStartingVersion).getOrElse(start),
      pageTokenOpt.map(_.getEndingVersion).getOrElse(end).min(latestVersion),
      latestVersion,
      includeHistoricalMetadata
    )
    changes.foreach { cdcDataSpec =>
      val v = cdcDataSpec.version
      val ts = cdcDataSpec.timestamp
      var indexedActions = cdcDataSpec.actions.zipWithIndex
      if (pageTokenOpt.exists(_.getStartingVersion == v)) {
        // Skip actions that are already processed in previous pages
        indexedActions = indexedActions.drop(pageTokenOpt.get.getStartingActionIndex)
      }
      indexedActions.foreach {
        case (m: Metadata, _) =>
          actions.append(
            getResponseMetadata(
              m,
              Some(v),
              responseFormat
            )
          )
        case (c: AddCDCFile, idx) =>
          // Return early if we already have enough files in the current page
          if (pageSizeOpt.contains(numSignedFiles)) {
            actions.append(getEndStreamAction(tokenGenerator(v, idx), minUrlExpirationTimestamp))
            return QueryResult(start, actions.toSeq, responseFormat)
          }
          val preSignedUrl = fileSigner.sign(absolutePath(deltaLog.dataPath, c.path))
          minUrlExpirationTimestamp =
            minUrlExpirationTimestamp.min(preSignedUrl.expirationTimestamp)
          actions.append(
            getResponseAddCDCFile(
              c,
              preSignedUrl,
              v,
              ts.getTime,
              responseFormat
            )
          )
          numSignedFiles += 1
        case (a: AddFile, idx) =>
          // Return early if we already have enough files in the current page
          if (pageSizeOpt.contains(numSignedFiles)) {
            actions.append(getEndStreamAction(tokenGenerator(v, idx), minUrlExpirationTimestamp))
            return QueryResult(start, actions.toSeq, responseFormat)
          }
          val preSignedUrl = fileSigner.sign(absolutePath(deltaLog.dataPath, a.path))
          minUrlExpirationTimestamp =
            minUrlExpirationTimestamp.min(preSignedUrl.expirationTimestamp)
          actions.append(
            getResponseAddFile(
              a,
              preSignedUrl,
              v,
              ts.getTime,
              responseFormat,
              returnAddFileForCDF = true
            )
          )
          numSignedFiles += 1
        case (r: RemoveFile, idx) =>
          // Return early if we already have enough files in the current page
          if (pageSizeOpt.contains(numSignedFiles)) {
            actions.append(getEndStreamAction(tokenGenerator(v, idx), minUrlExpirationTimestamp))
            return QueryResult(start, actions.toSeq, responseFormat)
          }
          val preSignedUrl = fileSigner.sign(absolutePath(deltaLog.dataPath, r.path))
          minUrlExpirationTimestamp =
            minUrlExpirationTimestamp.min(preSignedUrl.expirationTimestamp)
          actions.append(
            getResponseRemoveFile(
              r,
              preSignedUrl,
              v,
              ts.getTime,
              responseFormat
            )
          )
          numSignedFiles += 1
        case _ => ()
      }
    }
    // Return an `endStreamAction` object only when `maxFiles` is specified for
    // backwards compatibility.
    if (maxFiles.isDefined) {
      actions.append(getEndStreamAction(null, minUrlExpirationTimestamp))
    }
    QueryResult(start, actions.toSeq, responseFormat)
  }

  def update(): Unit = withClassLoader {
    deltaLog.update()
  }

  private def assertProtocolRead(protocol: Protocol): Unit = {
    if (protocol.minReaderVersion > model.Action.maxReaderVersion) {
      val e = new DeltaErrors.InvalidProtocolVersionException(Protocol(
        model.Action.maxReaderVersion, model.Action.maxWriterVersion), protocol)
      throw new DeltaSharingUnsupportedOperationException(e.getMessage)
    }
  }

  private def getMetadataConfiguration(tableConf: Map[String, String]): Map[String, String ] = {
    if (tableConfig.historyShared &&
      tableConf.getOrElse("delta.enableChangeDataFeed", "false") == "true") {
      Map("enableChangeDataFeed" -> "true")
    } else {
      Map.empty
    }
  }

  private def cleanUpTableSchema(schemaString: String): String = {
    StructType(DataType.fromJson(schemaString).asInstanceOf[StructType].map { field =>
      val newMetadata = new MetadataBuilder()
      // Only keep the column comment
      if (field.metadata.contains("comment")) {
        newMetadata.putString("comment", field.metadata.getString("comment"))
      }
      field.copy(metadata = newMetadata.build())
    }).json
  }

  private def absolutePath(path: Path, child: String): Path = {
    val p = new Path(new URI(child))
    if (p.isAbsolute) {
      throw new IllegalStateException("table containing absolute paths cannot be shared")
    } else {
      new Path(path, p)
    }
  }

  private def computeChecksum(queryParamChecksum: QueryParamChecksum): String = {
    DigestUtils.sha256Hex(JsonUtils.toJson(queryParamChecksum))
  }

  private def decodeAndValidatePageToken(
      tokenStr: String,
      expectedChecksum: String): QueryTablePageToken = {
    val token = try {
      DeltaSharedTable.decodeToken[QueryTablePageToken](tokenStr)
    } catch {
      case NonFatal(_) =>
        throw new DeltaSharingIllegalArgumentException(
          s"Error decoding the page token: $tokenStr."
        )
    }
    if (token.getExpirationTimestamp < System.currentTimeMillis()) {
      throw new DeltaSharingIllegalArgumentException(
        "The page token has expired. Please restart the query."
      )
    }
    if (token.getId != tableConfig.id) {
      throw new DeltaSharingIllegalArgumentException(
        "The table specified in the page token does not match the table being queried."
      )
    }
    if (token.getChecksum != expectedChecksum) {
      throw new DeltaSharingIllegalArgumentException(
        """Query parameter mismatch detected for the next page query. The query parameter
          |cannot change when querying the next page results.""".stripMargin
      )
    }
    token
  }

  private def decodeAndValidateRefreshToken(tokenStr: String): RefreshToken = {
    val token = try {
      DeltaSharedTable.decodeToken[RefreshToken](tokenStr)
    } catch {
      case NonFatal(_) =>
        throw new DeltaSharingIllegalArgumentException(
          s"Error decoding refresh token: $tokenStr."
        )
    }
    if (token.getExpirationTimestamp < System.currentTimeMillis()) {
      throw new DeltaSharingIllegalArgumentException(
        "The refresh token has expired. Please restart the query."
      )
    }
    if (token.getId != tableConfig.id) {
      throw new DeltaSharingIllegalArgumentException(
        "The table specified in the refresh token does not match the table being queried."
      )
    }
    token
  }
}

object DeltaSharedTable {
  val RESPONSE_FORMAT_PARQUET = "parquet"
  val RESPONSE_FORMAT_DELTA = "delta"

  private def encodeToken[T <: GeneratedMessage](token: T): String = {
    Base64.getUrlEncoder.encodeToString(token.toByteArray)
  }

  private def decodeToken[T <: GeneratedMessage](tokenStr: String)(
    implicit protoCompanion: GeneratedMessageCompanion[T]): T = {
    protoCompanion.parseFrom(Base64.getUrlDecoder.decode(tokenStr))
  }
}<|MERGE_RESOLUTION|>--- conflicted
+++ resolved
@@ -646,16 +646,9 @@
           case _ => ()
         }
       }
-<<<<<<< HEAD
-    // Return an `endStreamAction` object only when `maxFiles` is specified for
-    // backwards compatibility.
-    if (maxFilesOpt.isDefined || includeEndStreamAction) {
-      // TODO(Ask why nextPageTokenStr is always null
-=======
     // Return an `endStreamAction` object only when `maxFiles` or includeEndStreamAction is
     // specified for backwards compatibility.
     if (maxFilesOpt.isDefined || includeEndStreamAction) {
->>>>>>> ec4733ad
       actions.append(getEndStreamAction(null, minUrlExpirationTimestamp))
     }
     actions.toSeq
