/*
 * Copyright (2021) The Delta Lake Project Authors.
 *
 * Licensed under the Apache License, Version 2.0 (the "License");
 * you may not use this file except in compliance with the License.
 * You may obtain a copy of the License at
 *
 * http://www.apache.org/licenses/LICENSE-2.0
 *
 * Unless required by applicable law or agreed to in writing, software
 * distributed under the License is distributed on an "AS IS" BASIS,
 * WITHOUT WARRANTIES OR CONDITIONS OF ANY KIND, either express or implied.
 * See the License for the specific language governing permissions and
 * limitations under the License.
 */

// Putting these classes in this package to access Delta Standalone internal APIs
package io.delta.standalone.internal

import java.net.URI
import java.nio.charset.StandardCharsets.UTF_8
import java.util.concurrent.TimeUnit

import scala.collection.JavaConverters._

import com.google.cloud.hadoop.fs.gcs.GoogleHadoopFileSystem
import com.google.common.cache.CacheBuilder
import com.google.common.hash.Hashing
import com.google.common.util.concurrent.UncheckedExecutionException
import io.delta.standalone.DeltaLog
import io.delta.standalone.internal.actions.{AddCDCFile, AddFile, Metadata, Protocol, RemoveFile}
import io.delta.standalone.internal.exception.DeltaErrors
import io.delta.standalone.internal.util.ConversionUtils
import org.apache.hadoop.conf.Configuration
import org.apache.hadoop.fs.Path
import org.apache.hadoop.fs.azure.NativeAzureFileSystem
import org.apache.hadoop.fs.azurebfs.AzureBlobFileSystem
import org.apache.hadoop.fs.s3a.S3AFileSystem
import org.apache.spark.sql.types.{DataType, MetadataBuilder, StructType}
import scala.collection.mutable.ListBuffer

import io.delta.sharing.server.{
  model,
  AbfsFileSigner,
  CausedBy,
  DeltaSharingIllegalArgumentException,
  DeltaSharingUnsupportedOperationException,
  ErrorStrings,
  GCSFileSigner,
  PreSignedUrl,
  S3FileSigner,
  WasbFileSigner
}
import io.delta.sharing.server.config.{ServerConfig, TableConfig}

/**
 * A class to load Delta tables from `TableConfig`. It also caches the loaded tables internally
 * to speed up the loading.
 */
class DeltaSharedTableLoader(serverConfig: ServerConfig) {
  private val deltaSharedTableCache = {
    CacheBuilder.newBuilder()
      .expireAfterAccess(60, TimeUnit.MINUTES)
      .maximumSize(serverConfig.deltaTableCacheSize)
      .build[String, DeltaSharedTable]()
  }

  def loadTable(tableConfig: TableConfig): DeltaSharedTable = {
    try {
      val deltaSharedTable =
        deltaSharedTableCache.get(tableConfig.location, () => {
          new DeltaSharedTable(
            tableConfig,
            serverConfig.preSignedUrlTimeoutSeconds,
            serverConfig.evaluatePredicateHints,
            serverConfig.evaluateJsonPredicateHints)
        })
      if (!serverConfig.stalenessAcceptable) {
        deltaSharedTable.update()
      }
      deltaSharedTable
    }
    catch {
      case CausedBy(e: DeltaSharingUnsupportedOperationException) => throw e
      case e: Throwable => throw e
    }
  }
}

/**
 * A table class that wraps `DeltaLog` to provide the methods used by the server.
 */
class DeltaSharedTable(
    tableConfig: TableConfig,
    preSignedUrlTimeoutSeconds: Long,
    evaluatePredicateHints: Boolean,
    evaluateJsonPredicateHints: Boolean) {

  private val conf = withClassLoader {
    new Configuration()
  }

  private val deltaLog = withClassLoader {
    val tablePath = new Path(tableConfig.getLocation)
    try {
      DeltaLog.forTable(conf, tablePath).asInstanceOf[DeltaLogImpl]
    } catch {
      // convert InvalidProtocolVersionException to client error(400)
      case e: DeltaErrors.InvalidProtocolVersionException =>
        throw new DeltaSharingUnsupportedOperationException(e.getMessage)
      case e: Throwable => throw e
    }
  }

  private val fileSigner = withClassLoader {
    val tablePath = new Path(tableConfig.getLocation)
    val fs = tablePath.getFileSystem(conf)
    fs match {
      case _: S3AFileSystem =>
        new S3FileSigner(deltaLog.dataPath.toUri, conf, preSignedUrlTimeoutSeconds)
      case wasb: NativeAzureFileSystem =>
        WasbFileSigner(wasb, deltaLog.dataPath.toUri, conf, preSignedUrlTimeoutSeconds)
      case abfs: AzureBlobFileSystem =>
        AbfsFileSigner(abfs, deltaLog.dataPath.toUri, preSignedUrlTimeoutSeconds)
      case gc: GoogleHadoopFileSystem =>
        new GCSFileSigner(deltaLog.dataPath.toUri, conf, preSignedUrlTimeoutSeconds)
      case _ =>
        throw new IllegalStateException(s"File system ${fs.getClass} is not supported")
    }
  }

  /**
   * Run `func` under the classloader of `DeltaSharedTable`. We cannot use the classloader set by
   * Armeria as Hadoop needs to search the classpath to find its classes.
   */
  private def withClassLoader[T](func: => T): T = {
    val classLoader = Thread.currentThread().getContextClassLoader
    if (classLoader == null) {
      Thread.currentThread().setContextClassLoader(this.getClass.getClassLoader)
      try func finally {
        Thread.currentThread().setContextClassLoader(null)
      }
    } else {
      func
    }
  }

  /** Check if the table version in deltalog is valid */
  private def validateDeltaTable(snapshot: SnapshotImpl): Unit = {
    if (snapshot.version < 0) {
      throw new IllegalStateException(s"The table ${tableConfig.getName} " +
        s"doesn't exist on the file system or is not a Delta table")
    }
  }

  /** Get table version at or after startingTimestamp if it's provided, otherwise return
   *  the latest table version.
   */
  def getTableVersion(startingTimestamp: Option[String]): Long = withClassLoader {
    if (startingTimestamp.isEmpty) {
      tableVersion
    } else {
      val ts = DeltaSharingHistoryManager.getTimestamp("startingTimestamp", startingTimestamp.get)
      // get a version at or after the provided timestamp, if the timestamp is early than version 0,
      // return 0.
      try {
        deltaLog.getVersionAtOrAfterTimestamp(ts.getTime())
      } catch {
        // Convert to DeltaSharingIllegalArgumentException to return 4xx instead of 5xx error code
        // Only convert known exceptions around timestamp too late or too early
        case e: IllegalArgumentException =>
          throw new DeltaSharingIllegalArgumentException(e.getMessage)
      }
    }
  }

  /** Return the current table version */
  def tableVersion: Long = withClassLoader {
    val snapshot = deltaLog.snapshot
    validateDeltaTable(snapshot)
    snapshot.version
  }

<<<<<<< HEAD
  private def getResponseProtocol(p: Protocol, responseFormat: String): Object = {
    if (responseFormat == "delta") {
=======
  // Construct and return the protocol class to be returned in the response based on the
  // responseFormat.
  private def getResponseProtocol(p: Protocol, responseFormat: String): Object = {
    if (responseFormat == DeltaSharedTable.RESPONSE_FORMAT_DELTA) {
>>>>>>> ef18d8de
      model.DeltaProtocol(p.minReaderVersion).wrap
    } else {
      model.Protocol(p.minReaderVersion).wrap
    }
  }

<<<<<<< HEAD
=======
  // Construct and return the metadata class to be returned in the response based on the
  // responseFormat.
>>>>>>> ef18d8de
  private def getResponseMetadata(
      m: Metadata,
      startingVersion: Option[Long],
      responseFormat: String
  ): Object = {
<<<<<<< HEAD
    if (responseFormat == "delta") {
=======
    if (responseFormat == DeltaSharedTable.RESPONSE_FORMAT_DELTA) {
>>>>>>> ef18d8de
      model.DeltaMetadata(
        id = m.id,
        name = m.name,
        description = m.description,
        format = model.Format(),
        schemaString = cleanUpTableSchema(m.schemaString),
        partitionColumns = m.partitionColumns,
        configuration = m.configuration,
        version = if (startingVersion.isDefined) {
          startingVersion.get
        } else {
          null
        },
        createdTime = m.createdTime
      ).wrap
    } else {
      model.Metadata(
        id = m.id,
        name = m.name,
        description = m.description,
        format = model.Format(),
        schemaString = cleanUpTableSchema(m.schemaString),
        configuration = getMetadataConfiguration(m.configuration),
        partitionColumns = m.partitionColumns,
        version = if (startingVersion.isDefined) {
          startingVersion.get
        } else {
          null
        }
      ).wrap
    }
  }

<<<<<<< HEAD
=======
  // Construct and return the AddFile class to be returned in the response based on the
  // responseFormat.
>>>>>>> ef18d8de
  private def getResponseAddFile(
      addFile: AddFile,
      signedUrl: PreSignedUrl,
      version: java.lang.Long,
      timestamp: java.lang.Long,
      responseFormat: String,
      returnAddFileForCDF: Boolean = false): Object = {
<<<<<<< HEAD
    if (responseFormat == "delta") {
=======
    if (responseFormat == DeltaSharedTable.RESPONSE_FORMAT_DELTA) {
>>>>>>> ef18d8de
      model.DeltaAddFile(
        path = signedUrl.url,
        id = Hashing.md5().hashString(addFile.path, UTF_8).toString,
        expirationTimestamp = signedUrl.expirationTimestamp,
        partitionValues = addFile.partitionValues,
        size = addFile.size,
        modificationTime = addFile.modificationTime,
        dataChange = addFile.dataChange,
        stats = addFile.stats,
        version = version,
        timestamp = timestamp
      ).wrap
    } else if (returnAddFileForCDF) {
      model.AddFileForCDF(
        url = signedUrl.url,
        id = Hashing.md5().hashString(addFile.path, UTF_8).toString,
        expirationTimestamp = signedUrl.expirationTimestamp,
        partitionValues = addFile.partitionValues,
        size = addFile.size,
        stats = addFile.stats,
        version = version,
        timestamp = timestamp
      ).wrap
    } else {
      model.AddFile(
        url = signedUrl.url,
        id = Hashing.md5().hashString(addFile.path, UTF_8).toString,
        expirationTimestamp = signedUrl.expirationTimestamp,
        partitionValues = addFile.partitionValues,
        size = addFile.size,
        stats = addFile.stats,
        version = version,
        timestamp = timestamp
      ).wrap
    }
  }

<<<<<<< HEAD
=======
  // Construct and return the RemoveFile class to be returned in the response based on the
  // responseFormat.
>>>>>>> ef18d8de
  private def getResponseRemoveFile(
    removeFile: RemoveFile,
    signedUrl: PreSignedUrl,
    version: java.lang.Long,
    timestamp: java.lang.Long,
    responseFormat: String): Object = {
<<<<<<< HEAD
    if (responseFormat == "delta") {
=======
    if (responseFormat == DeltaSharedTable.RESPONSE_FORMAT_DELTA) {
>>>>>>> ef18d8de
      model.DeltaRemoveFile(
        path = signedUrl.url,
        id = Hashing.md5().hashString(removeFile.path, UTF_8).toString,
        expirationTimestamp = signedUrl.expirationTimestamp,
        deletionTimestamp = removeFile.deletionTimestamp,
        dataChange = removeFile.dataChange,
        extendedFileMetadata = removeFile.extendedFileMetadata,
        partitionValues = removeFile.partitionValues,
        size = removeFile.size,
        version = version,
        timestamp = timestamp
      ).wrap
    } else {
      model.RemoveFile(
        url = signedUrl.url,
        id = Hashing.md5().hashString(removeFile.path, UTF_8).toString,
        expirationTimestamp = signedUrl.expirationTimestamp,
        partitionValues = removeFile.partitionValues,
        size = removeFile.size.get,
        version = version,
        timestamp = timestamp
      ).wrap
    }
  }

<<<<<<< HEAD
=======
  // Construct and return the AddCDCFile class to be returned in the response based on the
  // responseFormat.
>>>>>>> ef18d8de
  private def getResponseAddCDCFile(
    addCDCFile: AddCDCFile,
    signedUrl: PreSignedUrl,
    version: java.lang.Long,
    timestamp: java.lang.Long,
    responseFormat: String
  ): Object = {
<<<<<<< HEAD
    if (responseFormat == "delta") {
=======
    if (responseFormat == DeltaSharedTable.RESPONSE_FORMAT_DELTA) {
>>>>>>> ef18d8de
      model.DeltaAddCDCFile(
        path = signedUrl.url,
        id = Hashing.md5().hashString(addCDCFile.path, UTF_8).toString,
        expirationTimestamp = signedUrl.expirationTimestamp,
        partitionValues = addCDCFile.partitionValues,
        size = addCDCFile.size,
        version = version,
        timestamp = timestamp
      ).wrap
    } else {
      model.AddCDCFile(
        url = signedUrl.url,
        id = Hashing.md5().hashString(addCDCFile.path, UTF_8).toString,
        expirationTimestamp = signedUrl.expirationTimestamp,
        partitionValues = addCDCFile.partitionValues,
        size = addCDCFile.size,
        version = version,
        timestamp = timestamp
      ).wrap
    }
  }

  def query(
      includeFiles: Boolean,
      predicateHints: Seq[String],
      jsonPredicateHints: Option[String],
      limitHint: Option[Long],
      version: Option[Long],
      timestamp: Option[String],
      startingVersion: Option[Long],
      endingVersion: Option[Long],
      responseFormat: String): (Long, Seq[Object]) = withClassLoader {
    // TODO Support `limitHint`
    if (Seq(version, timestamp, startingVersion).filter(_.isDefined).size >= 2) {
      throw new DeltaSharingIllegalArgumentException(
        ErrorStrings.multipleParametersSetErrorMsg(Seq("version", "timestamp", "startingVersion"))
      )
    }
    val snapshot = if (version.orElse(startingVersion).isDefined) {
      deltaLog.getSnapshotForVersionAsOf(version.orElse(startingVersion).get)
    } else if (timestamp.isDefined) {
      val ts = DeltaSharingHistoryManager.getTimestamp("timestamp", timestamp.get)
      try {
        deltaLog.getSnapshotForTimestampAsOf(ts.getTime())
      } catch {
        // Convert to DeltaSharingIllegalArgumentException to return 4xx instead of 5xx error code
        // Only convert known exceptions around timestamp too late or too early
        case e: IllegalArgumentException =>
          throw new DeltaSharingIllegalArgumentException(e.getMessage)
      }
    } else {
      deltaLog.snapshot
    }
    // TODO Open the `state` field in Delta Standalone library.
    val stateMethod = snapshot.getClass.getMethod("state")
    val state = stateMethod.invoke(snapshot).asInstanceOf[SnapshotImpl.State]

    val isVersionQuery = !Seq(version, timestamp).filter(_.isDefined).isEmpty
    val actions = Seq(
      getResponseProtocol(snapshot.protocolScala, responseFormat),
      getResponseMetadata(snapshot.metadataScala, startingVersion, responseFormat)
    ) ++ {
      if (startingVersion.isDefined) {
        // Only read changes up to snapshot.version, and ignore changes that are committed during
        // queryDataChangeSinceStartVersion.
        queryDataChangeSinceStartVersion(startingVersion.get, endingVersion, responseFormat)
      } else if (includeFiles) {
        val ts = if (isVersionQuery) {
          val timestampsByVersion = DeltaSharingHistoryManager.getTimestampsByVersion(
            deltaLog.store,
            deltaLog.logPath,
            snapshot.version,
            snapshot.version + 1,
            conf
          )
          Some(timestampsByVersion.get(snapshot.version).orNull.getTime)
        } else {
          None
        }

        var selectedFiles = state.activeFiles.toSeq
        var filteredFiles =
          if (evaluateJsonPredicateHints && snapshot.metadataScala.partitionColumns.nonEmpty) {
            JsonPredicateFilterUtils.evaluatePredicate(jsonPredicateHints, selectedFiles)
          } else {
            selectedFiles
          }
        filteredFiles =
          if (evaluatePredicateHints && snapshot.metadataScala.partitionColumns.nonEmpty) {
            PartitionFilterUtils.evaluatePredicate(
              snapshot.metadataScala.schemaString,
              snapshot.metadataScala.partitionColumns,
              predicateHints,
              filteredFiles
            )
          } else {
            filteredFiles
          }
        filteredFiles.map { addFile =>
          val cloudPath = absolutePath(deltaLog.dataPath, addFile.path)
          val signedUrl = fileSigner.sign(cloudPath)
          getResponseAddFile(
            addFile,
            signedUrl,
            if (isVersionQuery) { snapshot.version } else null,
            if (isVersionQuery) { ts.get } else null,
            responseFormat
          )
        }
      } else {
        Nil
      }
    }

    snapshot.version -> actions
  }

  private def queryDataChangeSinceStartVersion(
      startingVersion: Long,
      endingVersion: Option[Long],
      responseFormat: String
  ): Seq[Object] = {
    var latestVersion = tableVersion
    if (startingVersion > latestVersion) {
      throw DeltaCDFErrors.startVersionAfterLatestVersion(startingVersion, latestVersion)
    }
    if (endingVersion.isDefined && endingVersion.get > latestVersion) {
      throw DeltaCDFErrors.endVersionAfterLatestVersion(endingVersion.get, latestVersion)
    }
    latestVersion = latestVersion.min(endingVersion.getOrElse(latestVersion))
    val timestampsByVersion = DeltaSharingHistoryManager.getTimestampsByVersion(
      deltaLog.store,
      deltaLog.logPath,
      startingVersion,
      latestVersion + 1,
      conf
    )

    val actions = ListBuffer[Object]()
    deltaLog.getChanges(startingVersion, true).asScala.toSeq
      .filter(_.getVersion <= latestVersion).foreach{ versionLog =>
      val v = versionLog.getVersion
      val versionActions = versionLog.getActions.asScala.map(x => ConversionUtils.convertActionJ(x))
      val ts = timestampsByVersion.get(v).orNull
      versionActions.foreach {
        case a: AddFile if a.dataChange =>
          actions.append(
            getResponseAddFile(
              a,
              fileSigner.sign(absolutePath(deltaLog.dataPath, a.path)),
              v,
              ts.getTime,
              responseFormat,
              true
            )
          )
        case r: RemoveFile if r.dataChange =>
          actions.append(
            getResponseRemoveFile(
              r,
              fileSigner.sign(absolutePath(deltaLog.dataPath, r.path)),
              v,
              ts.getTime,
              responseFormat
            )
          )
        case p: Protocol =>
          assertProtocolRead(p)
        case m: Metadata =>
          if (v > startingVersion) {
            actions.append(
              getResponseMetadata(
                m,
                Some(v),
                responseFormat
              )
            )
          }
        case _ => ()
      }
    }
    actions.toSeq
  }

  def queryCDF(
      cdfOptions: Map[String, String],
      includeHistoricalMetadata: Boolean = false,
<<<<<<< HEAD
      responseFormat: String = "parquet"
=======
      responseFormat: String = DeltaSharedTable.RESPONSE_FORMAT_PARQUET
>>>>>>> ef18d8de
  ): (Long, Seq[Object]) = withClassLoader {
    val actions = ListBuffer[Object]()

    // First: validate cdf options are greater than startVersion
    val cdcReader = new DeltaSharingCDCReader(deltaLog, conf)
    val latestVersion = tableVersion
    val (start, end) = cdcReader.validateCdfOptions(
      cdfOptions, latestVersion, tableConfig.startVersion)

    // Second: get Protocol and Metadata
    val snapshot = if (includeHistoricalMetadata) {
      deltaLog.getSnapshotForVersionAsOf(start)
    } else {
      deltaLog.snapshot
    }
    actions.append(getResponseProtocol(snapshot.protocolScala, responseFormat))
    actions.append(
      getResponseMetadata(
        snapshot.metadataScala,
        Some(snapshot.version),
        responseFormat
      )
    )

    // Third: get files
    val (changeFiles, addFiles, removeFiles, metadatas) = cdcReader.queryCDF(
      start, end, latestVersion, includeHistoricalMetadata)
    // If includeHistoricalMetadata is not true, metadatas will be empty.
    metadatas.foreach { cdcDataSpec =>
      cdcDataSpec.actions.foreach { action =>
        val metadata = action.asInstanceOf[Metadata]
        actions.append(
          getResponseMetadata(
            metadata,
            Some(cdcDataSpec.version),
            responseFormat
          )
        )
      }
    }
    changeFiles.foreach { cdcDataSpec =>
      cdcDataSpec.actions.foreach { action =>
        val addCDCFile = action.asInstanceOf[AddCDCFile]
        val cloudPath = absolutePath(deltaLog.dataPath, addCDCFile.path)
        val signedUrl = fileSigner.sign(cloudPath)
        actions.append(
          getResponseAddCDCFile(
            addCDCFile,
            signedUrl,
            cdcDataSpec.version,
            cdcDataSpec.timestamp.getTime,
            responseFormat
          )
        )
      }
    }
    addFiles.foreach { cdcDataSpec =>
      cdcDataSpec.actions.foreach { action =>
        val addFile = action.asInstanceOf[AddFile]
        val cloudPath = absolutePath(deltaLog.dataPath, addFile.path)
        val signedUrl = fileSigner.sign(cloudPath)
        actions.append(
          getResponseAddFile(
            addFile,
            signedUrl,
            cdcDataSpec.version,
            cdcDataSpec.timestamp.getTime,
            responseFormat,
            returnAddFileForCDF = true
          )
        )
      }
    }
    removeFiles.foreach { cdcDataSpec =>
      cdcDataSpec.actions.foreach { action =>
        val removeFile = action.asInstanceOf[RemoveFile]
        val cloudPath = absolutePath(deltaLog.dataPath, removeFile.path)
        val signedUrl = fileSigner.sign(cloudPath)
        actions.append(
          getResponseRemoveFile(
            removeFile,
            signedUrl,
            cdcDataSpec.version,
            cdcDataSpec.timestamp.getTime,
            responseFormat
          )
        )
      }
    }
    start -> actions.toSeq
  }

  def update(): Unit = withClassLoader {
    deltaLog.update()
  }

  private def assertProtocolRead(protocol: Protocol): Unit = {
    if (protocol.minReaderVersion > model.Action.maxReaderVersion) {
      val e = new DeltaErrors.InvalidProtocolVersionException(Protocol(
        model.Action.maxReaderVersion, model.Action.maxWriterVersion), protocol)
      throw new DeltaSharingUnsupportedOperationException(e.getMessage)
    }
  }

  private def getMetadataConfiguration(tableConf: Map[String, String]): Map[String, String ] = {
    if (tableConfig.cdfEnabled &&
      tableConf.getOrElse("delta.enableChangeDataFeed", "false") == "true") {
      Map("enableChangeDataFeed" -> "true")
    } else {
      Map.empty
    }
  }

  private def cleanUpTableSchema(schemaString: String): String = {
    StructType(DataType.fromJson(schemaString).asInstanceOf[StructType].map { field =>
      val newMetadata = new MetadataBuilder()
      // Only keep the column comment
      if (field.metadata.contains("comment")) {
        newMetadata.putString("comment", field.metadata.getString("comment"))
      }
      field.copy(metadata = newMetadata.build())
    }).json
  }

  private def absolutePath(path: Path, child: String): Path = {
    val p = new Path(new URI(child))
    if (p.isAbsolute) {
      throw new IllegalStateException("table containing absolute paths cannot be shared")
    } else {
      new Path(path, p)
    }
  }
}

object DeltaSharedTable {
  val RESPONSE_FORMAT_PARQUET = "parquet"
  val RESPONSE_FORMAT_DELTA = "delta"
}<|MERGE_RESOLUTION|>--- conflicted
+++ resolved
@@ -181,36 +181,24 @@
     snapshot.version
   }
 
-<<<<<<< HEAD
-  private def getResponseProtocol(p: Protocol, responseFormat: String): Object = {
-    if (responseFormat == "delta") {
-=======
   // Construct and return the protocol class to be returned in the response based on the
   // responseFormat.
   private def getResponseProtocol(p: Protocol, responseFormat: String): Object = {
     if (responseFormat == DeltaSharedTable.RESPONSE_FORMAT_DELTA) {
->>>>>>> ef18d8de
       model.DeltaProtocol(p.minReaderVersion).wrap
     } else {
       model.Protocol(p.minReaderVersion).wrap
     }
   }
 
-<<<<<<< HEAD
-=======
   // Construct and return the metadata class to be returned in the response based on the
   // responseFormat.
->>>>>>> ef18d8de
   private def getResponseMetadata(
       m: Metadata,
       startingVersion: Option[Long],
       responseFormat: String
   ): Object = {
-<<<<<<< HEAD
-    if (responseFormat == "delta") {
-=======
     if (responseFormat == DeltaSharedTable.RESPONSE_FORMAT_DELTA) {
->>>>>>> ef18d8de
       model.DeltaMetadata(
         id = m.id,
         name = m.name,
@@ -244,11 +232,8 @@
     }
   }
 
-<<<<<<< HEAD
-=======
   // Construct and return the AddFile class to be returned in the response based on the
   // responseFormat.
->>>>>>> ef18d8de
   private def getResponseAddFile(
       addFile: AddFile,
       signedUrl: PreSignedUrl,
@@ -256,11 +241,7 @@
       timestamp: java.lang.Long,
       responseFormat: String,
       returnAddFileForCDF: Boolean = false): Object = {
-<<<<<<< HEAD
-    if (responseFormat == "delta") {
-=======
     if (responseFormat == DeltaSharedTable.RESPONSE_FORMAT_DELTA) {
->>>>>>> ef18d8de
       model.DeltaAddFile(
         path = signedUrl.url,
         id = Hashing.md5().hashString(addFile.path, UTF_8).toString,
@@ -298,22 +279,15 @@
     }
   }
 
-<<<<<<< HEAD
-=======
   // Construct and return the RemoveFile class to be returned in the response based on the
   // responseFormat.
->>>>>>> ef18d8de
   private def getResponseRemoveFile(
     removeFile: RemoveFile,
     signedUrl: PreSignedUrl,
     version: java.lang.Long,
     timestamp: java.lang.Long,
     responseFormat: String): Object = {
-<<<<<<< HEAD
-    if (responseFormat == "delta") {
-=======
     if (responseFormat == DeltaSharedTable.RESPONSE_FORMAT_DELTA) {
->>>>>>> ef18d8de
       model.DeltaRemoveFile(
         path = signedUrl.url,
         id = Hashing.md5().hashString(removeFile.path, UTF_8).toString,
@@ -339,11 +313,8 @@
     }
   }
 
-<<<<<<< HEAD
-=======
   // Construct and return the AddCDCFile class to be returned in the response based on the
   // responseFormat.
->>>>>>> ef18d8de
   private def getResponseAddCDCFile(
     addCDCFile: AddCDCFile,
     signedUrl: PreSignedUrl,
@@ -351,11 +322,7 @@
     timestamp: java.lang.Long,
     responseFormat: String
   ): Object = {
-<<<<<<< HEAD
-    if (responseFormat == "delta") {
-=======
     if (responseFormat == DeltaSharedTable.RESPONSE_FORMAT_DELTA) {
->>>>>>> ef18d8de
       model.DeltaAddCDCFile(
         path = signedUrl.url,
         id = Hashing.md5().hashString(addCDCFile.path, UTF_8).toString,
@@ -543,11 +510,7 @@
   def queryCDF(
       cdfOptions: Map[String, String],
       includeHistoricalMetadata: Boolean = false,
-<<<<<<< HEAD
-      responseFormat: String = "parquet"
-=======
       responseFormat: String = DeltaSharedTable.RESPONSE_FORMAT_PARQUET
->>>>>>> ef18d8de
   ): (Long, Seq[Object]) = withClassLoader {
     val actions = ListBuffer[Object]()
 
