/*
 * Copyright (2021) The Delta Lake Project Authors.
 *
 * Licensed under the Apache License, Version 2.0 (the "License");
 * you may not use this file except in compliance with the License.
 * You may obtain a copy of the License at
 *
 * http://www.apache.org/licenses/LICENSE-2.0
 *
 * Unless required by applicable law or agreed to in writing, software
 * distributed under the License is distributed on an "AS IS" BASIS,
 * WITHOUT WARRANTIES OR CONDITIONS OF ANY KIND, either express or implied.
 * See the License for the specific language governing permissions and
 * limitations under the License.
 */

// Putting these classes in this package to access Delta Standalone internal APIs
package io.delta.standalone.internal

import java.net.URI
import java.nio.charset.StandardCharsets.UTF_8
import java.util.concurrent.TimeUnit

import scala.collection.JavaConverters._

import com.google.cloud.hadoop.fs.gcs.GoogleHadoopFileSystem
import com.google.common.cache.CacheBuilder
import com.google.common.hash.Hashing
import com.google.common.util.concurrent.UncheckedExecutionException
import io.delta.standalone.DeltaLog
import io.delta.standalone.internal.actions.{AddCDCFile, AddFile, Metadata, Protocol, RemoveFile}
import io.delta.standalone.internal.exception.DeltaErrors
import io.delta.standalone.internal.util.ConversionUtils
import org.apache.hadoop.conf.Configuration
import org.apache.hadoop.fs.Path
import org.apache.hadoop.fs.azure.NativeAzureFileSystem
import org.apache.hadoop.fs.azurebfs.AzureBlobFileSystem
import org.apache.hadoop.fs.s3a.S3AFileSystem
import org.apache.spark.sql.types.{DataType, MetadataBuilder, StructType}
import scala.collection.mutable.ListBuffer

import io.delta.sharing.server.{
  model,
  AbfsFileSigner,
  CausedBy,
  DeltaSharingIllegalArgumentException,
  DeltaSharingUnsupportedOperationException,
  ErrorStrings,
  GCSFileSigner,
  S3FileSigner,
  WasbFileSigner
}
import io.delta.sharing.server.config.{ServerConfig, TableConfig}

/**
 * A class to load Delta tables from `TableConfig`. It also caches the loaded tables internally
 * to speed up the loading.
 */
class DeltaSharedTableLoader(serverConfig: ServerConfig) {
  private val deltaSharedTableCache = {
    CacheBuilder.newBuilder()
      .expireAfterAccess(60, TimeUnit.MINUTES)
      .maximumSize(serverConfig.deltaTableCacheSize)
      .build[String, DeltaSharedTable]()
  }

  def loadTable(tableConfig: TableConfig): DeltaSharedTable = {
    try {
      val deltaSharedTable =
        deltaSharedTableCache.get(tableConfig.location, () => {
          new DeltaSharedTable(
            tableConfig,
            serverConfig.preSignedUrlTimeoutSeconds,
            serverConfig.evaluatePredicateHints)
        })
      if (!serverConfig.stalenessAcceptable) {
        deltaSharedTable.update()
      }
      deltaSharedTable
    }
    catch {
      case CausedBy(e: DeltaSharingUnsupportedOperationException) => throw e
      case e: Throwable => throw e
    }
  }
}

/**
 * A table class that wraps `DeltaLog` to provide the methods used by the server.
 */
class DeltaSharedTable(
    tableConfig: TableConfig,
    preSignedUrlTimeoutSeconds: Long,
    evaluatePredicateHints: Boolean) {

  private val conf = withClassLoader {
    new Configuration()
  }

  private val deltaLog = withClassLoader {
    val tablePath = new Path(tableConfig.getLocation)
    try {
      DeltaLog.forTable(conf, tablePath).asInstanceOf[DeltaLogImpl]
    } catch {
      // convert InvalidProtocolVersionException to client error(400)
      case e: DeltaErrors.InvalidProtocolVersionException =>
        throw new DeltaSharingUnsupportedOperationException(e.getMessage)
      case e: Throwable => throw e
    }
  }

  private val fileSigner = withClassLoader {
    val tablePath = new Path(tableConfig.getLocation)
    val fs = tablePath.getFileSystem(conf)
    fs match {
      case _: S3AFileSystem =>
        new S3FileSigner(deltaLog.dataPath.toUri, conf, preSignedUrlTimeoutSeconds)
      case wasb: NativeAzureFileSystem =>
        WasbFileSigner(wasb, deltaLog.dataPath.toUri, conf, preSignedUrlTimeoutSeconds)
      case abfs: AzureBlobFileSystem =>
        AbfsFileSigner(abfs, deltaLog.dataPath.toUri, preSignedUrlTimeoutSeconds)
      case gc: GoogleHadoopFileSystem =>
        new GCSFileSigner(deltaLog.dataPath.toUri, conf, preSignedUrlTimeoutSeconds)
      case _ =>
        throw new IllegalStateException(s"File system ${fs.getClass} is not supported")
    }
  }

  /**
   * Run `func` under the classloader of `DeltaSharedTable`. We cannot use the classloader set by
   * Armeria as Hadoop needs to search the classpath to find its classes.
   */
  private def withClassLoader[T](func: => T): T = {
    val classLoader = Thread.currentThread().getContextClassLoader
    if (classLoader == null) {
      Thread.currentThread().setContextClassLoader(this.getClass.getClassLoader)
      try func finally {
        Thread.currentThread().setContextClassLoader(null)
      }
    } else {
      func
    }
  }

  /** Check if the table version in deltalog is valid */
  private def validateDeltaTable(snapshot: SnapshotImpl): Unit = {
    if (snapshot.version < 0) {
      throw new IllegalStateException(s"The table ${tableConfig.getName} " +
        s"doesn't exist on the file system or is not a Delta table")
    }
  }

  /** Return the current table version */
  def tableVersion: Long = withClassLoader {
    val snapshot = deltaLog.snapshot
    validateDeltaTable(snapshot)
    snapshot.version
  }

  def query(
      includeFiles: Boolean,
      predicateHints: Seq[String],
      limitHint: Option[Long],
      version: Option[Long],
      timestamp: Option[String],
      startingVersion: Option[Long]): (Long, Seq[model.SingleAction]) = withClassLoader {
    // TODO Support `limitHint`
    if (Seq(version, timestamp, startingVersion).filter(_.isDefined).size >= 2) {
      throw new DeltaSharingIllegalArgumentException(
        ErrorStrings.multipleParametersSetErrorMsg(Seq("version", "timestamp", "startingVersion"))
      )
    }
    val snapshot = if (version.isDefined) {
      deltaLog.getSnapshotForVersionAsOf(version.get)
    } else if (timestamp.isDefined) {
      val ts = DeltaSharingHistoryManager.getTimestamp("timestamp", timestamp.get)
      try {
        deltaLog.getSnapshotForTimestampAsOf(ts.getTime())
      } catch {
        // Convert to DeltaSharingIllegalArgumentException to return 4xx instead of 5xx error code
        // Only convert known exceptions around timestamp too late or too early
        case e: IllegalArgumentException =>
          throw new DeltaSharingIllegalArgumentException(e.getMessage)
      }
    } else {
      deltaLog.snapshot
    }
    // TODO Open the `state` field in Delta Standalone library.
    val stateMethod = snapshot.getClass.getMethod("state")
    val state = stateMethod.invoke(snapshot).asInstanceOf[SnapshotImpl.State]
    val modelProtocol = model.Protocol(snapshot.protocolScala.minReaderVersion)
    val modelMetadata = model.Metadata(
      id = snapshot.metadataScala.id,
      name = snapshot.metadataScala.name,
      description = snapshot.metadataScala.description,
      format = model.Format(),
      schemaString = cleanUpTableSchema(snapshot.metadataScala.schemaString),
      configuration = getMetadataConfiguration(snapshot.metadataScala.configuration),
      partitionColumns = snapshot.metadataScala.partitionColumns
    )
    val actions = Seq(modelProtocol.wrap, modelMetadata.wrap) ++ {
      if (startingVersion.isDefined) {
        // Only read changes up to snapshot.version, and ignore changes that are committed during
        // queryDataChangeSinceStartVersion.
        queryDataChangeSinceStartVersion(startingVersion.get, snapshot.version)
      } else if (includeFiles) {
        val selectedFiles = state.activeFiles.toSeq
        val filteredFilters =
          if (evaluatePredicateHints && modelMetadata.partitionColumns.nonEmpty) {
            PartitionFilterUtils.evaluatePredicate(
              modelMetadata.schemaString,
              modelMetadata.partitionColumns,
              predicateHints,
              selectedFiles
            )
          } else {
            selectedFiles
          }
        filteredFilters.map { addFile =>
          val cloudPath = absolutePath(deltaLog.dataPath, addFile.path)
          val signedUrl = fileSigner.sign(cloudPath)
          val modelAddFile = model.AddFile(url = signedUrl,
            id = Hashing.md5().hashString(addFile.path, UTF_8).toString,
            partitionValues = addFile.partitionValues,
            size = addFile.size,
            stats = addFile.stats)
          modelAddFile.wrap
        }
      } else {
        Nil
      }
    }

    snapshot.version -> actions
  }

  private def queryDataChangeSinceStartVersion(
    startingVersion: Long,
    latestVersion: Long): Seq[model.SingleAction] = {
    if (startingVersion > latestVersion) {
      throw DeltaCDFErrors.startVersionAfterLatestVersion(startingVersion, latestVersion)
    }
    val timestampsByVersion = DeltaSharingHistoryManager.getTimestampsByVersion(
      deltaLog.store,
      deltaLog.logPath,
      startingVersion,
      latestVersion + 1,
      conf
    )

    val actions = ListBuffer[model.SingleAction]()
    deltaLog.getChanges(startingVersion, true).asScala.toSeq.foreach{versionLog =>
      val v = versionLog.getVersion
      val versionActions = versionLog.getActions.asScala.map(x => ConversionUtils.convertActionJ(x))
      val ts = timestampsByVersion.get(v).orNull
      versionActions.foreach {
        case a: AddFile if a.dataChange =>
          val modelAddFile = model.AddFileForCDF(
            url = fileSigner.sign(absolutePath(deltaLog.dataPath, a.path)),
            id = Hashing.md5().hashString(a.path, UTF_8).toString,
            partitionValues = a.partitionValues,
            size = a.size,
            stats = a.stats,
            version = v,
            timestamp = ts.getTime
          )
          actions.append(modelAddFile.wrap)
        case r: RemoveFile if r.dataChange =>
          val modelRemoveFile = model.RemoveFile(
            url = fileSigner.sign(absolutePath(deltaLog.dataPath, r.path)),
            id = Hashing.md5().hashString(r.path, UTF_8).toString,
            partitionValues = r.partitionValues,
            size = r.size.get,
            version = v,
            timestamp = ts.getTime
          )
          actions.append(modelRemoveFile.wrap)
        case p: Protocol =>
<<<<<<< HEAD
          protocolRead(p)
=======
          assertProtocolRead(p)
>>>>>>> 0f84ae4e
        case m: Metadata =>
        // TODO(lin.zhou) make a copy of SchemaUtils.isReadCompatible in another PR
        case _ => ()
      }
    }
    actions.toSeq
  }

  def queryCDF(cdfOptions: Map[String, String]): Seq[model.SingleAction] = withClassLoader {
    val actions = ListBuffer[model.SingleAction]()

    // First: validate cdf options are greater than startVersion
    val cdcReader = new DeltaSharingCDCReader(deltaLog, conf)
    val latestVersion = tableVersion
    val (start, end) = cdcReader.validateCdfOptions(
      cdfOptions, latestVersion, tableConfig.startVersion)

    // Second: get Protocol and Metadata
    val snapshot = deltaLog.snapshot
    val modelProtocol = model.Protocol(snapshot.protocolScala.minReaderVersion)
    val modelMetadata = model.Metadata(
      id = snapshot.metadataScala.id,
      name = snapshot.metadataScala.name,
      description = snapshot.metadataScala.description,
      format = model.Format(),
      schemaString = cleanUpTableSchema(snapshot.metadataScala.schemaString),
      configuration = getMetadataConfiguration(snapshot.metadataScala.configuration),
      partitionColumns = snapshot.metadataScala.partitionColumns
    )
    actions.append(modelProtocol.wrap)
    actions.append(modelMetadata.wrap)

    // Third: get files
    val (changeFiles, addFiles, removeFiles) = cdcReader.queryCDF(start, end, latestVersion)
    changeFiles.foreach { cdcDataSpec =>
      cdcDataSpec.actions.foreach { action =>
        val addCDCFile = action.asInstanceOf[AddCDCFile]
        val cloudPath = absolutePath(deltaLog.dataPath, addCDCFile.path)
        val signedUrl = fileSigner.sign(cloudPath)
        val modelCDCFile = model.AddCDCFile(
          url = signedUrl,
          id = Hashing.md5().hashString(addCDCFile.path, UTF_8).toString,
          partitionValues = addCDCFile.partitionValues,
          size = addCDCFile.size,
          version = cdcDataSpec.version,
          timestamp = cdcDataSpec.timestamp.getTime
        )
        actions.append(modelCDCFile.wrap)
      }
    }
    addFiles.foreach { cdcDataSpec =>
      cdcDataSpec.actions.foreach { action =>
        val addFile = action.asInstanceOf[AddFile]
        val cloudPath = absolutePath(deltaLog.dataPath, addFile.path)
        val signedUrl = fileSigner.sign(cloudPath)
        val modelAddFile = model.AddFileForCDF(
          url = signedUrl,
          id = Hashing.md5().hashString(addFile.path, UTF_8).toString,
          partitionValues = addFile.partitionValues,
          size = addFile.size,
          stats = addFile.stats,
          version = cdcDataSpec.version,
          timestamp = cdcDataSpec.timestamp.getTime
        )
        actions.append(modelAddFile.wrap)
      }
    }
    removeFiles.foreach { cdcDataSpec =>
      cdcDataSpec.actions.foreach { action =>
        val removeFile = action.asInstanceOf[RemoveFile]
        val cloudPath = absolutePath(deltaLog.dataPath, removeFile.path)
        val signedUrl = fileSigner.sign(cloudPath)
        val modelRemoveFile = model.RemoveFile(
          url = signedUrl,
          id = Hashing.md5().hashString(removeFile.path, UTF_8).toString,
          partitionValues = removeFile.partitionValues,
          size = removeFile.size.get,
          version = cdcDataSpec.version,
          timestamp = cdcDataSpec.timestamp.getTime
        )
        actions.append(modelRemoveFile.wrap)
      }
    }
    actions.toSeq
  }

  def update(): Unit = withClassLoader {
    deltaLog.update()
  }

<<<<<<< HEAD
  private def protocolRead(protocol: Protocol): Unit = {
    if (protocol.minReaderVersion > model.Action.readerVersion) {
      val e = new DeltaErrors.InvalidProtocolVersionException(Protocol(1, 2), protocol)
=======
  private def assertProtocolRead(protocol: Protocol): Unit = {
    if (protocol.minReaderVersion > model.Action.maxReaderVersion) {
      val e = new DeltaErrors.InvalidProtocolVersionException(Protocol(
        model.Action.maxReaderVersion, model.Action.maxWriterVersion), protocol)
>>>>>>> 0f84ae4e
      throw new DeltaSharingUnsupportedOperationException(e.getMessage)
    }
  }

  private def getMetadataConfiguration(tableConf: Map[String, String]): Map[String, String ] = {
    if (tableConfig.cdfEnabled &&
      tableConf.getOrElse("delta.enableChangeDataFeed", "false") == "true") {
      Map("enableChangeDataFeed" -> "true")
    } else {
      Map.empty
    }
  }

  private def cleanUpTableSchema(schemaString: String): String = {
    StructType(DataType.fromJson(schemaString).asInstanceOf[StructType].map { field =>
      val newMetadata = new MetadataBuilder()
      // Only keep the column comment
      if (field.metadata.contains("comment")) {
        newMetadata.putString("comment", field.metadata.getString("comment"))
      }
      field.copy(metadata = newMetadata.build())
    }).json
  }

  private def absolutePath(path: Path, child: String): Path = {
    val p = new Path(new URI(child))
    if (p.isAbsolute) {
      throw new IllegalStateException("table containing absolute paths cannot be shared")
    } else {
      new Path(path, p)
    }
  }
}<|MERGE_RESOLUTION|>--- conflicted
+++ resolved
@@ -276,11 +276,7 @@
           )
           actions.append(modelRemoveFile.wrap)
         case p: Protocol =>
-<<<<<<< HEAD
-          protocolRead(p)
-=======
           assertProtocolRead(p)
->>>>>>> 0f84ae4e
         case m: Metadata =>
         // TODO(lin.zhou) make a copy of SchemaUtils.isReadCompatible in another PR
         case _ => ()
@@ -371,16 +367,10 @@
     deltaLog.update()
   }
 
-<<<<<<< HEAD
-  private def protocolRead(protocol: Protocol): Unit = {
-    if (protocol.minReaderVersion > model.Action.readerVersion) {
-      val e = new DeltaErrors.InvalidProtocolVersionException(Protocol(1, 2), protocol)
-=======
   private def assertProtocolRead(protocol: Protocol): Unit = {
     if (protocol.minReaderVersion > model.Action.maxReaderVersion) {
       val e = new DeltaErrors.InvalidProtocolVersionException(Protocol(
         model.Action.maxReaderVersion, model.Action.maxWriterVersion), protocol)
->>>>>>> 0f84ae4e
       throw new DeltaSharingUnsupportedOperationException(e.getMessage)
     }
   }
