/*
 * Copyright (2021) The Delta Lake Project Authors.
 *
 * Licensed under the Apache License, Version 2.0 (the "License");
 * you may not use this file except in compliance with the License.
 * You may obtain a copy of the License at
 *
 * http://www.apache.org/licenses/LICENSE-2.0
 *
 * Unless required by applicable law or agreed to in writing, software
 * distributed under the License is distributed on an "AS IS" BASIS,
 * WITHOUT WARRANTIES OR CONDITIONS OF ANY KIND, either express or implied.
 * See the License for the specific language governing permissions and
 * limitations under the License.
 */

// Putting these classes in this package to access Delta Standalone internal APIs
package io.delta.standalone.internal

import java.net.URI
import java.nio.charset.StandardCharsets.UTF_8
import java.util.concurrent.TimeUnit

import com.google.cloud.hadoop.fs.gcs.GoogleHadoopFileSystem
import com.google.common.cache.CacheBuilder
import com.google.common.hash.Hashing
import io.delta.standalone.DeltaLog
import org.apache.hadoop.conf.Configuration
import org.apache.hadoop.fs.Path
import org.apache.hadoop.fs.azure.NativeAzureFileSystem
import org.apache.hadoop.fs.azurebfs.AzureBlobFileSystem
import org.apache.hadoop.fs.s3a.S3AFileSystem
import org.apache.spark.sql.types.{DataType, MetadataBuilder, StructType}

import io.delta.sharing.server.{model, AbfsFileSigner, GCSFileSigner, S3FileSigner, WasbFileSigner}
import io.delta.sharing.server.config.{ServerConfig, TableConfig}

/**
 * A class to load Delta tables from `TableConfig`. It also caches the loaded tables internally
 * to speed up the loading.
 */
class DeltaSharedTableLoader(serverConfig: ServerConfig) {
  private val deltaSharedTableCache = {
    CacheBuilder.newBuilder()
      .expireAfterAccess(60, TimeUnit.MINUTES)
      .maximumSize(serverConfig.deltaTableCacheSize)
      .build[String, DeltaSharedTable]()
  }

  def loadTable(tableConfig: TableConfig): DeltaSharedTable = {
    val deltaSharedTable =
      deltaSharedTableCache.get(tableConfig.location, () => {
        new DeltaSharedTable(
          tableConfig,
          serverConfig.preSignedUrlTimeoutSeconds,
          serverConfig.evaluatePredicateHints)
      })
    if (!serverConfig.stalenessAcceptable) {
      deltaSharedTable.update()
    }
    deltaSharedTable
  }
}

/**
 * A table class that wraps `DeltaLog` to provide the methods used by the server.
 */
class DeltaSharedTable(
    tableConfig: TableConfig,
    preSignedUrlTimeoutSeconds: Long,
    evaluatePredicateHints: Boolean) {

  private val conf = withClassLoader {
    new Configuration()
  }

  private val deltaLog = withClassLoader {
    val tablePath = new Path(tableConfig.getLocation)
    DeltaLog.forTable(conf, tablePath).asInstanceOf[DeltaLogImpl]
  }

  private val fileSigner = withClassLoader {
    val tablePath = new Path(tableConfig.getLocation)
    val fs = tablePath.getFileSystem(conf)
    fs match {
      case _: S3AFileSystem =>
        new S3FileSigner(deltaLog.dataPath.toUri, conf, preSignedUrlTimeoutSeconds)
      case wasb: NativeAzureFileSystem =>
        WasbFileSigner(wasb, deltaLog.dataPath.toUri, conf, preSignedUrlTimeoutSeconds)
      case abfs: AzureBlobFileSystem =>
        AbfsFileSigner(abfs, deltaLog.dataPath.toUri, preSignedUrlTimeoutSeconds)
      case gc: GoogleHadoopFileSystem =>
        new GCSFileSigner(deltaLog.dataPath.toUri, conf, preSignedUrlTimeoutSeconds)
      case _ =>
        throw new IllegalStateException(s"File system ${fs.getClass} is not supported")
    }
  }

  /**
   * Run `func` under the classloader of `DeltaSharedTable`. We cannot use the classloader set by
   * Armeria as Hadoop needs to search the classpath to find its classes.
   */
  private def withClassLoader[T](func: => T): T = {
    val classLoader = Thread.currentThread().getContextClassLoader
    if (classLoader == null) {
      Thread.currentThread().setContextClassLoader(this.getClass.getClassLoader)
      try func finally {
        Thread.currentThread().setContextClassLoader(null)
      }
    } else {
      func
    }
  }

  /** Check if the table version in deltalog is valid */
  private def validateDeltaTable(snapshot: SnapshotImpl): Unit = {
    if (snapshot.version < 0) {
      throw new IllegalStateException(s"The table ${tableConfig.getName} " +
        s"doesn't exist on the file system or is not a Delta table")
    }
  }

  /** Return the current table version */
  def tableVersion: Long = withClassLoader {
    val snapshot = deltaLog.snapshot
    validateDeltaTable(snapshot)
    snapshot.version
  }

  def query(
      includeFiles: Boolean,
      predicateHints: Seq[String],
      limitHint: Option[Long],
      version: Option[Long]): (Long, Seq[model.SingleAction]) = withClassLoader {
    // TODO Support `limitHint`
    val snapshot = if (version.isEmpty) deltaLog.snapshot else {
      deltaLog.getSnapshotForVersionAsOf(version.get)
    }
    // TODO Open the `state` field in Delta Standalone library.
    val stateMethod = snapshot.getClass.getMethod("state")
    val state = stateMethod.invoke(snapshot).asInstanceOf[SnapshotImpl.State]
    val modelProtocol = model.Protocol(snapshot.protocolScala.minReaderVersion)
    val modelMetadata = model.Metadata(
      id = snapshot.metadataScala.id,
      name = snapshot.metadataScala.name,
      description = snapshot.metadataScala.description,
      format = model.Format(),
      schemaString = cleanUpTableSchema(snapshot.metadataScala.schemaString),
<<<<<<< HEAD
=======
      configuration = getMetadataConfiguration,
>>>>>>> 485756cf
      partitionColumns = snapshot.metadataScala.partitionColumns
    )
    val actions = Seq(modelProtocol.wrap, modelMetadata.wrap) ++ {
      if (includeFiles) {
        val selectedFiles = state.activeFiles.toSeq
        val filteredFilters =
          if (evaluatePredicateHints && modelMetadata.partitionColumns.nonEmpty) {
            PartitionFilterUtils.evaluatePredicate(
              modelMetadata.schemaString,
              modelMetadata.partitionColumns,
              predicateHints,
              selectedFiles
            )
          } else {
            selectedFiles
          }
        filteredFilters.map { addFile =>
          val cloudPath = absolutePath(deltaLog.dataPath, addFile.path)
          val signedUrl = fileSigner.sign(cloudPath)
          val modelAddFile = model.AddFile(url = signedUrl,
            id = Hashing.md5().hashString(addFile.path, UTF_8).toString,
            partitionValues = addFile.partitionValues,
            size = addFile.size,
            stats = addFile.stats)
          modelAddFile.wrap
        }
      } else {
        Nil
      }
    }
    snapshot.version -> actions
  }

  def queryCDF(cdfOptions: Map[String, String]): Seq[model.SingleAction] = withClassLoader {
    val cdcReader = DeltaSharingCDCReader(deltaLog)
    val (changeFiles, addFiles, removeFiles)  = cdcReader.replay(cdfOptions)
    changeFiles.map {cdcDataSpec =>
      val addCDCFile = cdcDataSpec.asInstanceOf[AddCDCFile]
      val cloudPath = absolutePath(deltaLog.dataPath, addCDCFile.path)
      val signedUrl = fileSigner.sign(cloudPath)
      val modelAddFile = model.AddCDCFile(url = signedUrl,
        id = Hashing.md5().hashString(addFile.path, UTF_8).toString,
        partitionValues = addFile.partitionValues,
        size = addFile.size,
        version = cdcDataSpec.version,
        timestamp = cdcDataSpec.timestamp.getTime
      )
      modelAddFile.wrap
    }
    // TODO: Do the same for remove file and add file
    snapshot.version -> actions
  }

  def update(): Unit = withClassLoader {
    deltaLog.update()
  }

  private def getMetadataConfiguration: Map[String, String ] = {
    if (tableConfig.cdfEnabled) {
      Map("enableChangeDataFeed" -> "true")
    } else {
      Map.empty
    }
  }

  private def cleanUpTableSchema(schemaString: String): String = {
    StructType(DataType.fromJson(schemaString).asInstanceOf[StructType].map { field =>
      val newMetadata = new MetadataBuilder()
      // Only keep the column comment
      if (field.metadata.contains("comment")) {
        newMetadata.putString("comment", field.metadata.getString("comment"))
      }
      field.copy(metadata = newMetadata.build())
    }).json
  }

  private def absolutePath(path: Path, child: String): Path = {
    val p = new Path(new URI(child))
    if (p.isAbsolute) {
      throw new IllegalStateException("table containing absolute paths cannot be shared")
    } else {
      new Path(path, p)
    }
  }
}<|MERGE_RESOLUTION|>--- conflicted
+++ resolved
@@ -25,12 +25,14 @@
 import com.google.common.cache.CacheBuilder
 import com.google.common.hash.Hashing
 import io.delta.standalone.DeltaLog
+import io.delta.standalone.internal.actions.{AddCDCFile, AddFile, RemoveFile}
 import org.apache.hadoop.conf.Configuration
 import org.apache.hadoop.fs.Path
 import org.apache.hadoop.fs.azure.NativeAzureFileSystem
 import org.apache.hadoop.fs.azurebfs.AzureBlobFileSystem
 import org.apache.hadoop.fs.s3a.S3AFileSystem
 import org.apache.spark.sql.types.{DataType, MetadataBuilder, StructType}
+import scala.collection.mutable.ListBuffer
 
 import io.delta.sharing.server.{model, AbfsFileSigner, GCSFileSigner, S3FileSigner, WasbFileSigner}
 import io.delta.sharing.server.config.{ServerConfig, TableConfig}
@@ -146,10 +148,7 @@
       description = snapshot.metadataScala.description,
       format = model.Format(),
       schemaString = cleanUpTableSchema(snapshot.metadataScala.schemaString),
-<<<<<<< HEAD
-=======
-      configuration = getMetadataConfiguration,
->>>>>>> 485756cf
+      configuration = getMetadataConfiguration(snapshot.metadataScala.configuration),
       partitionColumns = snapshot.metadataScala.partitionColumns
     )
     val actions = Seq(modelProtocol.wrap, modelMetadata.wrap) ++ {
@@ -184,31 +183,35 @@
   }
 
   def queryCDF(cdfOptions: Map[String, String]): Seq[model.SingleAction] = withClassLoader {
-    val cdcReader = DeltaSharingCDCReader(deltaLog)
-    val (changeFiles, addFiles, removeFiles)  = cdcReader.replay(cdfOptions)
-    changeFiles.map {cdcDataSpec =>
-      val addCDCFile = cdcDataSpec.asInstanceOf[AddCDCFile]
-      val cloudPath = absolutePath(deltaLog.dataPath, addCDCFile.path)
-      val signedUrl = fileSigner.sign(cloudPath)
-      val modelAddFile = model.AddCDCFile(url = signedUrl,
-        id = Hashing.md5().hashString(addFile.path, UTF_8).toString,
-        partitionValues = addFile.partitionValues,
-        size = addFile.size,
-        version = cdcDataSpec.version,
-        timestamp = cdcDataSpec.timestamp.getTime
-      )
-      modelAddFile.wrap
+    val cdcReader = new DeltaSharingCDCReader(deltaLog, conf)
+    val (changeFiles, addFiles, removeFiles) = cdcReader.queryCDF(cdfOptions, tableVersion)
+    val actions = ListBuffer[model.SingleAction]()
+    changeFiles.foreach{cdcDataSpec =>
+      cdcDataSpec.actions.foreach{action =>
+        val addCDCFile = action.asInstanceOf[AddCDCFile]
+        val cloudPath = absolutePath(deltaLog.dataPath, addCDCFile.path)
+        val signedUrl = fileSigner.sign(cloudPath)
+        val modelAddFile = model.AddCDCFile(url = signedUrl,
+          id = Hashing.md5().hashString(addCDCFile.path, UTF_8).toString,
+          partitionValues = addCDCFile.partitionValues,
+          size = addCDCFile.size,
+          version = cdcDataSpec.version,
+          timestamp = cdcDataSpec.timestamp.getTime
+        )
+        actions.append(modelAddFile.wrap)
+      }
     }
     // TODO: Do the same for remove file and add file
-    snapshot.version -> actions
+    actions.toSeq
   }
 
   def update(): Unit = withClassLoader {
     deltaLog.update()
   }
 
-  private def getMetadataConfiguration: Map[String, String ] = {
-    if (tableConfig.cdfEnabled) {
+  private def getMetadataConfiguration(tableConf: Map[String, String]): Map[String, String ] = {
+    if (tableConfig.cdfEnabled &&
+      tableConf.getOrElse("delta.enableChangeDataFeed", "false") == "true") {
       Map("enableChangeDataFeed" -> "true")
     } else {
       Map.empty
