/*
 * Copyright (2021) The Delta Lake Project Authors.
 *
 * Licensed under the Apache License, Version 2.0 (the "License");
 * you may not use this file except in compliance with the License.
 * You may obtain a copy of the License at
 *
 * http://www.apache.org/licenses/LICENSE-2.0
 *
 * Unless required by applicable law or agreed to in writing, software
 * distributed under the License is distributed on an "AS IS" BASIS,
 * WITHOUT WARRANTIES OR CONDITIONS OF ANY KIND, either express or implied.
 * See the License for the specific language governing permissions and
 * limitations under the License.
 */

// Putting these classes in this package to access Delta Standalone internal APIs
package io.delta.standalone.internal

import java.net.URI
import java.nio.charset.StandardCharsets.UTF_8
import java.util.concurrent.TimeUnit

import com.google.cloud.hadoop.fs.gcs.GoogleHadoopFileSystem
import com.google.common.cache.CacheBuilder
import com.google.common.hash.Hashing
import io.delta.standalone.DeltaLog
import org.apache.hadoop.conf.Configuration
import org.apache.hadoop.fs.Path
import org.apache.hadoop.fs.azure.NativeAzureFileSystem
import org.apache.hadoop.fs.azurebfs.AzureBlobFileSystem
import org.apache.hadoop.fs.s3a.S3AFileSystem
import org.apache.spark.sql.types.{DataType, MetadataBuilder, StructType}

import io.delta.sharing.server.{model, AbfsFileSigner, GCSFileSigner, S3FileSigner, WasbFileSigner}
import io.delta.sharing.server.config.{ServerConfig, TableConfig}

/**
 * A class to load Delta tables from `TableConfig`. It also caches the loaded tables internally
 * to speed up the loading.
 */
class DeltaSharedTableLoader(serverConfig: ServerConfig) {
  private val deltaSharedTableCache = {
    CacheBuilder.newBuilder()
      .expireAfterAccess(60, TimeUnit.MINUTES)
      .maximumSize(serverConfig.deltaTableCacheSize)
      .build[String, DeltaSharedTable]()
  }

  def loadTable(tableConfig: TableConfig): DeltaSharedTable = {
    val deltaSharedTable =
      deltaSharedTableCache.get(tableConfig.location, () => {
        new DeltaSharedTable(
          tableConfig,
          serverConfig.preSignedUrlTimeoutSeconds,
          serverConfig.evaluatePredicateHints)
      })
    if (!serverConfig.stalenessAcceptable) {
      deltaSharedTable.update()
    }
    deltaSharedTable
  }
}

/**
 * A table class that wraps `DeltaLog` to provide the methods used by the server.
 */
class DeltaSharedTable(
    tableConfig: TableConfig,
    preSignedUrlTimeoutSeconds: Long,
    evaluatePredicateHints: Boolean) {

  private val conf = withClassLoader {
    new Configuration()
  }

  private val deltaLog = withClassLoader {
    val tablePath = new Path(tableConfig.getLocation)
    DeltaLog.forTable(conf, tablePath).asInstanceOf[DeltaLogImpl]
  }

  private val fileSigner = withClassLoader {
    val tablePath = new Path(tableConfig.getLocation)
    val fs = tablePath.getFileSystem(conf)
    fs match {
      case _: S3AFileSystem =>
        new S3FileSigner(deltaLog.dataPath.toUri, conf, preSignedUrlTimeoutSeconds)
      case wasb: NativeAzureFileSystem =>
        WasbFileSigner(wasb, deltaLog.dataPath.toUri, conf, preSignedUrlTimeoutSeconds)
      case abfs: AzureBlobFileSystem =>
        AbfsFileSigner(abfs, deltaLog.dataPath.toUri, preSignedUrlTimeoutSeconds)
      case gc: GoogleHadoopFileSystem =>
        new GCSFileSigner(deltaLog.dataPath.toUri, conf, preSignedUrlTimeoutSeconds)
      case _ =>
        throw new IllegalStateException(s"File system ${fs.getClass} is not supported")
    }
  }

  /**
   * Run `func` under the classloader of `DeltaSharedTable`. We cannot use the classloader set by
   * Armeria as Hadoop needs to search the classpath to find its classes.
   */
  private def withClassLoader[T](func: => T): T = {
    val classLoader = Thread.currentThread().getContextClassLoader
    if (classLoader == null) {
      Thread.currentThread().setContextClassLoader(this.getClass.getClassLoader)
      try func finally {
        Thread.currentThread().setContextClassLoader(null)
      }
    } else {
      func
    }
  }

  /** Check if the table version in deltalog is valid */
  private def validateDeltaTable(snapshot: SnapshotImpl): Unit = {
    if (snapshot.version < 0) {
      throw new IllegalStateException(s"The table ${tableConfig.getName} " +
        s"doesn't exist on the file system or is not a Delta table")
    }
  }

  /** Return the current table version */
  def tableVersion: Long = withClassLoader {
    val snapshot = deltaLog.snapshot
    validateDeltaTable(snapshot)
    snapshot.version
  }

  def query(
      includeFiles: Boolean,
      predicateHints: Seq[String],
      limitHint: Option[Long],
      version: Option[Long]): (Long, Seq[model.SingleAction]) = withClassLoader {
    // TODO Support `limitHint`
    val snapshot = if (version.isEmpty) deltaLog.snapshot else {
      deltaLog.getSnapshotForVersionAsOf(version.get)
    }
    // TODO Open the `state` field in Delta Standalone library.
    val stateMethod = snapshot.getClass.getMethod("state")
    val state = stateMethod.invoke(snapshot).asInstanceOf[SnapshotImpl.State]
    val modelProtocol = model.Protocol(snapshot.protocolScala.minReaderVersion)
    val modelMetadata = model.Metadata(
      id = snapshot.metadataScala.id,
      name = snapshot.metadataScala.name,
      description = snapshot.metadataScala.description,
      format = model.Format(),
<<<<<<< HEAD
      schemaString = cleanUpTableSchema(state.metadata.schemaString),
      configuration = getMetadataConfiguration,
      partitionColumns = state.metadata.partitionColumns
=======
      schemaString = cleanUpTableSchema(snapshot.metadataScala.schemaString),
      partitionColumns = snapshot.metadataScala.partitionColumns
>>>>>>> 49e9ea23
    )
    val actions = Seq(modelProtocol.wrap, modelMetadata.wrap) ++ {
      if (includeFiles) {
        val selectedFiles = state.activeFiles.toSeq
        val filteredFilters =
          if (evaluatePredicateHints && modelMetadata.partitionColumns.nonEmpty) {
            PartitionFilterUtils.evaluatePredicate(
              modelMetadata.schemaString,
              modelMetadata.partitionColumns,
              predicateHints,
              selectedFiles
            )
          } else {
            selectedFiles
          }
        filteredFilters.map { addFile =>
          val cloudPath = absolutePath(deltaLog.dataPath, addFile.path)
          val signedUrl = fileSigner.sign(cloudPath)
          val modelAddFile = model.AddFile(url = signedUrl,
            id = Hashing.md5().hashString(addFile.path, UTF_8).toString,
            partitionValues = addFile.partitionValues,
            size = addFile.size,
            stats = addFile.stats)
          modelAddFile.wrap
        }
      } else {
        Nil
      }
    }
    snapshot.version -> actions
  }

  def update(): Unit = withClassLoader {
    deltaLog.update()
  }

  private def getMetadataConfiguration: Map[String, String ] = {
    if (tableConfig.cdfEnabled) {
      Map("enableChangeDataFeed" -> "true")
    } else {
      Map.empty
    }
  }

  private def cleanUpTableSchema(schemaString: String): String = {
    StructType(DataType.fromJson(schemaString).asInstanceOf[StructType].map { field =>
      val newMetadata = new MetadataBuilder()
      // Only keep the column comment
      if (field.metadata.contains("comment")) {
        newMetadata.putString("comment", field.metadata.getString("comment"))
      }
      field.copy(metadata = newMetadata.build())
    }).json
  }

  private def absolutePath(path: Path, child: String): Path = {
    val p = new Path(new URI(child))
    if (p.isAbsolute) {
      throw new IllegalStateException("table containing absolute paths cannot be shared")
    } else {
      new Path(path, p)
    }
  }
}<|MERGE_RESOLUTION|>--- conflicted
+++ resolved
@@ -145,14 +145,9 @@
       name = snapshot.metadataScala.name,
       description = snapshot.metadataScala.description,
       format = model.Format(),
-<<<<<<< HEAD
-      schemaString = cleanUpTableSchema(state.metadata.schemaString),
+      schemaString = cleanUpTableSchema(snapshot.metadataScala.schemaString),
       configuration = getMetadataConfiguration,
-      partitionColumns = state.metadata.partitionColumns
-=======
-      schemaString = cleanUpTableSchema(snapshot.metadataScala.schemaString),
       partitionColumns = snapshot.metadataScala.partitionColumns
->>>>>>> 49e9ea23
     )
     val actions = Seq(modelProtocol.wrap, modelMetadata.wrap) ++ {
       if (includeFiles) {
