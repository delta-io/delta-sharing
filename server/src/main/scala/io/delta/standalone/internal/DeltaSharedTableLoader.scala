/*
 * Copyright (2021) The Delta Lake Project Authors.
 *
 * Licensed under the Apache License, Version 2.0 (the "License");
 * you may not use this file except in compliance with the License.
 * You may obtain a copy of the License at
 *
 * http://www.apache.org/licenses/LICENSE-2.0
 *
 * Unless required by applicable law or agreed to in writing, software
 * distributed under the License is distributed on an "AS IS" BASIS,
 * WITHOUT WARRANTIES OR CONDITIONS OF ANY KIND, either express or implied.
 * See the License for the specific language governing permissions and
 * limitations under the License.
 */

// Putting these classes in this package to access Delta Standalone internal APIs
package io.delta.standalone.internal

import java.net.URI
import java.nio.charset.StandardCharsets.UTF_8
import java.util.concurrent.TimeUnit

import com.google.cloud.hadoop.fs.gcs.GoogleHadoopFileSystem
import com.google.common.cache.CacheBuilder
import com.google.common.hash.Hashing
import io.delta.standalone.DeltaLog
import io.delta.standalone.internal.actions.{AddCDCFile, AddFile, RemoveFile}
import org.apache.hadoop.conf.Configuration
import org.apache.hadoop.fs.Path
import org.apache.hadoop.fs.azure.NativeAzureFileSystem
import org.apache.hadoop.fs.azurebfs.AzureBlobFileSystem
import org.apache.hadoop.fs.s3a.S3AFileSystem
import org.apache.spark.sql.types.{DataType, MetadataBuilder, StructType}
import scala.collection.mutable.ListBuffer

import io.delta.sharing.server.{model, AbfsFileSigner, GCSFileSigner, S3FileSigner, WasbFileSigner}
import io.delta.sharing.server.config.{ServerConfig, TableConfig}

/**
 * A class to load Delta tables from `TableConfig`. It also caches the loaded tables internally
 * to speed up the loading.
 */
class DeltaSharedTableLoader(serverConfig: ServerConfig) {
  private val deltaSharedTableCache = {
    CacheBuilder.newBuilder()
      .expireAfterAccess(60, TimeUnit.MINUTES)
      .maximumSize(serverConfig.deltaTableCacheSize)
      .build[String, DeltaSharedTable]()
  }

  def loadTable(tableConfig: TableConfig): DeltaSharedTable = {
    val deltaSharedTable =
      deltaSharedTableCache.get(tableConfig.location, () => {
        new DeltaSharedTable(
          tableConfig,
          serverConfig.preSignedUrlTimeoutSeconds,
          serverConfig.evaluatePredicateHints)
      })
    if (!serverConfig.stalenessAcceptable) {
      deltaSharedTable.update()
    }
    deltaSharedTable
  }
}

/**
 * A table class that wraps `DeltaLog` to provide the methods used by the server.
 */
class DeltaSharedTable(
    tableConfig: TableConfig,
    preSignedUrlTimeoutSeconds: Long,
    evaluatePredicateHints: Boolean) {

  private val conf = withClassLoader {
    new Configuration()
  }

  private val deltaLog = withClassLoader {
    val tablePath = new Path(tableConfig.getLocation)
    DeltaLog.forTable(conf, tablePath).asInstanceOf[DeltaLogImpl]
  }

  private val fileSigner = withClassLoader {
    val tablePath = new Path(tableConfig.getLocation)
    val fs = tablePath.getFileSystem(conf)
    fs match {
      case _: S3AFileSystem =>
        new S3FileSigner(deltaLog.dataPath.toUri, conf, preSignedUrlTimeoutSeconds)
      case wasb: NativeAzureFileSystem =>
        WasbFileSigner(wasb, deltaLog.dataPath.toUri, conf, preSignedUrlTimeoutSeconds)
      case abfs: AzureBlobFileSystem =>
        AbfsFileSigner(abfs, deltaLog.dataPath.toUri, preSignedUrlTimeoutSeconds)
      case gc: GoogleHadoopFileSystem =>
        new GCSFileSigner(deltaLog.dataPath.toUri, conf, preSignedUrlTimeoutSeconds)
      case _ =>
        throw new IllegalStateException(s"File system ${fs.getClass} is not supported")
    }
  }

  /**
   * Run `func` under the classloader of `DeltaSharedTable`. We cannot use the classloader set by
   * Armeria as Hadoop needs to search the classpath to find its classes.
   */
  private def withClassLoader[T](func: => T): T = {
    val classLoader = Thread.currentThread().getContextClassLoader
    if (classLoader == null) {
      Thread.currentThread().setContextClassLoader(this.getClass.getClassLoader)
      try func finally {
        Thread.currentThread().setContextClassLoader(null)
      }
    } else {
      func
    }
  }

  /** Check if the table version in deltalog is valid */
  private def validateDeltaTable(snapshot: SnapshotImpl): Unit = {
    if (snapshot.version < 0) {
      throw new IllegalStateException(s"The table ${tableConfig.getName} " +
        s"doesn't exist on the file system or is not a Delta table")
    }
  }

  /** Return the current table version */
  def tableVersion: Long = withClassLoader {
    val snapshot = deltaLog.snapshot
    validateDeltaTable(snapshot)
    snapshot.version
  }

  def query(
      includeFiles: Boolean,
      predicateHints: Seq[String],
      limitHint: Option[Long],
      version: Option[Long]): (Long, Seq[model.SingleAction]) = withClassLoader {
    // TODO Support `limitHint`
    val snapshot = if (version.isEmpty) deltaLog.snapshot else {
      deltaLog.getSnapshotForVersionAsOf(version.get)
    }
    // TODO Open the `state` field in Delta Standalone library.
    val stateMethod = snapshot.getClass.getMethod("state")
    val state = stateMethod.invoke(snapshot).asInstanceOf[SnapshotImpl.State]
    val modelProtocol = model.Protocol(snapshot.protocolScala.minReaderVersion)
    val modelMetadata = model.Metadata(
      id = snapshot.metadataScala.id,
      name = snapshot.metadataScala.name,
      description = snapshot.metadataScala.description,
      format = model.Format(),
      schemaString = cleanUpTableSchema(snapshot.metadataScala.schemaString),
      configuration = getMetadataConfiguration(snapshot.metadataScala.configuration),
      partitionColumns = snapshot.metadataScala.partitionColumns
    )
    val actions = Seq(modelProtocol.wrap, modelMetadata.wrap) ++ {
      if (includeFiles) {
        val selectedFiles = state.activeFiles.toSeq
        val filteredFilters =
          if (evaluatePredicateHints && modelMetadata.partitionColumns.nonEmpty) {
            PartitionFilterUtils.evaluatePredicate(
              modelMetadata.schemaString,
              modelMetadata.partitionColumns,
              predicateHints,
              selectedFiles
            )
          } else {
            selectedFiles
          }
        filteredFilters.map { addFile =>
          val cloudPath = absolutePath(deltaLog.dataPath, addFile.path)
          val signedUrl = fileSigner.sign(cloudPath)
          val modelAddFile = model.AddFile(url = signedUrl,
            id = Hashing.md5().hashString(addFile.path, UTF_8).toString,
            partitionValues = addFile.partitionValues,
            size = addFile.size,
            stats = addFile.stats)
          modelAddFile.wrap
        }
      } else {
        Nil
      }
    }
    snapshot.version -> actions
  }

<<<<<<< HEAD
  def queryCDF(cdfOptions: Map[String, String]): Seq[model.SingleAction] = withClassLoader {
    val cdcReader = new DeltaSharingCDCReader(deltaLog, conf)
    val (changeFiles, addFiles, removeFiles) = cdcReader.queryCDF(cdfOptions, tableVersion)
    val actions = ListBuffer[model.SingleAction]()
    changeFiles.foreach{cdcDataSpec =>
      cdcDataSpec.actions.foreach{action =>
        val addCDCFile = action.asInstanceOf[AddCDCFile]
        val cloudPath = absolutePath(deltaLog.dataPath, addCDCFile.path)
        val signedUrl = fileSigner.sign(cloudPath)
        val modelAddFile = model.AddCDCFile(url = signedUrl,
          id = Hashing.md5().hashString(addCDCFile.path, UTF_8).toString,
          partitionValues = addCDCFile.partitionValues,
          size = addCDCFile.size,
          version = cdcDataSpec.version,
          timestamp = cdcDataSpec.timestamp.getTime
        )
        actions.append(modelAddFile.wrap)
      }
    }
    // TODO: Do the same for remove file and add file
    actions.toSeq
=======
  def queryCDF(
    cdfOptions: Map[String, String]
  ): (Long, Seq[model.SingleAction]) = withClassLoader {
    throw new IllegalStateException("queryCDF is not supported yet")
>>>>>>> cf943f9b
  }

  def update(): Unit = withClassLoader {
    deltaLog.update()
  }

  private def getMetadataConfiguration(tableConf: Map[String, String]): Map[String, String ] = {
    if (tableConfig.cdfEnabled &&
      tableConf.getOrElse("delta.enableChangeDataFeed", "false") == "true") {
      Map("enableChangeDataFeed" -> "true")
    } else {
      Map.empty
    }
  }

  private def cleanUpTableSchema(schemaString: String): String = {
    StructType(DataType.fromJson(schemaString).asInstanceOf[StructType].map { field =>
      val newMetadata = new MetadataBuilder()
      // Only keep the column comment
      if (field.metadata.contains("comment")) {
        newMetadata.putString("comment", field.metadata.getString("comment"))
      }
      field.copy(metadata = newMetadata.build())
    }).json
  }

  private def absolutePath(path: Path, child: String): Path = {
    val p = new Path(new URI(child))
    if (p.isAbsolute) {
      throw new IllegalStateException("table containing absolute paths cannot be shared")
    } else {
      new Path(path, p)
    }
  }
}<|MERGE_RESOLUTION|>--- conflicted
+++ resolved
@@ -182,34 +182,78 @@
     snapshot.version -> actions
   }
 
-<<<<<<< HEAD
+
   def queryCDF(cdfOptions: Map[String, String]): Seq[model.SingleAction] = withClassLoader {
+    val actions = ListBuffer[model.SingleAction]()
+
+    // First: get Protocol and Metadata
+    val snapshot = deltaLog.snapshot
+    val modelProtocol = model.Protocol(snapshot.protocolScala.minReaderVersion)
+    val modelMetadata = model.Metadata(
+      id = snapshot.metadataScala.id,
+      name = snapshot.metadataScala.name,
+      description = snapshot.metadataScala.description,
+      format = model.Format(),
+      schemaString = cleanUpTableSchema(snapshot.metadataScala.schemaString),
+      configuration = getMetadataConfiguration(snapshot.metadataScala.configuration),
+      partitionColumns = snapshot.metadataScala.partitionColumns
+    )
+    actions.append(modelProtocol.wrap)
+    actions.append(modelMetadata.wrap)
+
+    // Second: get files
     val cdcReader = new DeltaSharingCDCReader(deltaLog, conf)
     val (changeFiles, addFiles, removeFiles) = cdcReader.queryCDF(cdfOptions, tableVersion)
-    val actions = ListBuffer[model.SingleAction]()
     changeFiles.foreach{cdcDataSpec =>
       cdcDataSpec.actions.foreach{action =>
         val addCDCFile = action.asInstanceOf[AddCDCFile]
         val cloudPath = absolutePath(deltaLog.dataPath, addCDCFile.path)
         val signedUrl = fileSigner.sign(cloudPath)
-        val modelAddFile = model.AddCDCFile(url = signedUrl,
+        val modelCDCFile = model.AddCDCFile(
+          url = signedUrl,
           id = Hashing.md5().hashString(addCDCFile.path, UTF_8).toString,
           partitionValues = addCDCFile.partitionValues,
           size = addCDCFile.size,
           version = cdcDataSpec.version,
           timestamp = cdcDataSpec.timestamp.getTime
         )
+        actions.append(modelCDCFile.wrap)
+      }
+    }
+    addFiles.foreach{cdcDataSpec =>
+      cdcDataSpec.actions.foreach{action =>
+        val addFile = action.asInstanceOf[AddFile]
+        val cloudPath = absolutePath(deltaLog.dataPath, addFile.path)
+        val signedUrl = fileSigner.sign(cloudPath)
+        val modelAddFile = model.AddFileForCDF(
+          url = signedUrl,
+          id = Hashing.md5().hashString(addFile.path, UTF_8).toString,
+          partitionValues = addFile.partitionValues,
+          size = addFile.size,
+          stats = addFile.stats,
+          version = cdcDataSpec.version,
+          timestamp = cdcDataSpec.timestamp.getTime
+        )
         actions.append(modelAddFile.wrap)
       }
     }
-    // TODO: Do the same for remove file and add file
+    removeFiles.foreach{cdcDataSpec =>
+      cdcDataSpec.actions.foreach{action =>
+        val removeFile = action.asInstanceOf[RemoveFile]
+        val cloudPath = absolutePath(deltaLog.dataPath, removeFile.path)
+        val signedUrl = fileSigner.sign(cloudPath)
+        val modelRemoveFile = model.RemoveFile(
+          url = signedUrl,
+          id = Hashing.md5().hashString(removeFile.path, UTF_8).toString,
+          partitionValues = removeFile.partitionValues,
+          size = removeFile.size.get,
+          version = cdcDataSpec.version,
+          timestamp = cdcDataSpec.timestamp.getTime
+        )
+        actions.append(modelRemoveFile.wrap)
+      }
+    }
     actions.toSeq
-=======
-  def queryCDF(
-    cdfOptions: Map[String, String]
-  ): (Long, Seq[model.SingleAction]) = withClassLoader {
-    throw new IllegalStateException("queryCDF is not supported yet")
->>>>>>> cf943f9b
   }
 
   def update(): Unit = withClassLoader {
